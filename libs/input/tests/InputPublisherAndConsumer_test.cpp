/*
 * Copyright (C) 2010 The Android Open Source Project
 *
 * Licensed under the Apache License, Version 2.0 (the "License");
 * you may not use this file except in compliance with the License.
 * You may obtain a copy of the License at
 *
 *      http://www.apache.org/licenses/LICENSE-2.0
 *
 * Unless required by applicable law or agreed to in writing, software
 * distributed under the License is distributed on an "AS IS" BASIS,
 * WITHOUT WARRANTIES OR CONDITIONS OF ANY KIND, either express or implied.
 * See the License for the specific language governing permissions and
 * limitations under the License.
 */

#include "TestHelpers.h"

#include <unistd.h>
#include <sys/mman.h>
#include <time.h>

#include <cutils/ashmem.h>
#include <gtest/gtest.h>
#include <input/InputTransport.h>
#include <utils/Timers.h>
#include <utils/StopWatch.h>

namespace android {

class InputPublisherAndConsumerTest : public testing::Test {
protected:
    sp<InputChannel> serverChannel, clientChannel;
    InputPublisher* mPublisher;
    InputConsumer* mConsumer;
    PreallocatedInputEventFactory mEventFactory;

    virtual void SetUp() {
        status_t result = InputChannel::openInputChannelPair("channel name",
                serverChannel, clientChannel);

        mPublisher = new InputPublisher(serverChannel);
        mConsumer = new InputConsumer(clientChannel);
    }

    virtual void TearDown() {
        if (mPublisher) {
            delete mPublisher;
            mPublisher = nullptr;
        }

        if (mConsumer) {
            delete mConsumer;
            mConsumer = nullptr;
        }

        serverChannel.clear();
        clientChannel.clear();
    }

    void PublishAndConsumeKeyEvent();
    void PublishAndConsumeMotionEvent();
};

TEST_F(InputPublisherAndConsumerTest, GetChannel_ReturnsTheChannel) {
    EXPECT_EQ(serverChannel.get(), mPublisher->getChannel().get());
    EXPECT_EQ(clientChannel.get(), mConsumer->getChannel().get());
}

void InputPublisherAndConsumerTest::PublishAndConsumeKeyEvent() {
    status_t status;

    constexpr uint32_t seq = 15;
    constexpr int32_t deviceId = 1;
    constexpr int32_t source = AINPUT_SOURCE_KEYBOARD;
    constexpr int32_t displayId = ADISPLAY_ID_DEFAULT;
    constexpr int32_t action = AKEY_EVENT_ACTION_DOWN;
    constexpr int32_t flags = AKEY_EVENT_FLAG_FROM_SYSTEM;
    constexpr int32_t keyCode = AKEYCODE_ENTER;
    constexpr int32_t scanCode = 13;
    constexpr int32_t metaState = AMETA_ALT_LEFT_ON | AMETA_ALT_ON;
    constexpr int32_t repeatCount = 1;
    constexpr nsecs_t downTime = 3;
    constexpr nsecs_t eventTime = 4;

    status = mPublisher->publishKeyEvent(seq, deviceId, source, displayId, action, flags,
            keyCode, scanCode, metaState, repeatCount, downTime, eventTime);
    ASSERT_EQ(OK, status)
            << "publisher publishKeyEvent should return OK";

    uint32_t consumeSeq;
    InputEvent* event;
<<<<<<< HEAD
    int motionEventType;
    int touchMoveNumber;
    bool flag;
    status = mConsumer->consume(&mEventFactory, true /*consumeBatches*/, -1, &consumeSeq, &event,
                                &motionEventType, &touchMoveNumber, &flag);
=======
    status = mConsumer->consume(&mEventFactory, true /*consumeBatches*/, -1, &consumeSeq, &event);
>>>>>>> 6fbb7b84
    ASSERT_EQ(OK, status)
            << "consumer consume should return OK";

    ASSERT_TRUE(event != nullptr)
            << "consumer should have returned non-NULL event";
    ASSERT_EQ(AINPUT_EVENT_TYPE_KEY, event->getType())
            << "consumer should have returned a key event";

    KeyEvent* keyEvent = static_cast<KeyEvent*>(event);
    EXPECT_EQ(seq, consumeSeq);
    EXPECT_EQ(deviceId, keyEvent->getDeviceId());
    EXPECT_EQ(source, keyEvent->getSource());
    EXPECT_EQ(displayId, keyEvent->getDisplayId());
    EXPECT_EQ(action, keyEvent->getAction());
    EXPECT_EQ(flags, keyEvent->getFlags());
    EXPECT_EQ(keyCode, keyEvent->getKeyCode());
    EXPECT_EQ(scanCode, keyEvent->getScanCode());
    EXPECT_EQ(metaState, keyEvent->getMetaState());
    EXPECT_EQ(repeatCount, keyEvent->getRepeatCount());
    EXPECT_EQ(downTime, keyEvent->getDownTime());
    EXPECT_EQ(eventTime, keyEvent->getEventTime());

    status = mConsumer->sendFinishedSignal(seq, true);
    ASSERT_EQ(OK, status)
            << "consumer sendFinishedSignal should return OK";

    uint32_t finishedSeq = 0;
    bool handled = false;
    status = mPublisher->receiveFinishedSignal(&finishedSeq, &handled);
    ASSERT_EQ(OK, status)
            << "publisher receiveFinishedSignal should return OK";
    ASSERT_EQ(seq, finishedSeq)
            << "publisher receiveFinishedSignal should have returned the original sequence number";
    ASSERT_TRUE(handled)
            << "publisher receiveFinishedSignal should have set handled to consumer's reply";
}

void InputPublisherAndConsumerTest::PublishAndConsumeMotionEvent() {
    status_t status;

    constexpr uint32_t seq = 15;
    constexpr int32_t deviceId = 1;
    constexpr int32_t source = AINPUT_SOURCE_TOUCHSCREEN;
    constexpr int32_t displayId = ADISPLAY_ID_DEFAULT;
    constexpr int32_t action = AMOTION_EVENT_ACTION_MOVE;
    constexpr int32_t actionButton = 0;
    constexpr int32_t flags = AMOTION_EVENT_FLAG_WINDOW_IS_OBSCURED;
    constexpr int32_t edgeFlags = AMOTION_EVENT_EDGE_FLAG_TOP;
    constexpr int32_t metaState = AMETA_ALT_LEFT_ON | AMETA_ALT_ON;
    constexpr int32_t buttonState = AMOTION_EVENT_BUTTON_PRIMARY;
    constexpr MotionClassification classification = MotionClassification::AMBIGUOUS_GESTURE;
    constexpr float xOffset = -10;
    constexpr float yOffset = -20;
    constexpr float xPrecision = 0.25;
    constexpr float yPrecision = 0.5;
<<<<<<< HEAD
=======
    constexpr float xCursorPosition = 1.3;
    constexpr float yCursorPosition = 50.6;
>>>>>>> 6fbb7b84
    constexpr nsecs_t downTime = 3;
    constexpr size_t pointerCount = 3;
    constexpr nsecs_t eventTime = 4;
    PointerProperties pointerProperties[pointerCount];
    PointerCoords pointerCoords[pointerCount];
    for (size_t i = 0; i < pointerCount; i++) {
        pointerProperties[i].clear();
        pointerProperties[i].id = (i + 2) % pointerCount;
        pointerProperties[i].toolType = AMOTION_EVENT_TOOL_TYPE_FINGER;

        pointerCoords[i].clear();
        pointerCoords[i].setAxisValue(AMOTION_EVENT_AXIS_X, 100 * i);
        pointerCoords[i].setAxisValue(AMOTION_EVENT_AXIS_Y, 200 * i);
        pointerCoords[i].setAxisValue(AMOTION_EVENT_AXIS_PRESSURE, 0.5 * i);
        pointerCoords[i].setAxisValue(AMOTION_EVENT_AXIS_SIZE, 0.7 * i);
        pointerCoords[i].setAxisValue(AMOTION_EVENT_AXIS_TOUCH_MAJOR, 1.5 * i);
        pointerCoords[i].setAxisValue(AMOTION_EVENT_AXIS_TOUCH_MINOR, 1.7 * i);
        pointerCoords[i].setAxisValue(AMOTION_EVENT_AXIS_TOOL_MAJOR, 2.5 * i);
        pointerCoords[i].setAxisValue(AMOTION_EVENT_AXIS_TOOL_MAJOR, 2.7 * i);
        pointerCoords[i].setAxisValue(AMOTION_EVENT_AXIS_ORIENTATION, 3.5 * i);
    }

<<<<<<< HEAD
    status = mPublisher->publishMotionEvent(seq, deviceId, source, displayId, action, actionButton,
            flags, edgeFlags, metaState, buttonState, classification,
            xOffset, yOffset, xPrecision, yPrecision, downTime, eventTime, pointerCount,
            pointerProperties, pointerCoords);
=======
    status =
            mPublisher->publishMotionEvent(seq, deviceId, source, displayId, action, actionButton,
                                           flags, edgeFlags, metaState, buttonState, classification,
                                           xOffset, yOffset, xPrecision, yPrecision,
                                           xCursorPosition, yCursorPosition, downTime, eventTime,
                                           pointerCount, pointerProperties, pointerCoords);
>>>>>>> 6fbb7b84
    ASSERT_EQ(OK, status)
            << "publisher publishMotionEvent should return OK";

    uint32_t consumeSeq;
    InputEvent* event;
<<<<<<< HEAD
    int motionEventType;
    int touchMoveNumber;
    bool flag;
    status = mConsumer->consume(&mEventFactory, true /*consumeBatches*/, -1, &consumeSeq, &event,
                                &motionEventType, &touchMoveNumber, &flag);
=======
    status = mConsumer->consume(&mEventFactory, true /*consumeBatches*/, -1, &consumeSeq, &event);
>>>>>>> 6fbb7b84
    ASSERT_EQ(OK, status)
            << "consumer consume should return OK";

    ASSERT_TRUE(event != nullptr)
            << "consumer should have returned non-NULL event";
    ASSERT_EQ(AINPUT_EVENT_TYPE_MOTION, event->getType())
            << "consumer should have returned a motion event";

    MotionEvent* motionEvent = static_cast<MotionEvent*>(event);
    EXPECT_EQ(seq, consumeSeq);
    EXPECT_EQ(deviceId, motionEvent->getDeviceId());
    EXPECT_EQ(source, motionEvent->getSource());
    EXPECT_EQ(displayId, motionEvent->getDisplayId());
    EXPECT_EQ(action, motionEvent->getAction());
    EXPECT_EQ(flags, motionEvent->getFlags());
    EXPECT_EQ(edgeFlags, motionEvent->getEdgeFlags());
    EXPECT_EQ(metaState, motionEvent->getMetaState());
    EXPECT_EQ(buttonState, motionEvent->getButtonState());
    EXPECT_EQ(classification, motionEvent->getClassification());
    EXPECT_EQ(xPrecision, motionEvent->getXPrecision());
    EXPECT_EQ(yPrecision, motionEvent->getYPrecision());
    EXPECT_EQ(xCursorPosition, motionEvent->getRawXCursorPosition());
    EXPECT_EQ(yCursorPosition, motionEvent->getRawYCursorPosition());
    EXPECT_EQ(xCursorPosition + xOffset, motionEvent->getXCursorPosition());
    EXPECT_EQ(yCursorPosition + yOffset, motionEvent->getYCursorPosition());
    EXPECT_EQ(downTime, motionEvent->getDownTime());
    EXPECT_EQ(eventTime, motionEvent->getEventTime());
    EXPECT_EQ(pointerCount, motionEvent->getPointerCount());
    EXPECT_EQ(0U, motionEvent->getHistorySize());

    for (size_t i = 0; i < pointerCount; i++) {
        SCOPED_TRACE(i);
        EXPECT_EQ(pointerProperties[i].id, motionEvent->getPointerId(i));
        EXPECT_EQ(pointerProperties[i].toolType, motionEvent->getToolType(i));

        EXPECT_EQ(pointerCoords[i].getAxisValue(AMOTION_EVENT_AXIS_X),
                motionEvent->getRawX(i));
        EXPECT_EQ(pointerCoords[i].getAxisValue(AMOTION_EVENT_AXIS_Y),
                motionEvent->getRawY(i));
        EXPECT_EQ(pointerCoords[i].getAxisValue(AMOTION_EVENT_AXIS_X) + xOffset,
                motionEvent->getX(i));
        EXPECT_EQ(pointerCoords[i].getAxisValue(AMOTION_EVENT_AXIS_Y) + yOffset,
                motionEvent->getY(i));
        EXPECT_EQ(pointerCoords[i].getAxisValue(AMOTION_EVENT_AXIS_PRESSURE),
                motionEvent->getPressure(i));
        EXPECT_EQ(pointerCoords[i].getAxisValue(AMOTION_EVENT_AXIS_SIZE),
                motionEvent->getSize(i));
        EXPECT_EQ(pointerCoords[i].getAxisValue(AMOTION_EVENT_AXIS_TOUCH_MAJOR),
                motionEvent->getTouchMajor(i));
        EXPECT_EQ(pointerCoords[i].getAxisValue(AMOTION_EVENT_AXIS_TOUCH_MINOR),
                motionEvent->getTouchMinor(i));
        EXPECT_EQ(pointerCoords[i].getAxisValue(AMOTION_EVENT_AXIS_TOOL_MAJOR),
                motionEvent->getToolMajor(i));
        EXPECT_EQ(pointerCoords[i].getAxisValue(AMOTION_EVENT_AXIS_TOOL_MINOR),
                motionEvent->getToolMinor(i));
        EXPECT_EQ(pointerCoords[i].getAxisValue(AMOTION_EVENT_AXIS_ORIENTATION),
                motionEvent->getOrientation(i));
    }

    status = mConsumer->sendFinishedSignal(seq, false);
    ASSERT_EQ(OK, status)
            << "consumer sendFinishedSignal should return OK";

    uint32_t finishedSeq = 0;
    bool handled = true;
    status = mPublisher->receiveFinishedSignal(&finishedSeq, &handled);
    ASSERT_EQ(OK, status)
            << "publisher receiveFinishedSignal should return OK";
    ASSERT_EQ(seq, finishedSeq)
            << "publisher receiveFinishedSignal should have returned the original sequence number";
    ASSERT_FALSE(handled)
            << "publisher receiveFinishedSignal should have set handled to consumer's reply";
}

TEST_F(InputPublisherAndConsumerTest, PublishKeyEvent_EndToEnd) {
    ASSERT_NO_FATAL_FAILURE(PublishAndConsumeKeyEvent());
}

TEST_F(InputPublisherAndConsumerTest, PublishMotionEvent_EndToEnd) {
    ASSERT_NO_FATAL_FAILURE(PublishAndConsumeMotionEvent());
}

TEST_F(InputPublisherAndConsumerTest, PublishMotionEvent_WhenSequenceNumberIsZero_ReturnsError) {
    status_t status;
    const size_t pointerCount = 1;
    PointerProperties pointerProperties[pointerCount];
    PointerCoords pointerCoords[pointerCount];
    for (size_t i = 0; i < pointerCount; i++) {
        pointerProperties[i].clear();
        pointerCoords[i].clear();
    }

<<<<<<< HEAD
    status = mPublisher->publishMotionEvent(0, 0, 0, 0, 0, 0, 0, 0, 0, 0,
            MotionClassification::NONE, 0, 0, 0, 0, 0, 0,
            pointerCount, pointerProperties, pointerCoords);
=======
    status =
            mPublisher->publishMotionEvent(0, 0, 0, 0, 0, 0, 0, 0, 0, 0, MotionClassification::NONE,
                                           0, 0, 0, 0, AMOTION_EVENT_INVALID_CURSOR_POSITION,
                                           AMOTION_EVENT_INVALID_CURSOR_POSITION, 0, 0,
                                           pointerCount, pointerProperties, pointerCoords);
>>>>>>> 6fbb7b84
    ASSERT_EQ(BAD_VALUE, status)
            << "publisher publishMotionEvent should return BAD_VALUE";
}

TEST_F(InputPublisherAndConsumerTest, PublishMotionEvent_WhenPointerCountLessThan1_ReturnsError) {
    status_t status;
    const size_t pointerCount = 0;
    PointerProperties pointerProperties[pointerCount];
    PointerCoords pointerCoords[pointerCount];

<<<<<<< HEAD
    status = mPublisher->publishMotionEvent(1, 0, 0, 0, 0, 0, 0, 0, 0, 0,
            MotionClassification::NONE, 0, 0, 0, 0, 0, 0,
            pointerCount, pointerProperties, pointerCoords);
=======
    status =
            mPublisher->publishMotionEvent(1, 0, 0, 0, 0, 0, 0, 0, 0, 0, MotionClassification::NONE,
                                           0, 0, 0, 0, AMOTION_EVENT_INVALID_CURSOR_POSITION,
                                           AMOTION_EVENT_INVALID_CURSOR_POSITION, 0, 0,
                                           pointerCount, pointerProperties, pointerCoords);
>>>>>>> 6fbb7b84
    ASSERT_EQ(BAD_VALUE, status)
            << "publisher publishMotionEvent should return BAD_VALUE";
}

TEST_F(InputPublisherAndConsumerTest,
        PublishMotionEvent_WhenPointerCountGreaterThanMax_ReturnsError) {
    status_t status;
    const size_t pointerCount = MAX_POINTERS + 1;
    PointerProperties pointerProperties[pointerCount];
    PointerCoords pointerCoords[pointerCount];
    for (size_t i = 0; i < pointerCount; i++) {
        pointerProperties[i].clear();
        pointerCoords[i].clear();
    }

<<<<<<< HEAD
    status = mPublisher->publishMotionEvent(1, 0, 0, 0, 0, 0, 0, 0, 0, 0,
            MotionClassification::NONE, 0, 0, 0, 0, 0, 0,
            pointerCount, pointerProperties, pointerCoords);
=======
    status =
            mPublisher->publishMotionEvent(1, 0, 0, 0, 0, 0, 0, 0, 0, 0, MotionClassification::NONE,
                                           0, 0, 0, 0, AMOTION_EVENT_INVALID_CURSOR_POSITION,
                                           AMOTION_EVENT_INVALID_CURSOR_POSITION, 0, 0,
                                           pointerCount, pointerProperties, pointerCoords);
>>>>>>> 6fbb7b84
    ASSERT_EQ(BAD_VALUE, status)
            << "publisher publishMotionEvent should return BAD_VALUE";
}

TEST_F(InputPublisherAndConsumerTest, PublishMultipleEvents_EndToEnd) {
    ASSERT_NO_FATAL_FAILURE(PublishAndConsumeMotionEvent());
    ASSERT_NO_FATAL_FAILURE(PublishAndConsumeKeyEvent());
    ASSERT_NO_FATAL_FAILURE(PublishAndConsumeMotionEvent());
    ASSERT_NO_FATAL_FAILURE(PublishAndConsumeMotionEvent());
    ASSERT_NO_FATAL_FAILURE(PublishAndConsumeKeyEvent());
}

} // namespace android<|MERGE_RESOLUTION|>--- conflicted
+++ resolved
@@ -90,15 +90,11 @@
 
     uint32_t consumeSeq;
     InputEvent* event;
-<<<<<<< HEAD
     int motionEventType;
     int touchMoveNumber;
     bool flag;
     status = mConsumer->consume(&mEventFactory, true /*consumeBatches*/, -1, &consumeSeq, &event,
                                 &motionEventType, &touchMoveNumber, &flag);
-=======
-    status = mConsumer->consume(&mEventFactory, true /*consumeBatches*/, -1, &consumeSeq, &event);
->>>>>>> 6fbb7b84
     ASSERT_EQ(OK, status)
             << "consumer consume should return OK";
 
@@ -154,11 +150,8 @@
     constexpr float yOffset = -20;
     constexpr float xPrecision = 0.25;
     constexpr float yPrecision = 0.5;
-<<<<<<< HEAD
-=======
     constexpr float xCursorPosition = 1.3;
     constexpr float yCursorPosition = 50.6;
->>>>>>> 6fbb7b84
     constexpr nsecs_t downTime = 3;
     constexpr size_t pointerCount = 3;
     constexpr nsecs_t eventTime = 4;
@@ -181,33 +174,22 @@
         pointerCoords[i].setAxisValue(AMOTION_EVENT_AXIS_ORIENTATION, 3.5 * i);
     }
 
-<<<<<<< HEAD
-    status = mPublisher->publishMotionEvent(seq, deviceId, source, displayId, action, actionButton,
-            flags, edgeFlags, metaState, buttonState, classification,
-            xOffset, yOffset, xPrecision, yPrecision, downTime, eventTime, pointerCount,
-            pointerProperties, pointerCoords);
-=======
     status =
             mPublisher->publishMotionEvent(seq, deviceId, source, displayId, action, actionButton,
                                            flags, edgeFlags, metaState, buttonState, classification,
                                            xOffset, yOffset, xPrecision, yPrecision,
                                            xCursorPosition, yCursorPosition, downTime, eventTime,
                                            pointerCount, pointerProperties, pointerCoords);
->>>>>>> 6fbb7b84
     ASSERT_EQ(OK, status)
             << "publisher publishMotionEvent should return OK";
 
     uint32_t consumeSeq;
     InputEvent* event;
-<<<<<<< HEAD
     int motionEventType;
     int touchMoveNumber;
     bool flag;
     status = mConsumer->consume(&mEventFactory, true /*consumeBatches*/, -1, &consumeSeq, &event,
                                 &motionEventType, &touchMoveNumber, &flag);
-=======
-    status = mConsumer->consume(&mEventFactory, true /*consumeBatches*/, -1, &consumeSeq, &event);
->>>>>>> 6fbb7b84
     ASSERT_EQ(OK, status)
             << "consumer consume should return OK";
 
@@ -300,17 +282,11 @@
         pointerCoords[i].clear();
     }
 
-<<<<<<< HEAD
-    status = mPublisher->publishMotionEvent(0, 0, 0, 0, 0, 0, 0, 0, 0, 0,
-            MotionClassification::NONE, 0, 0, 0, 0, 0, 0,
-            pointerCount, pointerProperties, pointerCoords);
-=======
     status =
             mPublisher->publishMotionEvent(0, 0, 0, 0, 0, 0, 0, 0, 0, 0, MotionClassification::NONE,
                                            0, 0, 0, 0, AMOTION_EVENT_INVALID_CURSOR_POSITION,
                                            AMOTION_EVENT_INVALID_CURSOR_POSITION, 0, 0,
                                            pointerCount, pointerProperties, pointerCoords);
->>>>>>> 6fbb7b84
     ASSERT_EQ(BAD_VALUE, status)
             << "publisher publishMotionEvent should return BAD_VALUE";
 }
@@ -321,17 +297,11 @@
     PointerProperties pointerProperties[pointerCount];
     PointerCoords pointerCoords[pointerCount];
 
-<<<<<<< HEAD
-    status = mPublisher->publishMotionEvent(1, 0, 0, 0, 0, 0, 0, 0, 0, 0,
-            MotionClassification::NONE, 0, 0, 0, 0, 0, 0,
-            pointerCount, pointerProperties, pointerCoords);
-=======
     status =
             mPublisher->publishMotionEvent(1, 0, 0, 0, 0, 0, 0, 0, 0, 0, MotionClassification::NONE,
                                            0, 0, 0, 0, AMOTION_EVENT_INVALID_CURSOR_POSITION,
                                            AMOTION_EVENT_INVALID_CURSOR_POSITION, 0, 0,
                                            pointerCount, pointerProperties, pointerCoords);
->>>>>>> 6fbb7b84
     ASSERT_EQ(BAD_VALUE, status)
             << "publisher publishMotionEvent should return BAD_VALUE";
 }
@@ -347,17 +317,11 @@
         pointerCoords[i].clear();
     }
 
-<<<<<<< HEAD
-    status = mPublisher->publishMotionEvent(1, 0, 0, 0, 0, 0, 0, 0, 0, 0,
-            MotionClassification::NONE, 0, 0, 0, 0, 0, 0,
-            pointerCount, pointerProperties, pointerCoords);
-=======
     status =
             mPublisher->publishMotionEvent(1, 0, 0, 0, 0, 0, 0, 0, 0, 0, MotionClassification::NONE,
                                            0, 0, 0, 0, AMOTION_EVENT_INVALID_CURSOR_POSITION,
                                            AMOTION_EVENT_INVALID_CURSOR_POSITION, 0, 0,
                                            pointerCount, pointerProperties, pointerCoords);
->>>>>>> 6fbb7b84
     ASSERT_EQ(BAD_VALUE, status)
             << "publisher publishMotionEvent should return BAD_VALUE";
 }
