/*
 * Copyright (C) 2005 The Android Open Source Project
 *
 * Licensed under the Apache License, Version 2.0 (the "License");
 * you may not use this file except in compliance with the License.
 * You may obtain a copy of the License at
 *
 *      http://www.apache.org/licenses/LICENSE-2.0
 *
 * Unless required by applicable law or agreed to in writing, software
 * distributed under the License is distributed on an "AS IS" BASIS,
 * WITHOUT WARRANTIES OR CONDITIONS OF ANY KIND, either express or implied.
 * See the License for the specific language governing permissions and
 * limitations under the License.
 */

#define LOG_TAG "ProcessState"

#include <binder/ProcessState.h>

#include <binder/BpBinder.h>
#include <binder/IPCThreadState.h>
#include <binder/IServiceManager.h>
#include <cutils/atomic.h>
#include <utils/Log.h>
#include <utils/String8.h>
#include <utils/String8.h>
#include <utils/threads.h>

#include <private/binder/binder_module.h>
#include <private/binder/Static.h>

#include <errno.h>
#include <fcntl.h>
#include <stdio.h>
#include <stdlib.h>
#include <unistd.h>
#include <sys/ioctl.h>
#include <sys/mman.h>
#include <sys/stat.h>
#include <sys/types.h>

#define BINDER_VM_SIZE ((1 * 1024 * 1024) - sysconf(_SC_PAGE_SIZE) * 2)
#define DEFAULT_MAX_BINDER_THREADS 15

// -------------------------------------------------------------------------

namespace android {

class PoolThread : public Thread
{
public:
    explicit PoolThread(bool isMain)
        : mIsMain(isMain)
    {
    }
    
protected:
    virtual bool threadLoop()
    {
        IPCThreadState::self()->joinThreadPool(mIsMain);
        return false;
    }
    
    const bool mIsMain;
};

sp<ProcessState> ProcessState::self()
{
    Mutex::Autolock _l(gProcessMutex);
    if (gProcess != NULL) {
        return gProcess;
    }
    gProcess = new ProcessState("/dev/binder");
    return gProcess;
}

sp<ProcessState> ProcessState::initWithDriver(const char* driver)
{
    Mutex::Autolock _l(gProcessMutex);
    if (gProcess != NULL) {
        // Allow for initWithDriver to be called repeatedly with the same
        // driver.
        if (!strcmp(gProcess->getDriverName().c_str(), driver)) {
            return gProcess;
        }
        LOG_ALWAYS_FATAL("ProcessState was already initialized.");
    }

    if (access(driver, R_OK) == -1) {
        ALOGE("Binder driver %s is unavailable. Using /dev/binder instead.", driver);
        driver = "/dev/binder";
    }

    gProcess = new ProcessState(driver);
    return gProcess;
}

sp<ProcessState> ProcessState::selfOrNull()
{
    Mutex::Autolock _l(gProcessMutex);
    return gProcess;
}

void ProcessState::setContextObject(const sp<IBinder>& object)
{
    setContextObject(object, String16("default"));
}

sp<IBinder> ProcessState::getContextObject(const sp<IBinder>& /*caller*/)
{
    return getStrongProxyForHandle(0);
}

void ProcessState::setContextObject(const sp<IBinder>& object, const String16& name)
{
    AutoMutex _l(mLock);
    mContexts.add(name, object);
}

sp<IBinder> ProcessState::getContextObject(const String16& name, const sp<IBinder>& caller)
{
    mLock.lock();
    sp<IBinder> object(
        mContexts.indexOfKey(name) >= 0 ? mContexts.valueFor(name) : NULL);
    mLock.unlock();
    
    //printf("Getting context object %s for %p\n", String8(name).string(), caller.get());
    
    if (object != NULL) return object;

    // Don't attempt to retrieve contexts if we manage them
    if (mManagesContexts) {
        ALOGE("getContextObject(%s) failed, but we manage the contexts!\n",
            String8(name).string());
        return NULL;
    }
    
    IPCThreadState* ipc = IPCThreadState::self();
    {
        Parcel data, reply;
        // no interface token on this magic transaction
        data.writeString16(name);
        data.writeStrongBinder(caller);
        status_t result = ipc->transact(0 /*magic*/, 0, data, &reply, 0);
        if (result == NO_ERROR) {
            object = reply.readStrongBinder();
        }
    }
    
    ipc->flushCommands();
    
    if (object != NULL) setContextObject(object, name);
    return object;
}

void ProcessState::startThreadPool()
{
    AutoMutex _l(mLock);
    if (!mThreadPoolStarted) {
        mThreadPoolStarted = true;
        spawnPooledThread(true);
    }
}

bool ProcessState::isContextManager(void) const
{
    return mManagesContexts;
}

bool ProcessState::becomeContextManager(context_check_func checkFunc, void* userData)
{
    if (!mManagesContexts) {
        AutoMutex _l(mLock);
        mBinderContextCheckFunc = checkFunc;
        mBinderContextUserData = userData;

        int dummy = 0;
        status_t result = ioctl(mDriverFD, BINDER_SET_CONTEXT_MGR, &dummy);
        if (result == 0) {
            mManagesContexts = true;
        } else if (result == -1) {
            mBinderContextCheckFunc = NULL;
            mBinderContextUserData = NULL;
            ALOGE("Binder ioctl to become context manager failed: %s\n", strerror(errno));
        }
    }
    return mManagesContexts;
}

// Get references to userspace objects held by the kernel binder driver
// Writes up to count elements into buf, and returns the total number
// of references the kernel has, which may be larger than count.
// buf may be NULL if count is 0.  The pointers returned by this method
// should only be used for debugging and not dereferenced, they may
// already be invalid.
ssize_t ProcessState::getKernelReferences(size_t buf_count, uintptr_t* buf)
{
    // TODO: remove these when they are defined by bionic's binder.h
    struct binder_node_debug_info {
        binder_uintptr_t ptr;
        binder_uintptr_t cookie;
        __u32 has_strong_ref;
        __u32 has_weak_ref;
    };
#define BINDER_GET_NODE_DEBUG_INFO _IOWR('b', 11, struct binder_node_debug_info)

    binder_node_debug_info info = {};

    uintptr_t* end = buf ? buf + buf_count : NULL;
    size_t count = 0;

    do {
        status_t result = ioctl(mDriverFD, BINDER_GET_NODE_DEBUG_INFO, &info);
        if (result < 0) {
            return -1;
        }
        if (info.ptr != 0) {
            if (buf && buf < end)
                *buf++ = info.ptr;
            count++;
            if (buf && buf < end)
                *buf++ = info.cookie;
            count++;
        }
    } while (info.ptr != 0);

    return count;
}

ProcessState::handle_entry* ProcessState::lookupHandleLocked(int32_t handle)
{
    const size_t N=mHandleToObject.size();
    if (N <= (size_t)handle) {
        handle_entry e;
        e.binder = NULL;
        e.refs = NULL;
        status_t err = mHandleToObject.insertAt(e, N, handle+1-N);
        if (err < NO_ERROR) return NULL;
    }
    return &mHandleToObject.editItemAt(handle);
}

sp<IBinder> ProcessState::getStrongProxyForHandle(int32_t handle)
{
    sp<IBinder> result;

    AutoMutex _l(mLock);

    handle_entry* e = lookupHandleLocked(handle);

    if (e != NULL) {
        // We need to create a new BpBinder if there isn't currently one, OR we
        // are unable to acquire a weak reference on this current one.  See comment
        // in getWeakProxyForHandle() for more info about this.
        IBinder* b = e->binder;
        if (b == NULL || !e->refs->attemptIncWeak(this)) {
            if (handle == 0) {
                // Special case for context manager...
                // The context manager is the only object for which we create
                // a BpBinder proxy without already holding a reference.
                // Perform a dummy transaction to ensure the context manager
                // is registered before we create the first local reference
                // to it (which will occur when creating the BpBinder).
                // If a local reference is created for the BpBinder when the
                // context manager is not present, the driver will fail to
                // provide a reference to the context manager, but the
                // driver API does not return status.
                //
                // Note that this is not race-free if the context manager
                // dies while this code runs.
                //
                // TODO: add a driver API to wait for context manager, or
                // stop special casing handle 0 for context manager and add
                // a driver API to get a handle to the context manager with
                // proper reference counting.

                Parcel data;
                status_t status = IPCThreadState::self()->transact(
                        0, IBinder::PING_TRANSACTION, data, NULL, 0);
                if (status == DEAD_OBJECT)
                   return NULL;
            }

            b = BpBinder::create(handle);
            e->binder = b;
            if (b) e->refs = b->getWeakRefs();
            result = b;
        } else {
            // This little bit of nastyness is to allow us to add a primary
            // reference to the remote proxy when this team doesn't have one
            // but another team is sending the handle to us.
            result.force_set(b);
            e->refs->decWeak(this);
        }
    }

    return result;
}

wp<IBinder> ProcessState::getWeakProxyForHandle(int32_t handle)
{
    wp<IBinder> result;

    AutoMutex _l(mLock);

    handle_entry* e = lookupHandleLocked(handle);

    if (e != NULL) {        
        // We need to create a new BpBinder if there isn't currently one, OR we
        // are unable to acquire a weak reference on this current one.  The
        // attemptIncWeak() is safe because we know the BpBinder destructor will always
        // call expungeHandle(), which acquires the same lock we are holding now.
        // We need to do this because there is a race condition between someone
        // releasing a reference on this BpBinder, and a new reference on its handle
        // arriving from the driver.
        IBinder* b = e->binder;
<<<<<<< HEAD
        if (b == NULL || !e->refs->attemptIncWeak(this)) {
=======
        if (b == nullptr || !e->refs->attemptIncWeak(this)) {
>>>>>>> f11e2bd0
            b = BpBinder::create(handle);
            result = b;
            e->binder = b;
            if (b) e->refs = b->getWeakRefs();
        } else {
            result = b;
            e->refs->decWeak(this);
        }
    }

    return result;
}

void ProcessState::expungeHandle(int32_t handle, IBinder* binder)
{
    AutoMutex _l(mLock);
    
    handle_entry* e = lookupHandleLocked(handle);

    // This handle may have already been replaced with a new BpBinder
    // (if someone failed the AttemptIncWeak() above); we don't want
    // to overwrite it.
    if (e && e->binder == binder) e->binder = NULL;
}

String8 ProcessState::makeBinderThreadName() {
    int32_t s = android_atomic_add(1, &mThreadPoolSeq);
    pid_t pid = getpid();
    String8 name;
    name.appendFormat("Binder:%d_%X", pid, s);
    return name;
}

void ProcessState::spawnPooledThread(bool isMain)
{
    if (mThreadPoolStarted) {
        String8 name = makeBinderThreadName();
        ALOGV("Spawning new pooled thread, name=%s\n", name.string());
        sp<Thread> t = new PoolThread(isMain);
        t->run(name.string());
    }
}

status_t ProcessState::setThreadPoolMaxThreadCount(size_t maxThreads) {
    status_t result = NO_ERROR;
    if (ioctl(mDriverFD, BINDER_SET_MAX_THREADS, &maxThreads) != -1) {
        mMaxThreads = maxThreads;
    } else {
        result = -errno;
        ALOGE("Binder ioctl to set max threads failed: %s", strerror(-result));
    }
    return result;
}

void ProcessState::giveThreadPoolName() {
    androidSetThreadName( makeBinderThreadName().string() );
}

String8 ProcessState::getDriverName() {
    return mDriverName;
}

static int open_driver(const char *driver)
{
    int fd = open(driver, O_RDWR | O_CLOEXEC);
    if (fd >= 0) {
        int vers = 0;
        status_t result = ioctl(fd, BINDER_VERSION, &vers);
        if (result == -1) {
            ALOGE("Binder ioctl to obtain version failed: %s", strerror(errno));
            close(fd);
            fd = -1;
        }
        if (result != 0 || vers != BINDER_CURRENT_PROTOCOL_VERSION) {
          ALOGE("Binder driver protocol(%d) does not match user space protocol(%d)! ioctl() return value: %d",
                vers, BINDER_CURRENT_PROTOCOL_VERSION, result);
            close(fd);
            fd = -1;
        }
        size_t maxThreads = DEFAULT_MAX_BINDER_THREADS;
        result = ioctl(fd, BINDER_SET_MAX_THREADS, &maxThreads);
        if (result == -1) {
            ALOGE("Binder ioctl to set max threads failed: %s", strerror(errno));
        }
    } else {
        ALOGW("Opening '%s' failed: %s\n", driver, strerror(errno));
    }
    return fd;
}

ProcessState::ProcessState(const char *driver)
    : mDriverName(String8(driver))
    , mDriverFD(open_driver(driver))
    , mVMStart(MAP_FAILED)
    , mThreadCountLock(PTHREAD_MUTEX_INITIALIZER)
    , mThreadCountDecrement(PTHREAD_COND_INITIALIZER)
    , mExecutingThreadsCount(0)
    , mMaxThreads(DEFAULT_MAX_BINDER_THREADS)
    , mStarvationStartTimeMs(0)
    , mManagesContexts(false)
    , mBinderContextCheckFunc(NULL)
    , mBinderContextUserData(NULL)
    , mThreadPoolStarted(false)
    , mThreadPoolSeq(1)
{
    if (mDriverFD >= 0) {
        // mmap the binder, providing a chunk of virtual address space to receive transactions.
        mVMStart = mmap(0, BINDER_VM_SIZE, PROT_READ, MAP_PRIVATE | MAP_NORESERVE, mDriverFD, 0);
        if (mVMStart == MAP_FAILED) {
            // *sigh*
            ALOGE("Using %s failed: unable to mmap transaction memory.\n", mDriverName.c_str());
            close(mDriverFD);
            mDriverFD = -1;
            mDriverName.clear();
        }
    }

    LOG_ALWAYS_FATAL_IF(mDriverFD < 0, "Binder driver could not be opened.  Terminating.");
}

ProcessState::~ProcessState()
{
    if (mDriverFD >= 0) {
        if (mVMStart != MAP_FAILED) {
            munmap(mVMStart, BINDER_VM_SIZE);
        }
        close(mDriverFD);
    }
    mDriverFD = -1;
}
        
}; // namespace android<|MERGE_RESOLUTION|>--- conflicted
+++ resolved
@@ -315,11 +315,7 @@
         // releasing a reference on this BpBinder, and a new reference on its handle
         // arriving from the driver.
         IBinder* b = e->binder;
-<<<<<<< HEAD
-        if (b == NULL || !e->refs->attemptIncWeak(this)) {
-=======
         if (b == nullptr || !e->refs->attemptIncWeak(this)) {
->>>>>>> f11e2bd0
             b = BpBinder::create(handle);
             result = b;
             e->binder = b;
