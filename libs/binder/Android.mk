# Copyright (C) 2009 The Android Open Source Project
#
# Licensed under the Apache License, Version 2.0 (the "License");
# you may not use this file except in compliance with the License.
# You may obtain a copy of the License at
#
#      http://www.apache.org/licenses/LICENSE-2.0
#
# Unless required by applicable law or agreed to in writing, software
# distributed under the License is distributed on an "AS IS" BASIS,
# WITHOUT WARRANTIES OR CONDITIONS OF ANY KIND, either express or implied.
# See the License for the specific language governing permissions and
# limitations under the License.

# we have the common sources, plus some device-specific stuff
sources := \
    AppOpsManager.cpp \
    Binder.cpp \
    BpBinder.cpp \
    BufferedTextOutput.cpp \
    Debug.cpp \
    IAppOpsCallback.cpp \
    IAppOpsService.cpp \
    IBatteryStats.cpp \
    IInterface.cpp \
    IMediaResourceMonitor.cpp \
    IMemory.cpp \
    IPCThreadState.cpp \
    IPermissionController.cpp \
    IProcessInfoService.cpp \
    IResultReceiver.cpp \
    IServiceManager.cpp \
    MemoryBase.cpp \
    MemoryDealer.cpp \
    MemoryHeapBase.cpp \
    Parcel.cpp \
    PermissionCache.cpp \
    PersistableBundle.cpp \
    ProcessInfoService.cpp \
    ProcessState.cpp \
    Static.cpp \
    Status.cpp \
    TextOutput.cpp \

ifeq ($(BOARD_NEEDS_MEMORYHEAPPMEM),true)
sources += \
    MemoryHeapPmem.cpp
endif

ifeq ($(BOARD_NEEDS_MEMORYHEAPION),true)
sources += \
    MemoryHeapIon.cpp
endif

LOCAL_PATH:= $(call my-dir)

include $(CLEAR_VARS)

ifeq ($(BOARD_NEEDS_MEMORYHEAPION),true)
LOCAL_SHARED_LIBRARIES += libion_exynos
LOCAL_CFLAGS += -DUSE_MEMORY_HEAP_ION
ifneq ($(TARGET_SLSI_VARIANT),)
PLATFORM_DIR := $(TARGET_BOARD_PLATFORM)-$(TARGET_SLSI_VARIANT)
else
PLATFORM_DIR := $(TARGET_BOARD_PLATFORM)
endif
LOCAL_C_INCLUDES += hardware/samsung_slsi/$(PLATFORM_DIR)/include
endif

LOCAL_MODULE := libbinder
<<<<<<< HEAD
LOCAL_SHARED_LIBRARIES += liblog libcutils libutils
=======
LOCAL_SHARED_LIBRARIES := liblog libcutils libutils

LOCAL_CLANG := true
LOCAL_SANITIZE := integer
>>>>>>> eb7980c2
LOCAL_SRC_FILES := $(sources)
ifeq ($(BOARD_NEEDS_MEMORYHEAPPMEM),true)
LOCAL_C_INCLUDES += \
    $(TARGET_OUT_INTERMEDIATES)/KERNEL_OBJ/usr/include
LOCAL_ADDITIONAL_DEPENDENCIES := \
    $(TARGET_OUT_INTERMEDIATES)/KERNEL_OBJ/usr
endif
ifneq ($(TARGET_USES_64_BIT_BINDER),true)
ifneq ($(TARGET_IS_64_BIT),true)
LOCAL_CFLAGS += -DBINDER_IPC_32BIT=1
endif
endif
LOCAL_CFLAGS += -Werror
include $(BUILD_SHARED_LIBRARY)

include $(CLEAR_VARS)

ifeq ($(BOARD_NEEDS_MEMORYHEAPION),true)
LOCAL_SHARED_LIBRARIES += libion_exynos
LOCAL_CFLAGS += -DUSE_MEMORY_HEAP_ION
ifneq ($(TARGET_SLSI_VARIANT),)
PLATFORM_DIR := $(TARGET_BOARD_PLATFORM)-$(TARGET_SLSI_VARIANT)
else
PLATFORM_DIR := $(TARGET_BOARD_PLATFORM)
endif
LOCAL_C_INCLUDES += hardware/samsung_slsi/$(PLATFORM_DIR)/include
endif

LOCAL_MODULE := libbinder
LOCAL_STATIC_LIBRARIES += libutils
LOCAL_SRC_FILES := $(sources)
ifeq ($(BOARD_NEEDS_MEMORYHEAPPMEM),true)
LOCAL_C_INCLUDES += \
    $(TARGET_OUT_INTERMEDIATES)/KERNEL_OBJ/usr/include
LOCAL_ADDITIONAL_DEPENDENCIES := \
    $(TARGET_OUT_INTERMEDIATES)/KERNEL_OBJ/usr
endif
ifneq ($(TARGET_USES_64_BIT_BINDER),true)
ifneq ($(TARGET_IS_64_BIT),true)
LOCAL_CFLAGS += -DBINDER_IPC_32BIT=1
endif
endif
LOCAL_CFLAGS += -Werror
include $(BUILD_STATIC_LIBRARY)<|MERGE_RESOLUTION|>--- conflicted
+++ resolved
@@ -68,14 +68,10 @@
 endif
 
 LOCAL_MODULE := libbinder
-<<<<<<< HEAD
 LOCAL_SHARED_LIBRARIES += liblog libcutils libutils
-=======
-LOCAL_SHARED_LIBRARIES := liblog libcutils libutils
 
 LOCAL_CLANG := true
 LOCAL_SANITIZE := integer
->>>>>>> eb7980c2
 LOCAL_SRC_FILES := $(sources)
 ifeq ($(BOARD_NEEDS_MEMORYHEAPPMEM),true)
 LOCAL_C_INCLUDES += \
