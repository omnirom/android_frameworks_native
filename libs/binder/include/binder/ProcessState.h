--- conflicted
+++ resolved
@@ -36,11 +36,6 @@
 public:
     static  sp<ProcessState>    self();
     static  sp<ProcessState>    selfOrNull();
-<<<<<<< HEAD
-    // Note: don't call self() or selfOrNull() before initWithMmapSize()
-    static  sp<ProcessState>    initWithMmapSize(size_t mmapSize); // size in bytes
-=======
->>>>>>> 6fbb7b84
 
     /* initWithDriver() can be used to configure libbinder to use
      * a different binder driver dev node. It must be called *before*
@@ -73,19 +68,6 @@
             String8             getDriverName();
 
             ssize_t             getKernelReferences(size_t count, uintptr_t* buf);
-            size_t              getMmapSize();
-
-            enum class CallRestriction {
-                // all calls okay
-                NONE,
-                // log when calls are blocking
-                ERROR_IF_NOT_ONEWAY,
-                // abort process on blocking calls
-                FATAL_IF_NOT_ONEWAY,
-            };
-            // Sets calling restrictions for all transactions in this process. This must be called
-            // before any threads are spawned.
-            void setCallRestriction(CallRestriction restriction);
 
             enum class CallRestriction {
                 // all calls okay
@@ -102,11 +84,7 @@
 private:
     friend class IPCThreadState;
     
-<<<<<<< HEAD
-            explicit            ProcessState(const char* driver, size_t mmap_size);
-=======
             explicit            ProcessState(const char* driver);
->>>>>>> 6fbb7b84
                                 ~ProcessState();
 
                                 ProcessState(const ProcessState& o);
@@ -135,8 +113,6 @@
             int64_t             mStarvationStartTimeMs;
 
     mutable Mutex               mLock;  // protects everything below.
-            // TODO: mManagesContexts is often accessed without the lock.
-            //       Explain why that's safe.
 
             Vector<handle_entry>mHandleToObject;
 
@@ -146,10 +122,6 @@
             String8             mRootDir;
             bool                mThreadPoolStarted;
     volatile int32_t            mThreadPoolSeq;
-<<<<<<< HEAD
-            const size_t        mMmapSize;
-=======
->>>>>>> 6fbb7b84
 
             CallRestriction     mCallRestriction;
 };
