--- conflicted
+++ resolved
@@ -316,7 +316,6 @@
                 IInterface::asBinder(this).get(),
                 parcel_fd, size, err, strerror(-err));
 
-<<<<<<< HEAD
 #ifdef USE_MEMORY_HEAP_ION
         ion_client ion_client_num = -1;
         if (flags & USE_ION_FD) {
@@ -324,18 +323,6 @@
             ALOGE_IF(ion_client_num < 0, "BpMemoryHeap : ion client creation error");
         }
 #endif
-
-        int fd = dup( parcel_fd );
-        ALOGE_IF(fd==-1, "cannot dup fd=%d, size=%zd, err=%d (%s)",
-                parcel_fd, size, err, strerror(errno));
-
-        int access = PROT_READ;
-        if (!(flags & READ_ONLY)) {
-            access |= PROT_WRITE;
-        }
-
-=======
->>>>>>> eb7980c2
         Mutex::Autolock _l(mLock);
         if (mHeapId == -1) {
             int fd = dup( parcel_fd );
