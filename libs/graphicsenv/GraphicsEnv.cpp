/*
 * Copyright 2017 The Android Open Source Project
 *
 * Licensed under the Apache License, Version 2.0 (the "License");
 * you may not use this file except in compliance with the License.
 * You may obtain a copy of the License at
 *
 *      http://www.apache.org/licenses/LICENSE-2.0
 *
 * Unless required by applicable law or agreed to in writing, software
 * distributed under the License is distributed on an "AS IS" BASIS,
 * WITHOUT WARRANTIES OR CONDITIONS OF ANY KIND, either express or implied.
 * See the License for the specific language governing permissions and
 * limitations under the License.
 */

#define ATRACE_TAG ATRACE_TAG_GRAPHICS

//#define LOG_NDEBUG 1
#define LOG_TAG "GraphicsEnv"

#include <graphicsenv/GraphicsEnv.h>

#include <dlfcn.h>
#include <unistd.h>

#include <android-base/file.h>
#include <android-base/properties.h>
#include <android-base/strings.h>
#include <android/dlext.h>
#include <binder/IServiceManager.h>
#include <cutils/properties.h>
#include <graphicsenv/IGpuService.h>
#include <log/log.h>
<<<<<<< HEAD
#include <sys/prctl.h>
#include <utils/Trace.h>

#include <memory>
#include <string>
#include <thread>

// TODO(b/37049319) Get this from a header once one exists
extern "C" {
android_namespace_t* android_get_exported_namespace(const char*);
android_namespace_t* android_create_namespace(const char* name, const char* ld_library_path,
                                              const char* default_library_path, uint64_t type,
                                              const char* permitted_when_isolated_path,
                                              android_namespace_t* parent);
bool android_link_namespaces(android_namespace_t* from, android_namespace_t* to,
                             const char* shared_libs_sonames);

enum {
    ANDROID_NAMESPACE_TYPE_ISOLATED = 1,
    ANDROID_NAMESPACE_TYPE_SHARED = 2,
};
}
=======
#include <nativeloader/dlext_namespaces.h>
#include <sys/prctl.h>
#include <utils/Trace.h>

#include <memory>
#include <string>
#include <thread>

// TODO(ianelliott@): Get the following from an ANGLE header:
#define CURRENT_ANGLE_API_VERSION 2 // Current API verion we are targetting
// Version-2 API:
typedef bool (*fpANGLEGetFeatureSupportUtilAPIVersion)(unsigned int* versionToUse);
typedef bool (*fpANGLEAndroidParseRulesString)(const char* rulesString, void** rulesHandle,
                                               int* rulesVersion);
typedef bool (*fpANGLEGetSystemInfo)(void** handle);
typedef bool (*fpANGLEAddDeviceInfoToSystemInfo)(const char* deviceMfr, const char* deviceModel,
                                                 void* handle);
typedef bool (*fpANGLEShouldBeUsedForApplication)(void* rulesHandle, int rulesVersion,
                                                  void* systemInfoHandle, const char* appName);
typedef bool (*fpANGLEFreeRulesHandle)(void* handle);
typedef bool (*fpANGLEFreeSystemInfoHandle)(void* handle);
>>>>>>> 6fbb7b84

// TODO(ianelliott@): Get the following from an ANGLE header:
#define CURRENT_ANGLE_API_VERSION 2 // Current API verion we are targetting
// Version-2 API:
typedef bool (*fpANGLEGetFeatureSupportUtilAPIVersion)(unsigned int* versionToUse);
typedef bool (*fpANGLEAndroidParseRulesString)(const char* rulesString, void** rulesHandle,
                                               int* rulesVersion);
typedef bool (*fpANGLEGetSystemInfo)(void** handle);
typedef bool (*fpANGLEAddDeviceInfoToSystemInfo)(const char* deviceMfr, const char* deviceModel,
                                                 void* handle);
typedef bool (*fpANGLEShouldBeUsedForApplication)(void* rulesHandle, int rulesVersion,
                                                  void* systemInfoHandle, const char* appName);
typedef bool (*fpANGLEFreeRulesHandle)(void* handle);
typedef bool (*fpANGLEFreeSystemInfoHandle)(void* handle);

namespace android {

enum NativeLibrary {
    LLNDK = 0,
    VNDKSP = 1,
};

static constexpr const char* kNativeLibrariesSystemConfigPath[] = {"/etc/llndk.libraries.txt",
                                                                   "/etc/vndksp.libraries.txt"};

static std::string vndkVersionStr() {
#ifdef __BIONIC__
    std::string version = android::base::GetProperty("ro.vndk.version", "");
    if (version != "" && version != "current") {
        return "." + version;
    }
#endif
    return "";
}

static void insertVndkVersionStr(std::string* fileName) {
    LOG_ALWAYS_FATAL_IF(!fileName, "fileName should never be nullptr");
    size_t insertPos = fileName->find_last_of(".");
    if (insertPos == std::string::npos) {
        insertPos = fileName->length();
    }
    fileName->insert(insertPos, vndkVersionStr());
}

static bool readConfig(const std::string& configFile, std::vector<std::string>* soNames) {
    // Read list of public native libraries from the config file.
    std::string fileContent;
    if (!base::ReadFileToString(configFile, &fileContent)) {
        return false;
    }

    std::vector<std::string> lines = base::Split(fileContent, "\n");

    for (auto& line : lines) {
        auto trimmedLine = base::Trim(line);
        if (!trimmedLine.empty()) {
            soNames->push_back(trimmedLine);
        }
    }

    return true;
}

static const std::string getSystemNativeLibraries(NativeLibrary type) {
    static const char* androidRootEnv = getenv("ANDROID_ROOT");
    static const std::string rootDir = androidRootEnv != nullptr ? androidRootEnv : "/system";

    std::string nativeLibrariesSystemConfig = rootDir + kNativeLibrariesSystemConfigPath[type];

    insertVndkVersionStr(&nativeLibrariesSystemConfig);

    std::vector<std::string> soNames;
    if (!readConfig(nativeLibrariesSystemConfig, &soNames)) {
        ALOGE("Failed to retrieve library names from %s", nativeLibrariesSystemConfig.c_str());
        return "";
    }

    return base::Join(soNames, ':');
}

/*static*/ GraphicsEnv& GraphicsEnv::getInstance() {
    static GraphicsEnv env;
    return env;
}

int GraphicsEnv::getCanLoadSystemLibraries() {
    if (property_get_bool("ro.debuggable", false) && prctl(PR_GET_DUMPABLE, 0, 0, 0, 0)) {
        // Return an integer value since this crosses library boundaries
        return 1;
    }
    return 0;
}

void GraphicsEnv::setDriverPathAndSphalLibraries(const std::string path,
                                                 const std::string sphalLibraries) {
    if (!mDriverPath.empty() || !mSphalLibraries.empty()) {
        ALOGV("ignoring attempt to change driver path from '%s' to '%s' or change sphal libraries "
              "from '%s' to '%s'",
              mDriverPath.c_str(), path.c_str(), mSphalLibraries.c_str(), sphalLibraries.c_str());
        return;
    }
    ALOGV("setting driver path to '%s' and sphal libraries to '%s'", path.c_str(),
          sphalLibraries.c_str());
    mDriverPath = path;
    mSphalLibraries = sphalLibraries;
<<<<<<< HEAD
}

void GraphicsEnv::hintActivityLaunch() {
    ATRACE_CALL();

    std::thread trySendGpuStatsThread([this]() {
        // If there's already graphics driver preloaded in the process, just send
        // the stats info to GpuStats directly through async binder.
        std::lock_guard<std::mutex> lock(mStatsLock);
        if (mGpuStats.glDriverToSend) {
            mGpuStats.glDriverToSend = false;
            sendGpuStatsLocked(GraphicsEnv::Api::API_GL, true, mGpuStats.glDriverLoadingTime);
        }
        if (mGpuStats.vkDriverToSend) {
            mGpuStats.vkDriverToSend = false;
            sendGpuStatsLocked(GraphicsEnv::Api::API_VK, true, mGpuStats.vkDriverLoadingTime);
        }
    });
    trySendGpuStatsThread.detach();
}

void GraphicsEnv::setGpuStats(const std::string& driverPackageName,
                              const std::string& driverVersionName, uint64_t driverVersionCode,
                              int64_t driverBuildTime, const std::string& appPackageName,
                              const int vulkanVersion) {
    ATRACE_CALL();

    std::lock_guard<std::mutex> lock(mStatsLock);
    ALOGV("setGpuStats:\n"
          "\tdriverPackageName[%s]\n"
          "\tdriverVersionName[%s]\n"
          "\tdriverVersionCode[%" PRIu64 "]\n"
          "\tdriverBuildTime[%" PRId64 "]\n"
          "\tappPackageName[%s]\n"
          "\tvulkanVersion[%d]\n",
          driverPackageName.c_str(), driverVersionName.c_str(), driverVersionCode, driverBuildTime,
          appPackageName.c_str(), vulkanVersion);

    mGpuStats.driverPackageName = driverPackageName;
    mGpuStats.driverVersionName = driverVersionName;
    mGpuStats.driverVersionCode = driverVersionCode;
    mGpuStats.driverBuildTime = driverBuildTime;
    mGpuStats.appPackageName = appPackageName;
    mGpuStats.vulkanVersion = vulkanVersion;
}

void GraphicsEnv::setDriverToLoad(GraphicsEnv::Driver driver) {
    ATRACE_CALL();

    std::lock_guard<std::mutex> lock(mStatsLock);
    switch (driver) {
        case GraphicsEnv::Driver::GL:
        case GraphicsEnv::Driver::GL_UPDATED:
        case GraphicsEnv::Driver::ANGLE: {
            if (mGpuStats.glDriverToLoad == GraphicsEnv::Driver::NONE) {
                mGpuStats.glDriverToLoad = driver;
                break;
            }

            if (mGpuStats.glDriverFallback == GraphicsEnv::Driver::NONE) {
                mGpuStats.glDriverFallback = driver;
            }
            break;
        }
        case Driver::VULKAN:
        case Driver::VULKAN_UPDATED: {
            if (mGpuStats.vkDriverToLoad == GraphicsEnv::Driver::NONE) {
                mGpuStats.vkDriverToLoad = driver;
                break;
            }

            if (mGpuStats.vkDriverFallback == GraphicsEnv::Driver::NONE) {
                mGpuStats.vkDriverFallback = driver;
            }
            break;
        }
        default:
            break;
    }
}

void GraphicsEnv::setDriverLoaded(GraphicsEnv::Api api, bool isDriverLoaded,
                                  int64_t driverLoadingTime) {
    ATRACE_CALL();

    std::lock_guard<std::mutex> lock(mStatsLock);
    const bool doNotSend = mGpuStats.appPackageName.empty();
    if (api == GraphicsEnv::Api::API_GL) {
        if (doNotSend) mGpuStats.glDriverToSend = true;
        mGpuStats.glDriverLoadingTime = driverLoadingTime;
    } else {
        if (doNotSend) mGpuStats.vkDriverToSend = true;
        mGpuStats.vkDriverLoadingTime = driverLoadingTime;
    }

    sendGpuStatsLocked(api, isDriverLoaded, driverLoadingTime);
}

static sp<IGpuService> getGpuService() {
    const sp<IBinder> binder = defaultServiceManager()->checkService(String16("gpu"));
    if (!binder) {
        ALOGE("Failed to get gpu service");
        return nullptr;
    }

    return interface_cast<IGpuService>(binder);
}

void GraphicsEnv::setCpuVulkanInUse() {
    ATRACE_CALL();

    // Use the same stats lock to protect getGpuService() as well.
    std::lock_guard<std::mutex> lock(mStatsLock);
    const sp<IGpuService> gpuService = getGpuService();
    if (gpuService) {
        gpuService->setCpuVulkanInUse(mGpuStats.appPackageName, mGpuStats.driverVersionCode);
    }
}

void GraphicsEnv::sendGpuStatsLocked(GraphicsEnv::Api api, bool isDriverLoaded,
                                     int64_t driverLoadingTime) {
    ATRACE_CALL();

    // Do not sendGpuStats for those skipping the GraphicsEnvironment setup
    if (mGpuStats.appPackageName.empty()) return;

    ALOGV("sendGpuStats:\n"
          "\tdriverPackageName[%s]\n"
          "\tdriverVersionName[%s]\n"
          "\tdriverVersionCode[%" PRIu64 "]\n"
          "\tdriverBuildTime[%" PRId64 "]\n"
          "\tappPackageName[%s]\n"
          "\tvulkanVersion[%d]\n"
          "\tapi[%d]\n"
          "\tisDriverLoaded[%d]\n"
          "\tdriverLoadingTime[%" PRId64 "]",
          mGpuStats.driverPackageName.c_str(), mGpuStats.driverVersionName.c_str(),
          mGpuStats.driverVersionCode, mGpuStats.driverBuildTime, mGpuStats.appPackageName.c_str(),
          mGpuStats.vulkanVersion, static_cast<int32_t>(api), isDriverLoaded, driverLoadingTime);

    GraphicsEnv::Driver driver = GraphicsEnv::Driver::NONE;
    bool isIntendedDriverLoaded = false;
    if (api == GraphicsEnv::Api::API_GL) {
        driver = mGpuStats.glDriverToLoad;
        isIntendedDriverLoaded =
                isDriverLoaded && (mGpuStats.glDriverFallback == GraphicsEnv::Driver::NONE);
    } else {
        driver = mGpuStats.vkDriverToLoad;
        isIntendedDriverLoaded =
                isDriverLoaded && (mGpuStats.vkDriverFallback == GraphicsEnv::Driver::NONE);
    }

    const sp<IGpuService> gpuService = getGpuService();
    if (gpuService) {
        gpuService->setGpuStats(mGpuStats.driverPackageName, mGpuStats.driverVersionName,
                                mGpuStats.driverVersionCode, mGpuStats.driverBuildTime,
                                mGpuStats.appPackageName, mGpuStats.vulkanVersion, driver,
                                isIntendedDriverLoaded, driverLoadingTime);
    }
}

void* GraphicsEnv::loadLibrary(std::string name) {
    const android_dlextinfo dlextinfo = {
            .flags = ANDROID_DLEXT_USE_NAMESPACE,
            .library_namespace = getAngleNamespace(),
    };

    std::string libName = std::string("lib") + name + "_angle.so";

    void* so = android_dlopen_ext(libName.c_str(), RTLD_LOCAL | RTLD_NOW, &dlextinfo);

    if (so) {
        ALOGD("dlopen_ext from APK (%s) success at %p", libName.c_str(), so);
        return so;
    } else {
        ALOGE("dlopen_ext(\"%s\") failed: %s", libName.c_str(), dlerror());
    }

    return nullptr;
}

bool GraphicsEnv::checkAngleRules(void* so) {
    char manufacturer[PROPERTY_VALUE_MAX];
    char model[PROPERTY_VALUE_MAX];
    property_get("ro.product.manufacturer", manufacturer, "UNSET");
    property_get("ro.product.model", model, "UNSET");

    auto ANGLEGetFeatureSupportUtilAPIVersion =
            (fpANGLEGetFeatureSupportUtilAPIVersion)dlsym(so,
                                                          "ANGLEGetFeatureSupportUtilAPIVersion");

    if (!ANGLEGetFeatureSupportUtilAPIVersion) {
        ALOGW("Cannot find ANGLEGetFeatureSupportUtilAPIVersion function");
        return false;
    }

    // Negotiate the interface version by requesting most recent known to the platform
    unsigned int versionToUse = CURRENT_ANGLE_API_VERSION;
    if (!(ANGLEGetFeatureSupportUtilAPIVersion)(&versionToUse)) {
        ALOGW("Cannot use ANGLE feature-support library, it is older than supported by EGL, "
              "requested version %u",
              versionToUse);
        return false;
    }

    // Add and remove versions below as needed
    bool useAngle = false;
    switch (versionToUse) {
        case 2: {
            ALOGV("Using version %d of ANGLE feature-support library", versionToUse);
            void* rulesHandle = nullptr;
            int rulesVersion = 0;
            void* systemInfoHandle = nullptr;

            // Get the symbols for the feature-support-utility library:
#define GET_SYMBOL(symbol)                                                 \
    fp##symbol symbol = (fp##symbol)dlsym(so, #symbol);                    \
    if (!symbol) {                                                         \
        ALOGW("Cannot find " #symbol " in ANGLE feature-support library"); \
        break;                                                             \
    }
            GET_SYMBOL(ANGLEAndroidParseRulesString);
            GET_SYMBOL(ANGLEGetSystemInfo);
            GET_SYMBOL(ANGLEAddDeviceInfoToSystemInfo);
            GET_SYMBOL(ANGLEShouldBeUsedForApplication);
            GET_SYMBOL(ANGLEFreeRulesHandle);
            GET_SYMBOL(ANGLEFreeSystemInfoHandle);

            // Parse the rules, obtain the SystemInfo, and evaluate the
            // application against the rules:
            if (!(ANGLEAndroidParseRulesString)(mRulesBuffer.data(), &rulesHandle, &rulesVersion)) {
                ALOGW("ANGLE feature-support library cannot parse rules file");
                break;
            }
            if (!(ANGLEGetSystemInfo)(&systemInfoHandle)) {
                ALOGW("ANGLE feature-support library cannot obtain SystemInfo");
                break;
            }
            if (!(ANGLEAddDeviceInfoToSystemInfo)(manufacturer, model, systemInfoHandle)) {
                ALOGW("ANGLE feature-support library cannot add device info to SystemInfo");
                break;
            }
            useAngle = (ANGLEShouldBeUsedForApplication)(rulesHandle, rulesVersion,
                                                         systemInfoHandle, mAngleAppName.c_str());
            (ANGLEFreeRulesHandle)(rulesHandle);
            (ANGLEFreeSystemInfoHandle)(systemInfoHandle);
        } break;

        default:
            ALOGW("Version %u of ANGLE feature-support library is NOT supported.", versionToUse);
    }

    ALOGV("Close temporarily-loaded ANGLE opt-in/out logic");
    return useAngle;
}

bool GraphicsEnv::shouldUseAngle(std::string appName) {
    if (appName != mAngleAppName) {
        // Make sure we are checking the app we were init'ed for
        ALOGE("App name does not match: expected '%s', got '%s'", mAngleAppName.c_str(),
              appName.c_str());
        return false;
    }

    return shouldUseAngle();
}

bool GraphicsEnv::shouldUseAngle() {
    // Make sure we are init'ed
    if (mAngleAppName.empty()) {
        ALOGV("App name is empty. setAngleInfo() has not been called to enable ANGLE.");
        return false;
    }

    return (mUseAngle == YES) ? true : false;
}

void GraphicsEnv::updateUseAngle() {
    mUseAngle = NO;

    const char* ANGLE_PREFER_ANGLE = "angle";
    const char* ANGLE_PREFER_NATIVE = "native";

    if (mAngleDeveloperOptIn == ANGLE_PREFER_ANGLE) {
        ALOGV("User set \"Developer Options\" to force the use of ANGLE");
        mUseAngle = YES;
    } else if (mAngleDeveloperOptIn == ANGLE_PREFER_NATIVE) {
        ALOGV("User set \"Developer Options\" to force the use of Native");
        mUseAngle = NO;
    } else {
        // The "Developer Options" value wasn't set to force the use of ANGLE.  Need to temporarily
        // load ANGLE and call the updatable opt-in/out logic:
        void* featureSo = loadLibrary("feature_support");
        if (featureSo) {
            ALOGV("loaded ANGLE's opt-in/out logic from namespace");
            mUseAngle = checkAngleRules(featureSo) ? YES : NO;
            dlclose(featureSo);
            featureSo = nullptr;
        } else {
            ALOGV("Could not load the ANGLE opt-in/out logic, cannot use ANGLE.");
        }
    }
}

=======
}

void GraphicsEnv::hintActivityLaunch() {
    ATRACE_CALL();

    std::thread trySendGpuStatsThread([this]() {
        // If there's already graphics driver preloaded in the process, just send
        // the stats info to GpuStats directly through async binder.
        std::lock_guard<std::mutex> lock(mStatsLock);
        if (mGpuStats.glDriverToSend) {
            mGpuStats.glDriverToSend = false;
            sendGpuStatsLocked(GpuStatsInfo::Api::API_GL, true, mGpuStats.glDriverLoadingTime);
        }
        if (mGpuStats.vkDriverToSend) {
            mGpuStats.vkDriverToSend = false;
            sendGpuStatsLocked(GpuStatsInfo::Api::API_VK, true, mGpuStats.vkDriverLoadingTime);
        }
    });
    trySendGpuStatsThread.detach();
}

void GraphicsEnv::setGpuStats(const std::string& driverPackageName,
                              const std::string& driverVersionName, uint64_t driverVersionCode,
                              int64_t driverBuildTime, const std::string& appPackageName,
                              const int vulkanVersion) {
    ATRACE_CALL();

    std::lock_guard<std::mutex> lock(mStatsLock);
    ALOGV("setGpuStats:\n"
          "\tdriverPackageName[%s]\n"
          "\tdriverVersionName[%s]\n"
          "\tdriverVersionCode[%" PRIu64 "]\n"
          "\tdriverBuildTime[%" PRId64 "]\n"
          "\tappPackageName[%s]\n"
          "\tvulkanVersion[%d]\n",
          driverPackageName.c_str(), driverVersionName.c_str(), driverVersionCode, driverBuildTime,
          appPackageName.c_str(), vulkanVersion);

    mGpuStats.driverPackageName = driverPackageName;
    mGpuStats.driverVersionName = driverVersionName;
    mGpuStats.driverVersionCode = driverVersionCode;
    mGpuStats.driverBuildTime = driverBuildTime;
    mGpuStats.appPackageName = appPackageName;
    mGpuStats.vulkanVersion = vulkanVersion;
}

void GraphicsEnv::setDriverToLoad(GpuStatsInfo::Driver driver) {
    ATRACE_CALL();

    std::lock_guard<std::mutex> lock(mStatsLock);
    switch (driver) {
        case GpuStatsInfo::Driver::GL:
        case GpuStatsInfo::Driver::GL_UPDATED:
        case GpuStatsInfo::Driver::ANGLE: {
            if (mGpuStats.glDriverToLoad == GpuStatsInfo::Driver::NONE ||
                mGpuStats.glDriverToLoad == GpuStatsInfo::Driver::GL) {
                mGpuStats.glDriverToLoad = driver;
                break;
            }

            if (mGpuStats.glDriverFallback == GpuStatsInfo::Driver::NONE) {
                mGpuStats.glDriverFallback = driver;
            }
            break;
        }
        case GpuStatsInfo::Driver::VULKAN:
        case GpuStatsInfo::Driver::VULKAN_UPDATED: {
            if (mGpuStats.vkDriverToLoad == GpuStatsInfo::Driver::NONE ||
                mGpuStats.vkDriverToLoad == GpuStatsInfo::Driver::VULKAN) {
                mGpuStats.vkDriverToLoad = driver;
                break;
            }

            if (mGpuStats.vkDriverFallback == GpuStatsInfo::Driver::NONE) {
                mGpuStats.vkDriverFallback = driver;
            }
            break;
        }
        default:
            break;
    }
}

void GraphicsEnv::setDriverLoaded(GpuStatsInfo::Api api, bool isDriverLoaded,
                                  int64_t driverLoadingTime) {
    ATRACE_CALL();

    std::lock_guard<std::mutex> lock(mStatsLock);
    const bool doNotSend = mGpuStats.appPackageName.empty();
    if (api == GpuStatsInfo::Api::API_GL) {
        if (doNotSend) mGpuStats.glDriverToSend = true;
        mGpuStats.glDriverLoadingTime = driverLoadingTime;
    } else {
        if (doNotSend) mGpuStats.vkDriverToSend = true;
        mGpuStats.vkDriverLoadingTime = driverLoadingTime;
    }

    sendGpuStatsLocked(api, isDriverLoaded, driverLoadingTime);
}

static sp<IGpuService> getGpuService() {
    static const sp<IBinder> binder = defaultServiceManager()->checkService(String16("gpu"));
    if (!binder) {
        ALOGE("Failed to get gpu service");
        return nullptr;
    }

    return interface_cast<IGpuService>(binder);
}

void GraphicsEnv::setTargetStats(const GpuStatsInfo::Stats stats, const uint64_t value) {
    ATRACE_CALL();

    std::lock_guard<std::mutex> lock(mStatsLock);
    const sp<IGpuService> gpuService = getGpuService();
    if (gpuService) {
        gpuService->setTargetStats(mGpuStats.appPackageName, mGpuStats.driverVersionCode, stats,
                                   value);
    }
}

void GraphicsEnv::sendGpuStatsLocked(GpuStatsInfo::Api api, bool isDriverLoaded,
                                     int64_t driverLoadingTime) {
    ATRACE_CALL();

    // Do not sendGpuStats for those skipping the GraphicsEnvironment setup
    if (mGpuStats.appPackageName.empty()) return;

    ALOGV("sendGpuStats:\n"
          "\tdriverPackageName[%s]\n"
          "\tdriverVersionName[%s]\n"
          "\tdriverVersionCode[%" PRIu64 "]\n"
          "\tdriverBuildTime[%" PRId64 "]\n"
          "\tappPackageName[%s]\n"
          "\tvulkanVersion[%d]\n"
          "\tapi[%d]\n"
          "\tisDriverLoaded[%d]\n"
          "\tdriverLoadingTime[%" PRId64 "]",
          mGpuStats.driverPackageName.c_str(), mGpuStats.driverVersionName.c_str(),
          mGpuStats.driverVersionCode, mGpuStats.driverBuildTime, mGpuStats.appPackageName.c_str(),
          mGpuStats.vulkanVersion, static_cast<int32_t>(api), isDriverLoaded, driverLoadingTime);

    GpuStatsInfo::Driver driver = GpuStatsInfo::Driver::NONE;
    bool isIntendedDriverLoaded = false;
    if (api == GpuStatsInfo::Api::API_GL) {
        driver = mGpuStats.glDriverToLoad;
        isIntendedDriverLoaded =
                isDriverLoaded && (mGpuStats.glDriverFallback == GpuStatsInfo::Driver::NONE);
    } else {
        driver = mGpuStats.vkDriverToLoad;
        isIntendedDriverLoaded =
                isDriverLoaded && (mGpuStats.vkDriverFallback == GpuStatsInfo::Driver::NONE);
    }

    const sp<IGpuService> gpuService = getGpuService();
    if (gpuService) {
        gpuService->setGpuStats(mGpuStats.driverPackageName, mGpuStats.driverVersionName,
                                mGpuStats.driverVersionCode, mGpuStats.driverBuildTime,
                                mGpuStats.appPackageName, mGpuStats.vulkanVersion, driver,
                                isIntendedDriverLoaded, driverLoadingTime);
    }
}

void* GraphicsEnv::loadLibrary(std::string name) {
    const android_dlextinfo dlextinfo = {
            .flags = ANDROID_DLEXT_USE_NAMESPACE,
            .library_namespace = getAngleNamespace(),
    };

    std::string libName = std::string("lib") + name + "_angle.so";

    void* so = android_dlopen_ext(libName.c_str(), RTLD_LOCAL | RTLD_NOW, &dlextinfo);

    if (so) {
        ALOGD("dlopen_ext from APK (%s) success at %p", libName.c_str(), so);
        return so;
    } else {
        ALOGE("dlopen_ext(\"%s\") failed: %s", libName.c_str(), dlerror());
    }

    return nullptr;
}

bool GraphicsEnv::checkAngleRules(void* so) {
    char manufacturer[PROPERTY_VALUE_MAX];
    char model[PROPERTY_VALUE_MAX];
    property_get("ro.product.manufacturer", manufacturer, "UNSET");
    property_get("ro.product.model", model, "UNSET");

    auto ANGLEGetFeatureSupportUtilAPIVersion =
            (fpANGLEGetFeatureSupportUtilAPIVersion)dlsym(so,
                                                          "ANGLEGetFeatureSupportUtilAPIVersion");

    if (!ANGLEGetFeatureSupportUtilAPIVersion) {
        ALOGW("Cannot find ANGLEGetFeatureSupportUtilAPIVersion function");
        return false;
    }

    // Negotiate the interface version by requesting most recent known to the platform
    unsigned int versionToUse = CURRENT_ANGLE_API_VERSION;
    if (!(ANGLEGetFeatureSupportUtilAPIVersion)(&versionToUse)) {
        ALOGW("Cannot use ANGLE feature-support library, it is older than supported by EGL, "
              "requested version %u",
              versionToUse);
        return false;
    }

    // Add and remove versions below as needed
    bool useAngle = false;
    switch (versionToUse) {
        case 2: {
            ALOGV("Using version %d of ANGLE feature-support library", versionToUse);
            void* rulesHandle = nullptr;
            int rulesVersion = 0;
            void* systemInfoHandle = nullptr;

            // Get the symbols for the feature-support-utility library:
#define GET_SYMBOL(symbol)                                                 \
    fp##symbol symbol = (fp##symbol)dlsym(so, #symbol);                    \
    if (!symbol) {                                                         \
        ALOGW("Cannot find " #symbol " in ANGLE feature-support library"); \
        break;                                                             \
    }
            GET_SYMBOL(ANGLEAndroidParseRulesString);
            GET_SYMBOL(ANGLEGetSystemInfo);
            GET_SYMBOL(ANGLEAddDeviceInfoToSystemInfo);
            GET_SYMBOL(ANGLEShouldBeUsedForApplication);
            GET_SYMBOL(ANGLEFreeRulesHandle);
            GET_SYMBOL(ANGLEFreeSystemInfoHandle);

            // Parse the rules, obtain the SystemInfo, and evaluate the
            // application against the rules:
            if (!(ANGLEAndroidParseRulesString)(mRulesBuffer.data(), &rulesHandle, &rulesVersion)) {
                ALOGW("ANGLE feature-support library cannot parse rules file");
                break;
            }
            if (!(ANGLEGetSystemInfo)(&systemInfoHandle)) {
                ALOGW("ANGLE feature-support library cannot obtain SystemInfo");
                break;
            }
            if (!(ANGLEAddDeviceInfoToSystemInfo)(manufacturer, model, systemInfoHandle)) {
                ALOGW("ANGLE feature-support library cannot add device info to SystemInfo");
                break;
            }
            useAngle = (ANGLEShouldBeUsedForApplication)(rulesHandle, rulesVersion,
                                                         systemInfoHandle, mAngleAppName.c_str());
            (ANGLEFreeRulesHandle)(rulesHandle);
            (ANGLEFreeSystemInfoHandle)(systemInfoHandle);
        } break;

        default:
            ALOGW("Version %u of ANGLE feature-support library is NOT supported.", versionToUse);
    }

    ALOGV("Close temporarily-loaded ANGLE opt-in/out logic");
    return useAngle;
}

bool GraphicsEnv::shouldUseAngle(std::string appName) {
    if (appName != mAngleAppName) {
        // Make sure we are checking the app we were init'ed for
        ALOGE("App name does not match: expected '%s', got '%s'", mAngleAppName.c_str(),
              appName.c_str());
        return false;
    }

    return shouldUseAngle();
}

bool GraphicsEnv::shouldUseAngle() {
    // Make sure we are init'ed
    if (mAngleAppName.empty()) {
        ALOGV("App name is empty. setAngleInfo() has not been called to enable ANGLE.");
        return false;
    }

    return (mUseAngle == YES) ? true : false;
}

void GraphicsEnv::updateUseAngle() {
    mUseAngle = NO;

    const char* ANGLE_PREFER_ANGLE = "angle";
    const char* ANGLE_PREFER_NATIVE = "native";

    if (mAngleDeveloperOptIn == ANGLE_PREFER_ANGLE) {
        ALOGV("User set \"Developer Options\" to force the use of ANGLE");
        mUseAngle = YES;
    } else if (mAngleDeveloperOptIn == ANGLE_PREFER_NATIVE) {
        ALOGV("User set \"Developer Options\" to force the use of Native");
        mUseAngle = NO;
    } else {
        // The "Developer Options" value wasn't set to force the use of ANGLE.  Need to temporarily
        // load ANGLE and call the updatable opt-in/out logic:
        void* featureSo = loadLibrary("feature_support");
        if (featureSo) {
            ALOGV("loaded ANGLE's opt-in/out logic from namespace");
            mUseAngle = checkAngleRules(featureSo) ? YES : NO;
            dlclose(featureSo);
            featureSo = nullptr;
        } else {
            ALOGV("Could not load the ANGLE opt-in/out logic, cannot use ANGLE.");
        }
    }
}

>>>>>>> 6fbb7b84
void GraphicsEnv::setAngleInfo(const std::string path, const std::string appName,
                               const std::string developerOptIn, const int rulesFd,
                               const long rulesOffset, const long rulesLength) {
    if (mUseAngle != UNKNOWN) {
        // We've already figured out an answer for this app, so just return.
        ALOGV("Already evaluated the rules file for '%s': use ANGLE = %s", appName.c_str(),
              (mUseAngle == YES) ? "true" : "false");
        return;
    }

    ALOGV("setting ANGLE path to '%s'", path.c_str());
    mAnglePath = path;
    ALOGV("setting ANGLE app name to '%s'", appName.c_str());
    mAngleAppName = appName;
    ALOGV("setting ANGLE application opt-in to '%s'", developerOptIn.c_str());
    mAngleDeveloperOptIn = developerOptIn;

    lseek(rulesFd, rulesOffset, SEEK_SET);
    mRulesBuffer = std::vector<char>(rulesLength + 1);
    ssize_t numBytesRead = read(rulesFd, mRulesBuffer.data(), rulesLength);
    if (numBytesRead < 0) {
        ALOGE("Cannot read rules file: numBytesRead = %zd", numBytesRead);
        numBytesRead = 0;
    } else if (numBytesRead == 0) {
        ALOGW("Empty rules file");
    }
    if (numBytesRead != rulesLength) {
        ALOGW("Did not read all of the necessary bytes from the rules file."
              "expected: %ld, got: %zd",
              rulesLength, numBytesRead);
    }
    mRulesBuffer[numBytesRead] = '\0';

    // Update the current status of whether we should use ANGLE or not
    updateUseAngle();
}

void GraphicsEnv::setLayerPaths(NativeLoaderNamespace* appNamespace, const std::string layerPaths) {
    if (mLayerPaths.empty()) {
        mLayerPaths = layerPaths;
        mAppNamespace = appNamespace;
    } else {
        ALOGV("Vulkan layer search path already set, not clobbering with '%s' for namespace %p'",
              layerPaths.c_str(), appNamespace);
    }
}

NativeLoaderNamespace* GraphicsEnv::getAppNamespace() {
    return mAppNamespace;
}

std::string& GraphicsEnv::getAngleAppName() {
    return mAngleAppName;
}

const std::string& GraphicsEnv::getLayerPaths() {
    return mLayerPaths;
}

const std::string& GraphicsEnv::getDebugLayers() {
    return mDebugLayers;
}

const std::string& GraphicsEnv::getDebugLayersGLES() {
    return mDebugLayersGLES;
}

void GraphicsEnv::setDebugLayers(const std::string layers) {
    mDebugLayers = layers;
}

void GraphicsEnv::setDebugLayersGLES(const std::string layers) {
    mDebugLayersGLES = layers;
}

// Return true if all the required libraries from vndk and sphal namespace are
// linked to the Game Driver namespace correctly.
bool GraphicsEnv::linkDriverNamespaceLocked(android_namespace_t* vndkNamespace) {
    const std::string llndkLibraries = getSystemNativeLibraries(NativeLibrary::LLNDK);
    if (llndkLibraries.empty()) {
        return false;
    }
    if (!android_link_namespaces(mDriverNamespace, nullptr, llndkLibraries.c_str())) {
        ALOGE("Failed to link default namespace[%s]", dlerror());
        return false;
    }

    const std::string vndkspLibraries = getSystemNativeLibraries(NativeLibrary::VNDKSP);
    if (vndkspLibraries.empty()) {
        return false;
    }
    if (!android_link_namespaces(mDriverNamespace, vndkNamespace, vndkspLibraries.c_str())) {
        ALOGE("Failed to link vndk namespace[%s]", dlerror());
        return false;
    }

    if (mSphalLibraries.empty()) {
        return true;
    }

    // Make additional libraries in sphal to be accessible
    auto sphalNamespace = android_get_exported_namespace("sphal");
    if (!sphalNamespace) {
        ALOGE("Depend on these libraries[%s] in sphal, but failed to get sphal namespace",
              mSphalLibraries.c_str());
        return false;
    }

    if (!android_link_namespaces(mDriverNamespace, sphalNamespace, mSphalLibraries.c_str())) {
        ALOGE("Failed to link sphal namespace[%s]", dlerror());
        return false;
    }

    return true;
}

android_namespace_t* GraphicsEnv::getDriverNamespace() {
    std::lock_guard<std::mutex> lock(mNamespaceMutex);

    if (mDriverNamespace) {
        return mDriverNamespace;
    }

    if (mDriverPath.empty()) {
        return nullptr;
    }

    auto vndkNamespace = android_get_exported_namespace("vndk");
    if (!vndkNamespace) {
        return nullptr;
    }

    mDriverNamespace = android_create_namespace("gfx driver",
                                                mDriverPath.c_str(), // ld_library_path
                                                mDriverPath.c_str(), // default_library_path
                                                ANDROID_NAMESPACE_TYPE_ISOLATED,
                                                nullptr, // permitted_when_isolated_path
                                                nullptr);

    if (!linkDriverNamespaceLocked(vndkNamespace)) {
        mDriverNamespace = nullptr;
    }

    return mDriverNamespace;
}

android_namespace_t* GraphicsEnv::getAngleNamespace() {
    std::lock_guard<std::mutex> lock(mNamespaceMutex);

    if (mAngleNamespace) {
        return mAngleNamespace;
    }

    if (mAnglePath.empty()) {
        ALOGV("mAnglePath is empty, not creating ANGLE namespace");
        return nullptr;
    }

    mAngleNamespace = android_create_namespace("ANGLE",
                                               nullptr,            // ld_library_path
                                               mAnglePath.c_str(), // default_library_path
                                               ANDROID_NAMESPACE_TYPE_SHARED |
                                                       ANDROID_NAMESPACE_TYPE_ISOLATED,
                                               nullptr, // permitted_when_isolated_path
                                               nullptr);

    ALOGD_IF(!mAngleNamespace, "Could not create ANGLE namespace from default");

    return mAngleNamespace;
}

} // namespace android<|MERGE_RESOLUTION|>--- conflicted
+++ resolved
@@ -32,30 +32,6 @@
 #include <cutils/properties.h>
 #include <graphicsenv/IGpuService.h>
 #include <log/log.h>
-<<<<<<< HEAD
-#include <sys/prctl.h>
-#include <utils/Trace.h>
-
-#include <memory>
-#include <string>
-#include <thread>
-
-// TODO(b/37049319) Get this from a header once one exists
-extern "C" {
-android_namespace_t* android_get_exported_namespace(const char*);
-android_namespace_t* android_create_namespace(const char* name, const char* ld_library_path,
-                                              const char* default_library_path, uint64_t type,
-                                              const char* permitted_when_isolated_path,
-                                              android_namespace_t* parent);
-bool android_link_namespaces(android_namespace_t* from, android_namespace_t* to,
-                             const char* shared_libs_sonames);
-
-enum {
-    ANDROID_NAMESPACE_TYPE_ISOLATED = 1,
-    ANDROID_NAMESPACE_TYPE_SHARED = 2,
-};
-}
-=======
 #include <nativeloader/dlext_namespaces.h>
 #include <sys/prctl.h>
 #include <utils/Trace.h>
@@ -77,21 +53,6 @@
                                                   void* systemInfoHandle, const char* appName);
 typedef bool (*fpANGLEFreeRulesHandle)(void* handle);
 typedef bool (*fpANGLEFreeSystemInfoHandle)(void* handle);
->>>>>>> 6fbb7b84
-
-// TODO(ianelliott@): Get the following from an ANGLE header:
-#define CURRENT_ANGLE_API_VERSION 2 // Current API verion we are targetting
-// Version-2 API:
-typedef bool (*fpANGLEGetFeatureSupportUtilAPIVersion)(unsigned int* versionToUse);
-typedef bool (*fpANGLEAndroidParseRulesString)(const char* rulesString, void** rulesHandle,
-                                               int* rulesVersion);
-typedef bool (*fpANGLEGetSystemInfo)(void** handle);
-typedef bool (*fpANGLEAddDeviceInfoToSystemInfo)(const char* deviceMfr, const char* deviceModel,
-                                                 void* handle);
-typedef bool (*fpANGLEShouldBeUsedForApplication)(void* rulesHandle, int rulesVersion,
-                                                  void* systemInfoHandle, const char* appName);
-typedef bool (*fpANGLEFreeRulesHandle)(void* handle);
-typedef bool (*fpANGLEFreeSystemInfoHandle)(void* handle);
 
 namespace android {
 
@@ -183,7 +144,6 @@
           sphalLibraries.c_str());
     mDriverPath = path;
     mSphalLibraries = sphalLibraries;
-<<<<<<< HEAD
 }
 
 void GraphicsEnv::hintActivityLaunch() {
@@ -195,11 +155,11 @@
         std::lock_guard<std::mutex> lock(mStatsLock);
         if (mGpuStats.glDriverToSend) {
             mGpuStats.glDriverToSend = false;
-            sendGpuStatsLocked(GraphicsEnv::Api::API_GL, true, mGpuStats.glDriverLoadingTime);
+            sendGpuStatsLocked(GpuStatsInfo::Api::API_GL, true, mGpuStats.glDriverLoadingTime);
         }
         if (mGpuStats.vkDriverToSend) {
             mGpuStats.vkDriverToSend = false;
-            sendGpuStatsLocked(GraphicsEnv::Api::API_VK, true, mGpuStats.vkDriverLoadingTime);
+            sendGpuStatsLocked(GpuStatsInfo::Api::API_VK, true, mGpuStats.vkDriverLoadingTime);
         }
     });
     trySendGpuStatsThread.detach();
@@ -230,32 +190,34 @@
     mGpuStats.vulkanVersion = vulkanVersion;
 }
 
-void GraphicsEnv::setDriverToLoad(GraphicsEnv::Driver driver) {
+void GraphicsEnv::setDriverToLoad(GpuStatsInfo::Driver driver) {
     ATRACE_CALL();
 
     std::lock_guard<std::mutex> lock(mStatsLock);
     switch (driver) {
-        case GraphicsEnv::Driver::GL:
-        case GraphicsEnv::Driver::GL_UPDATED:
-        case GraphicsEnv::Driver::ANGLE: {
-            if (mGpuStats.glDriverToLoad == GraphicsEnv::Driver::NONE) {
+        case GpuStatsInfo::Driver::GL:
+        case GpuStatsInfo::Driver::GL_UPDATED:
+        case GpuStatsInfo::Driver::ANGLE: {
+            if (mGpuStats.glDriverToLoad == GpuStatsInfo::Driver::NONE ||
+                mGpuStats.glDriverToLoad == GpuStatsInfo::Driver::GL) {
                 mGpuStats.glDriverToLoad = driver;
                 break;
             }
 
-            if (mGpuStats.glDriverFallback == GraphicsEnv::Driver::NONE) {
+            if (mGpuStats.glDriverFallback == GpuStatsInfo::Driver::NONE) {
                 mGpuStats.glDriverFallback = driver;
             }
             break;
         }
-        case Driver::VULKAN:
-        case Driver::VULKAN_UPDATED: {
-            if (mGpuStats.vkDriverToLoad == GraphicsEnv::Driver::NONE) {
+        case GpuStatsInfo::Driver::VULKAN:
+        case GpuStatsInfo::Driver::VULKAN_UPDATED: {
+            if (mGpuStats.vkDriverToLoad == GpuStatsInfo::Driver::NONE ||
+                mGpuStats.vkDriverToLoad == GpuStatsInfo::Driver::VULKAN) {
                 mGpuStats.vkDriverToLoad = driver;
                 break;
             }
 
-            if (mGpuStats.vkDriverFallback == GraphicsEnv::Driver::NONE) {
+            if (mGpuStats.vkDriverFallback == GpuStatsInfo::Driver::NONE) {
                 mGpuStats.vkDriverFallback = driver;
             }
             break;
@@ -265,13 +227,13 @@
     }
 }
 
-void GraphicsEnv::setDriverLoaded(GraphicsEnv::Api api, bool isDriverLoaded,
+void GraphicsEnv::setDriverLoaded(GpuStatsInfo::Api api, bool isDriverLoaded,
                                   int64_t driverLoadingTime) {
     ATRACE_CALL();
 
     std::lock_guard<std::mutex> lock(mStatsLock);
     const bool doNotSend = mGpuStats.appPackageName.empty();
-    if (api == GraphicsEnv::Api::API_GL) {
+    if (api == GpuStatsInfo::Api::API_GL) {
         if (doNotSend) mGpuStats.glDriverToSend = true;
         mGpuStats.glDriverLoadingTime = driverLoadingTime;
     } else {
@@ -283,7 +245,7 @@
 }
 
 static sp<IGpuService> getGpuService() {
-    const sp<IBinder> binder = defaultServiceManager()->checkService(String16("gpu"));
+    static const sp<IBinder> binder = defaultServiceManager()->checkService(String16("gpu"));
     if (!binder) {
         ALOGE("Failed to get gpu service");
         return nullptr;
@@ -292,18 +254,18 @@
     return interface_cast<IGpuService>(binder);
 }
 
-void GraphicsEnv::setCpuVulkanInUse() {
+void GraphicsEnv::setTargetStats(const GpuStatsInfo::Stats stats, const uint64_t value) {
     ATRACE_CALL();
 
-    // Use the same stats lock to protect getGpuService() as well.
     std::lock_guard<std::mutex> lock(mStatsLock);
     const sp<IGpuService> gpuService = getGpuService();
     if (gpuService) {
-        gpuService->setCpuVulkanInUse(mGpuStats.appPackageName, mGpuStats.driverVersionCode);
-    }
-}
-
-void GraphicsEnv::sendGpuStatsLocked(GraphicsEnv::Api api, bool isDriverLoaded,
+        gpuService->setTargetStats(mGpuStats.appPackageName, mGpuStats.driverVersionCode, stats,
+                                   value);
+    }
+}
+
+void GraphicsEnv::sendGpuStatsLocked(GpuStatsInfo::Api api, bool isDriverLoaded,
                                      int64_t driverLoadingTime) {
     ATRACE_CALL();
 
@@ -324,16 +286,16 @@
           mGpuStats.driverVersionCode, mGpuStats.driverBuildTime, mGpuStats.appPackageName.c_str(),
           mGpuStats.vulkanVersion, static_cast<int32_t>(api), isDriverLoaded, driverLoadingTime);
 
-    GraphicsEnv::Driver driver = GraphicsEnv::Driver::NONE;
+    GpuStatsInfo::Driver driver = GpuStatsInfo::Driver::NONE;
     bool isIntendedDriverLoaded = false;
-    if (api == GraphicsEnv::Api::API_GL) {
+    if (api == GpuStatsInfo::Api::API_GL) {
         driver = mGpuStats.glDriverToLoad;
         isIntendedDriverLoaded =
-                isDriverLoaded && (mGpuStats.glDriverFallback == GraphicsEnv::Driver::NONE);
+                isDriverLoaded && (mGpuStats.glDriverFallback == GpuStatsInfo::Driver::NONE);
     } else {
         driver = mGpuStats.vkDriverToLoad;
         isIntendedDriverLoaded =
-                isDriverLoaded && (mGpuStats.vkDriverFallback == GraphicsEnv::Driver::NONE);
+                isDriverLoaded && (mGpuStats.vkDriverFallback == GpuStatsInfo::Driver::NONE);
     }
 
     const sp<IGpuService> gpuService = getGpuService();
@@ -488,314 +450,6 @@
     }
 }
 
-=======
-}
-
-void GraphicsEnv::hintActivityLaunch() {
-    ATRACE_CALL();
-
-    std::thread trySendGpuStatsThread([this]() {
-        // If there's already graphics driver preloaded in the process, just send
-        // the stats info to GpuStats directly through async binder.
-        std::lock_guard<std::mutex> lock(mStatsLock);
-        if (mGpuStats.glDriverToSend) {
-            mGpuStats.glDriverToSend = false;
-            sendGpuStatsLocked(GpuStatsInfo::Api::API_GL, true, mGpuStats.glDriverLoadingTime);
-        }
-        if (mGpuStats.vkDriverToSend) {
-            mGpuStats.vkDriverToSend = false;
-            sendGpuStatsLocked(GpuStatsInfo::Api::API_VK, true, mGpuStats.vkDriverLoadingTime);
-        }
-    });
-    trySendGpuStatsThread.detach();
-}
-
-void GraphicsEnv::setGpuStats(const std::string& driverPackageName,
-                              const std::string& driverVersionName, uint64_t driverVersionCode,
-                              int64_t driverBuildTime, const std::string& appPackageName,
-                              const int vulkanVersion) {
-    ATRACE_CALL();
-
-    std::lock_guard<std::mutex> lock(mStatsLock);
-    ALOGV("setGpuStats:\n"
-          "\tdriverPackageName[%s]\n"
-          "\tdriverVersionName[%s]\n"
-          "\tdriverVersionCode[%" PRIu64 "]\n"
-          "\tdriverBuildTime[%" PRId64 "]\n"
-          "\tappPackageName[%s]\n"
-          "\tvulkanVersion[%d]\n",
-          driverPackageName.c_str(), driverVersionName.c_str(), driverVersionCode, driverBuildTime,
-          appPackageName.c_str(), vulkanVersion);
-
-    mGpuStats.driverPackageName = driverPackageName;
-    mGpuStats.driverVersionName = driverVersionName;
-    mGpuStats.driverVersionCode = driverVersionCode;
-    mGpuStats.driverBuildTime = driverBuildTime;
-    mGpuStats.appPackageName = appPackageName;
-    mGpuStats.vulkanVersion = vulkanVersion;
-}
-
-void GraphicsEnv::setDriverToLoad(GpuStatsInfo::Driver driver) {
-    ATRACE_CALL();
-
-    std::lock_guard<std::mutex> lock(mStatsLock);
-    switch (driver) {
-        case GpuStatsInfo::Driver::GL:
-        case GpuStatsInfo::Driver::GL_UPDATED:
-        case GpuStatsInfo::Driver::ANGLE: {
-            if (mGpuStats.glDriverToLoad == GpuStatsInfo::Driver::NONE ||
-                mGpuStats.glDriverToLoad == GpuStatsInfo::Driver::GL) {
-                mGpuStats.glDriverToLoad = driver;
-                break;
-            }
-
-            if (mGpuStats.glDriverFallback == GpuStatsInfo::Driver::NONE) {
-                mGpuStats.glDriverFallback = driver;
-            }
-            break;
-        }
-        case GpuStatsInfo::Driver::VULKAN:
-        case GpuStatsInfo::Driver::VULKAN_UPDATED: {
-            if (mGpuStats.vkDriverToLoad == GpuStatsInfo::Driver::NONE ||
-                mGpuStats.vkDriverToLoad == GpuStatsInfo::Driver::VULKAN) {
-                mGpuStats.vkDriverToLoad = driver;
-                break;
-            }
-
-            if (mGpuStats.vkDriverFallback == GpuStatsInfo::Driver::NONE) {
-                mGpuStats.vkDriverFallback = driver;
-            }
-            break;
-        }
-        default:
-            break;
-    }
-}
-
-void GraphicsEnv::setDriverLoaded(GpuStatsInfo::Api api, bool isDriverLoaded,
-                                  int64_t driverLoadingTime) {
-    ATRACE_CALL();
-
-    std::lock_guard<std::mutex> lock(mStatsLock);
-    const bool doNotSend = mGpuStats.appPackageName.empty();
-    if (api == GpuStatsInfo::Api::API_GL) {
-        if (doNotSend) mGpuStats.glDriverToSend = true;
-        mGpuStats.glDriverLoadingTime = driverLoadingTime;
-    } else {
-        if (doNotSend) mGpuStats.vkDriverToSend = true;
-        mGpuStats.vkDriverLoadingTime = driverLoadingTime;
-    }
-
-    sendGpuStatsLocked(api, isDriverLoaded, driverLoadingTime);
-}
-
-static sp<IGpuService> getGpuService() {
-    static const sp<IBinder> binder = defaultServiceManager()->checkService(String16("gpu"));
-    if (!binder) {
-        ALOGE("Failed to get gpu service");
-        return nullptr;
-    }
-
-    return interface_cast<IGpuService>(binder);
-}
-
-void GraphicsEnv::setTargetStats(const GpuStatsInfo::Stats stats, const uint64_t value) {
-    ATRACE_CALL();
-
-    std::lock_guard<std::mutex> lock(mStatsLock);
-    const sp<IGpuService> gpuService = getGpuService();
-    if (gpuService) {
-        gpuService->setTargetStats(mGpuStats.appPackageName, mGpuStats.driverVersionCode, stats,
-                                   value);
-    }
-}
-
-void GraphicsEnv::sendGpuStatsLocked(GpuStatsInfo::Api api, bool isDriverLoaded,
-                                     int64_t driverLoadingTime) {
-    ATRACE_CALL();
-
-    // Do not sendGpuStats for those skipping the GraphicsEnvironment setup
-    if (mGpuStats.appPackageName.empty()) return;
-
-    ALOGV("sendGpuStats:\n"
-          "\tdriverPackageName[%s]\n"
-          "\tdriverVersionName[%s]\n"
-          "\tdriverVersionCode[%" PRIu64 "]\n"
-          "\tdriverBuildTime[%" PRId64 "]\n"
-          "\tappPackageName[%s]\n"
-          "\tvulkanVersion[%d]\n"
-          "\tapi[%d]\n"
-          "\tisDriverLoaded[%d]\n"
-          "\tdriverLoadingTime[%" PRId64 "]",
-          mGpuStats.driverPackageName.c_str(), mGpuStats.driverVersionName.c_str(),
-          mGpuStats.driverVersionCode, mGpuStats.driverBuildTime, mGpuStats.appPackageName.c_str(),
-          mGpuStats.vulkanVersion, static_cast<int32_t>(api), isDriverLoaded, driverLoadingTime);
-
-    GpuStatsInfo::Driver driver = GpuStatsInfo::Driver::NONE;
-    bool isIntendedDriverLoaded = false;
-    if (api == GpuStatsInfo::Api::API_GL) {
-        driver = mGpuStats.glDriverToLoad;
-        isIntendedDriverLoaded =
-                isDriverLoaded && (mGpuStats.glDriverFallback == GpuStatsInfo::Driver::NONE);
-    } else {
-        driver = mGpuStats.vkDriverToLoad;
-        isIntendedDriverLoaded =
-                isDriverLoaded && (mGpuStats.vkDriverFallback == GpuStatsInfo::Driver::NONE);
-    }
-
-    const sp<IGpuService> gpuService = getGpuService();
-    if (gpuService) {
-        gpuService->setGpuStats(mGpuStats.driverPackageName, mGpuStats.driverVersionName,
-                                mGpuStats.driverVersionCode, mGpuStats.driverBuildTime,
-                                mGpuStats.appPackageName, mGpuStats.vulkanVersion, driver,
-                                isIntendedDriverLoaded, driverLoadingTime);
-    }
-}
-
-void* GraphicsEnv::loadLibrary(std::string name) {
-    const android_dlextinfo dlextinfo = {
-            .flags = ANDROID_DLEXT_USE_NAMESPACE,
-            .library_namespace = getAngleNamespace(),
-    };
-
-    std::string libName = std::string("lib") + name + "_angle.so";
-
-    void* so = android_dlopen_ext(libName.c_str(), RTLD_LOCAL | RTLD_NOW, &dlextinfo);
-
-    if (so) {
-        ALOGD("dlopen_ext from APK (%s) success at %p", libName.c_str(), so);
-        return so;
-    } else {
-        ALOGE("dlopen_ext(\"%s\") failed: %s", libName.c_str(), dlerror());
-    }
-
-    return nullptr;
-}
-
-bool GraphicsEnv::checkAngleRules(void* so) {
-    char manufacturer[PROPERTY_VALUE_MAX];
-    char model[PROPERTY_VALUE_MAX];
-    property_get("ro.product.manufacturer", manufacturer, "UNSET");
-    property_get("ro.product.model", model, "UNSET");
-
-    auto ANGLEGetFeatureSupportUtilAPIVersion =
-            (fpANGLEGetFeatureSupportUtilAPIVersion)dlsym(so,
-                                                          "ANGLEGetFeatureSupportUtilAPIVersion");
-
-    if (!ANGLEGetFeatureSupportUtilAPIVersion) {
-        ALOGW("Cannot find ANGLEGetFeatureSupportUtilAPIVersion function");
-        return false;
-    }
-
-    // Negotiate the interface version by requesting most recent known to the platform
-    unsigned int versionToUse = CURRENT_ANGLE_API_VERSION;
-    if (!(ANGLEGetFeatureSupportUtilAPIVersion)(&versionToUse)) {
-        ALOGW("Cannot use ANGLE feature-support library, it is older than supported by EGL, "
-              "requested version %u",
-              versionToUse);
-        return false;
-    }
-
-    // Add and remove versions below as needed
-    bool useAngle = false;
-    switch (versionToUse) {
-        case 2: {
-            ALOGV("Using version %d of ANGLE feature-support library", versionToUse);
-            void* rulesHandle = nullptr;
-            int rulesVersion = 0;
-            void* systemInfoHandle = nullptr;
-
-            // Get the symbols for the feature-support-utility library:
-#define GET_SYMBOL(symbol)                                                 \
-    fp##symbol symbol = (fp##symbol)dlsym(so, #symbol);                    \
-    if (!symbol) {                                                         \
-        ALOGW("Cannot find " #symbol " in ANGLE feature-support library"); \
-        break;                                                             \
-    }
-            GET_SYMBOL(ANGLEAndroidParseRulesString);
-            GET_SYMBOL(ANGLEGetSystemInfo);
-            GET_SYMBOL(ANGLEAddDeviceInfoToSystemInfo);
-            GET_SYMBOL(ANGLEShouldBeUsedForApplication);
-            GET_SYMBOL(ANGLEFreeRulesHandle);
-            GET_SYMBOL(ANGLEFreeSystemInfoHandle);
-
-            // Parse the rules, obtain the SystemInfo, and evaluate the
-            // application against the rules:
-            if (!(ANGLEAndroidParseRulesString)(mRulesBuffer.data(), &rulesHandle, &rulesVersion)) {
-                ALOGW("ANGLE feature-support library cannot parse rules file");
-                break;
-            }
-            if (!(ANGLEGetSystemInfo)(&systemInfoHandle)) {
-                ALOGW("ANGLE feature-support library cannot obtain SystemInfo");
-                break;
-            }
-            if (!(ANGLEAddDeviceInfoToSystemInfo)(manufacturer, model, systemInfoHandle)) {
-                ALOGW("ANGLE feature-support library cannot add device info to SystemInfo");
-                break;
-            }
-            useAngle = (ANGLEShouldBeUsedForApplication)(rulesHandle, rulesVersion,
-                                                         systemInfoHandle, mAngleAppName.c_str());
-            (ANGLEFreeRulesHandle)(rulesHandle);
-            (ANGLEFreeSystemInfoHandle)(systemInfoHandle);
-        } break;
-
-        default:
-            ALOGW("Version %u of ANGLE feature-support library is NOT supported.", versionToUse);
-    }
-
-    ALOGV("Close temporarily-loaded ANGLE opt-in/out logic");
-    return useAngle;
-}
-
-bool GraphicsEnv::shouldUseAngle(std::string appName) {
-    if (appName != mAngleAppName) {
-        // Make sure we are checking the app we were init'ed for
-        ALOGE("App name does not match: expected '%s', got '%s'", mAngleAppName.c_str(),
-              appName.c_str());
-        return false;
-    }
-
-    return shouldUseAngle();
-}
-
-bool GraphicsEnv::shouldUseAngle() {
-    // Make sure we are init'ed
-    if (mAngleAppName.empty()) {
-        ALOGV("App name is empty. setAngleInfo() has not been called to enable ANGLE.");
-        return false;
-    }
-
-    return (mUseAngle == YES) ? true : false;
-}
-
-void GraphicsEnv::updateUseAngle() {
-    mUseAngle = NO;
-
-    const char* ANGLE_PREFER_ANGLE = "angle";
-    const char* ANGLE_PREFER_NATIVE = "native";
-
-    if (mAngleDeveloperOptIn == ANGLE_PREFER_ANGLE) {
-        ALOGV("User set \"Developer Options\" to force the use of ANGLE");
-        mUseAngle = YES;
-    } else if (mAngleDeveloperOptIn == ANGLE_PREFER_NATIVE) {
-        ALOGV("User set \"Developer Options\" to force the use of Native");
-        mUseAngle = NO;
-    } else {
-        // The "Developer Options" value wasn't set to force the use of ANGLE.  Need to temporarily
-        // load ANGLE and call the updatable opt-in/out logic:
-        void* featureSo = loadLibrary("feature_support");
-        if (featureSo) {
-            ALOGV("loaded ANGLE's opt-in/out logic from namespace");
-            mUseAngle = checkAngleRules(featureSo) ? YES : NO;
-            dlclose(featureSo);
-            featureSo = nullptr;
-        } else {
-            ALOGV("Could not load the ANGLE opt-in/out logic, cannot use ANGLE.");
-        }
-    }
-}
-
->>>>>>> 6fbb7b84
 void GraphicsEnv::setAngleInfo(const std::string path, const std::string appName,
                                const std::string developerOptIn, const int rulesFd,
                                const long rulesOffset, const long rulesLength) {
