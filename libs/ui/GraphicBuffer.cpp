--- conflicted
+++ resolved
@@ -320,30 +320,19 @@
         buf[9] = handle->numInts;
         native_handle_t const* const h = handle;
         memcpy(fds,     h->data,             h->numFds*sizeof(int));
-<<<<<<< HEAD
-        memcpy(&buf[8], h->data + h->numFds, h->numInts*sizeof(int));
+        memcpy(&buf[10], h->data + h->numFds, h->numInts*sizeof(int));
 #ifdef QCOM_HARDWARE
         fds += handle->numFds;
         count -= handle->numFds;
 #endif
-=======
-        memcpy(&buf[10], h->data + h->numFds, h->numInts*sizeof(int));
->>>>>>> 9094ee23
     }
 
     buffer = reinterpret_cast<void*>(static_cast<int*>(buffer) + sizeNeeded);
     size -= sizeNeeded;
-<<<<<<< HEAD
-#ifndef QCOM_HARDWARE
-    fds += handle->numFds;
-    count -= handle->numFds;
-#endif
-=======
     if (handle) {
         fds += handle->numFds;
         count -= handle->numFds;
     }
->>>>>>> 9094ee23
 
     return NO_ERROR;
 }
