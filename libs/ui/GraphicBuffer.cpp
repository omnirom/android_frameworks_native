/*
 * Copyright (C) 2007 The Android Open Source Project
 *
 * Licensed under the Apache License, Version 2.0 (the "License");
 * you may not use this file except in compliance with the License.
 * You may obtain a copy of the License at
 *
 *      http://www.apache.org/licenses/LICENSE-2.0
 *
 * Unless required by applicable law or agreed to in writing, software
 * distributed under the License is distributed on an "AS IS" BASIS,
 * WITHOUT WARRANTIES OR CONDITIONS OF ANY KIND, either express or implied.
 * See the License for the specific language governing permissions and
 * limitations under the License.
 */

#define LOG_TAG "GraphicBuffer"

#include <ui/GraphicBuffer.h>

#include <cutils/atomic.h>

#include <grallocusage/GrallocUsageConversion.h>

#ifndef LIBUI_IN_VNDK
#include <ui/BufferHubBuffer.h>
#endif // LIBUI_IN_VNDK

#include <ui/Gralloc2.h>
#include <ui/GraphicBufferAllocator.h>
#include <ui/GraphicBufferMapper.h>

namespace android {

// ===========================================================================
// Buffer and implementation of ANativeWindowBuffer
// ===========================================================================

static uint64_t getUniqueId() {
    static volatile int32_t nextId = 0;
    uint64_t id = static_cast<uint64_t>(getpid()) << 32;
    id |= static_cast<uint32_t>(android_atomic_inc(&nextId));
    return id;
}

sp<GraphicBuffer> GraphicBuffer::from(ANativeWindowBuffer* anwb) {
    return static_cast<GraphicBuffer *>(anwb);
}

GraphicBuffer::GraphicBuffer()
    : BASE(), mOwner(ownData), mBufferMapper(GraphicBufferMapper::get()),
      mInitCheck(NO_ERROR), mId(getUniqueId()), mGenerationNumber(0)
{
    width  =
    height =
    stride =
    format =
    usage_deprecated = 0;
    usage  = 0;
    layerCount = 0;
    handle = NULL;
}

// deprecated
GraphicBuffer::GraphicBuffer(uint32_t inWidth, uint32_t inHeight,
        PixelFormat inFormat, uint32_t inUsage, std::string requestorName)
    : GraphicBuffer(inWidth, inHeight, inFormat, 1, static_cast<uint64_t>(inUsage), requestorName)
{
}

GraphicBuffer::GraphicBuffer(uint32_t inWidth, uint32_t inHeight, PixelFormat inFormat,
                             uint32_t inLayerCount, uint64_t inUsage, std::string requestorName)
      : GraphicBuffer() {
    mInitCheck = initWithSize(inWidth, inHeight, inFormat, inLayerCount, inUsage,
                              std::move(requestorName));
}

// deprecated
GraphicBuffer::GraphicBuffer(uint32_t inWidth, uint32_t inHeight,
        PixelFormat inFormat, uint32_t inLayerCount, uint32_t inUsage,
        uint32_t inStride, native_handle_t* inHandle, bool keepOwnership)
    : GraphicBuffer(inHandle, keepOwnership ? TAKE_HANDLE : WRAP_HANDLE,
            inWidth, inHeight, inFormat, inLayerCount, static_cast<uint64_t>(inUsage),
            inStride)
{
}

GraphicBuffer::GraphicBuffer(const native_handle_t* inHandle, HandleWrapMethod method,
                             uint32_t inWidth, uint32_t inHeight, PixelFormat inFormat,
                             uint32_t inLayerCount, uint64_t inUsage, uint32_t inStride)
      : GraphicBuffer() {
    mInitCheck = initWithHandle(inHandle, method, inWidth, inHeight, inFormat, inLayerCount,
                                inUsage, inStride);
}

#ifndef LIBUI_IN_VNDK
GraphicBuffer::GraphicBuffer(std::unique_ptr<BufferHubBuffer> buffer) : GraphicBuffer() {
    if (buffer == nullptr) {
        mInitCheck = BAD_VALUE;
        return;
    }

    mInitCheck = initWithHandle(buffer->DuplicateHandle(), /*method=*/TAKE_UNREGISTERED_HANDLE,
                                buffer->desc().width, buffer->desc().height,
                                static_cast<PixelFormat>(buffer->desc().format),
                                buffer->desc().layers, buffer->desc().usage, buffer->desc().stride);
<<<<<<< HEAD
=======
    mBufferId = buffer->id();
>>>>>>> eed5d453
    mBufferHubBuffer = std::move(buffer);
}
#endif // LIBUI_IN_VNDK

GraphicBuffer::~GraphicBuffer()
{
    if (handle) {
        free_handle();
    }
}

void GraphicBuffer::free_handle()
{
    if (mOwner == ownHandle) {
        mBufferMapper.freeBuffer(handle);
    } else if (mOwner == ownData) {
        GraphicBufferAllocator& allocator(GraphicBufferAllocator::get());
        allocator.free(handle);
    }
    handle = NULL;
}

status_t GraphicBuffer::initCheck() const {
    return static_cast<status_t>(mInitCheck);
}

void GraphicBuffer::dumpAllocationsToSystemLog()
{
    GraphicBufferAllocator::dumpToSystemLog();
}

ANativeWindowBuffer* GraphicBuffer::getNativeBuffer() const
{
    return static_cast<ANativeWindowBuffer*>(
            const_cast<GraphicBuffer*>(this));
}

status_t GraphicBuffer::reallocate(uint32_t inWidth, uint32_t inHeight,
        PixelFormat inFormat, uint32_t inLayerCount, uint64_t inUsage)
{
    if (mOwner != ownData)
        return INVALID_OPERATION;

    if (handle &&
            static_cast<int>(inWidth) == width &&
            static_cast<int>(inHeight) == height &&
            inFormat == format &&
            inLayerCount == layerCount &&
            inUsage == usage)
        return NO_ERROR;

    if (handle) {
        GraphicBufferAllocator& allocator(GraphicBufferAllocator::get());
        allocator.free(handle);
        handle = 0;
    }
    return initWithSize(inWidth, inHeight, inFormat, inLayerCount, inUsage, "[Reallocation]");
}

bool GraphicBuffer::needsReallocation(uint32_t inWidth, uint32_t inHeight,
        PixelFormat inFormat, uint32_t inLayerCount, uint64_t inUsage)
{
    if (static_cast<int>(inWidth) != width) return true;
    if (static_cast<int>(inHeight) != height) return true;
    if (inFormat != format) return true;
    if (inLayerCount != layerCount) return true;
    if ((usage & inUsage) != inUsage) return true;
    return false;
}

status_t GraphicBuffer::initWithSize(uint32_t inWidth, uint32_t inHeight,
        PixelFormat inFormat, uint32_t inLayerCount, uint64_t inUsage,
        std::string requestorName)
{
    GraphicBufferAllocator& allocator = GraphicBufferAllocator::get();
    uint32_t outStride = 0;
    status_t err = allocator.allocate(inWidth, inHeight, inFormat, inLayerCount,
            inUsage, &handle, &outStride, mId,
            std::move(requestorName));
    if (err == NO_ERROR) {
        mBufferMapper.getTransportSize(handle, &mTransportNumFds, &mTransportNumInts);

        width = static_cast<int>(inWidth);
        height = static_cast<int>(inHeight);
        format = inFormat;
        layerCount = inLayerCount;
        usage = inUsage;
        usage_deprecated = int(usage);
        stride = static_cast<int>(outStride);
    }
    return err;
}

status_t GraphicBuffer::initWithHandle(const native_handle_t* inHandle, HandleWrapMethod method,
                                       uint32_t inWidth, uint32_t inHeight, PixelFormat inFormat,
                                       uint32_t inLayerCount, uint64_t inUsage, uint32_t inStride) {
    ANativeWindowBuffer::width = static_cast<int>(inWidth);
    ANativeWindowBuffer::height = static_cast<int>(inHeight);
    ANativeWindowBuffer::stride = static_cast<int>(inStride);
    ANativeWindowBuffer::format = inFormat;
    ANativeWindowBuffer::usage = inUsage;
    ANativeWindowBuffer::usage_deprecated = int(inUsage);

    ANativeWindowBuffer::layerCount = inLayerCount;

    mOwner = (method == WRAP_HANDLE) ? ownNone : ownHandle;

    if (method == TAKE_UNREGISTERED_HANDLE || method == CLONE_HANDLE) {
        buffer_handle_t importedHandle;
        status_t err = mBufferMapper.importBuffer(inHandle, inWidth, inHeight, inLayerCount,
                                                  inFormat, inUsage, inStride, &importedHandle);
        if (err != NO_ERROR) {
            initWithHandle(nullptr, WRAP_HANDLE, 0, 0, 0, 0, 0, 0);

            return err;
        }

        if (method == TAKE_UNREGISTERED_HANDLE) {
            native_handle_close(inHandle);
            native_handle_delete(const_cast<native_handle_t*>(inHandle));
        }

        inHandle = importedHandle;
        mBufferMapper.getTransportSize(inHandle, &mTransportNumFds, &mTransportNumInts);
    }

    ANativeWindowBuffer::handle = inHandle;

    return NO_ERROR;
}

status_t GraphicBuffer::lock(uint32_t inUsage, void** vaddr)
{
    const Rect lockBounds(width, height);
    status_t res = lock(inUsage, lockBounds, vaddr);
    return res;
}

status_t GraphicBuffer::lock(uint32_t inUsage, const Rect& rect, void** vaddr)
{
    if (rect.left < 0 || rect.right  > width ||
        rect.top  < 0 || rect.bottom > height) {
        ALOGE("locking pixels (%d,%d,%d,%d) outside of buffer (w=%d, h=%d)",
                rect.left, rect.top, rect.right, rect.bottom,
                width, height);
        return BAD_VALUE;
    }
    status_t res = getBufferMapper().lock(handle, inUsage, rect, vaddr);
    return res;
}

status_t GraphicBuffer::lockYCbCr(uint32_t inUsage, android_ycbcr* ycbcr)
{
    const Rect lockBounds(width, height);
    status_t res = lockYCbCr(inUsage, lockBounds, ycbcr);
    return res;
}

status_t GraphicBuffer::lockYCbCr(uint32_t inUsage, const Rect& rect,
        android_ycbcr* ycbcr)
{
    if (rect.left < 0 || rect.right  > width ||
        rect.top  < 0 || rect.bottom > height) {
        ALOGE("locking pixels (%d,%d,%d,%d) outside of buffer (w=%d, h=%d)",
                rect.left, rect.top, rect.right, rect.bottom,
                width, height);
        return BAD_VALUE;
    }
    status_t res = getBufferMapper().lockYCbCr(handle, inUsage, rect, ycbcr);
    return res;
}

status_t GraphicBuffer::unlock()
{
    status_t res = getBufferMapper().unlock(handle);
    return res;
}

status_t GraphicBuffer::lockAsync(uint32_t inUsage, void** vaddr, int fenceFd)
{
    const Rect lockBounds(width, height);
    status_t res = lockAsync(inUsage, lockBounds, vaddr, fenceFd);
    return res;
}

status_t GraphicBuffer::lockAsync(uint32_t inUsage, const Rect& rect,
        void** vaddr, int fenceFd)
{
    return lockAsync(inUsage, inUsage, rect, vaddr, fenceFd);
}

status_t GraphicBuffer::lockAsync(uint64_t inProducerUsage,
        uint64_t inConsumerUsage, const Rect& rect, void** vaddr, int fenceFd)
{
    if (rect.left < 0 || rect.right  > width ||
        rect.top  < 0 || rect.bottom > height) {
        ALOGE("locking pixels (%d,%d,%d,%d) outside of buffer (w=%d, h=%d)",
                rect.left, rect.top, rect.right, rect.bottom,
                width, height);
        return BAD_VALUE;
    }
    status_t res = getBufferMapper().lockAsync(handle, inProducerUsage,
            inConsumerUsage, rect, vaddr, fenceFd);
    return res;
}

status_t GraphicBuffer::lockAsyncYCbCr(uint32_t inUsage, android_ycbcr* ycbcr,
        int fenceFd)
{
    const Rect lockBounds(width, height);
    status_t res = lockAsyncYCbCr(inUsage, lockBounds, ycbcr, fenceFd);
    return res;
}

status_t GraphicBuffer::lockAsyncYCbCr(uint32_t inUsage, const Rect& rect,
        android_ycbcr* ycbcr, int fenceFd)
{
    if (rect.left < 0 || rect.right  > width ||
        rect.top  < 0 || rect.bottom > height) {
        ALOGE("locking pixels (%d,%d,%d,%d) outside of buffer (w=%d, h=%d)",
                rect.left, rect.top, rect.right, rect.bottom,
                width, height);
        return BAD_VALUE;
    }
    status_t res = getBufferMapper().lockAsyncYCbCr(handle, inUsage, rect, ycbcr, fenceFd);
    return res;
}

status_t GraphicBuffer::unlockAsync(int *fenceFd)
{
    status_t res = getBufferMapper().unlockAsync(handle, fenceFd);
    return res;
}

size_t GraphicBuffer::getFlattenedSize() const {
    return static_cast<size_t>(13 + (handle ? mTransportNumInts : 0)) * sizeof(int);
}

size_t GraphicBuffer::getFdCount() const {
    return static_cast<size_t>(handle ? mTransportNumFds : 0);
}

status_t GraphicBuffer::flatten(void*& buffer, size_t& size, int*& fds, size_t& count) const {
    size_t sizeNeeded = GraphicBuffer::getFlattenedSize();
    if (size < sizeNeeded) return NO_MEMORY;

    size_t fdCountNeeded = GraphicBuffer::getFdCount();
    if (count < fdCountNeeded) return NO_MEMORY;

    int32_t* buf = static_cast<int32_t*>(buffer);
    buf[0] = 'GB01';
    buf[1] = width;
    buf[2] = height;
    buf[3] = stride;
    buf[4] = format;
    buf[5] = static_cast<int32_t>(layerCount);
    buf[6] = int(usage); // low 32-bits
    buf[7] = static_cast<int32_t>(mId >> 32);
    buf[8] = static_cast<int32_t>(mId & 0xFFFFFFFFull);
    buf[9] = static_cast<int32_t>(mGenerationNumber);
    buf[10] = 0;
    buf[11] = 0;
    buf[12] = int(usage >> 32); // high 32-bits

    if (handle) {
        buf[10] = int32_t(mTransportNumFds);
        buf[11] = int32_t(mTransportNumInts);
        memcpy(fds, handle->data, static_cast<size_t>(mTransportNumFds) * sizeof(int));
        memcpy(buf + 13, handle->data + handle->numFds,
                static_cast<size_t>(mTransportNumInts) * sizeof(int));
    }

    buffer = static_cast<void*>(static_cast<uint8_t*>(buffer) + sizeNeeded);
    size -= sizeNeeded;
    if (handle) {
        fds += mTransportNumFds;
        count -= static_cast<size_t>(mTransportNumFds);
    }

    return NO_ERROR;
}

status_t GraphicBuffer::unflatten(
        void const*& buffer, size_t& size, int const*& fds, size_t& count) {
    if (size < 12 * sizeof(int)) {
        android_errorWriteLog(0x534e4554, "114223584");
        return NO_MEMORY;
    }

    int const* buf = static_cast<int const*>(buffer);

    // NOTE: it turns out that some media code generates a flattened GraphicBuffer manually!!!!!
    // see H2BGraphicBufferProducer.cpp
    uint32_t flattenWordCount = 0;
    if (buf[0] == 'GB01') {
        // new version with 64-bits usage bits
        flattenWordCount = 13;
    } else if (buf[0] == 'GBFR') {
        // old version, when usage bits were 32-bits
        flattenWordCount = 12;
    } else {
        return BAD_TYPE;
    }

    const size_t numFds  = static_cast<size_t>(buf[10]);
    const size_t numInts = static_cast<size_t>(buf[11]);

    // Limit the maxNumber to be relatively small. The number of fds or ints
    // should not come close to this number, and the number itself was simply
    // chosen to be high enough to not cause issues and low enough to prevent
    // overflow problems.
    const size_t maxNumber = 4096;
    if (numFds >= maxNumber || numInts >= (maxNumber - flattenWordCount)) {
        width = height = stride = format = usage_deprecated = 0;
        layerCount = 0;
        usage = 0;
        handle = NULL;
        ALOGE("unflatten: numFds or numInts is too large: %zd, %zd", numFds, numInts);
        return BAD_VALUE;
    }

    const size_t sizeNeeded = (flattenWordCount + numInts) * sizeof(int);
    if (size < sizeNeeded) return NO_MEMORY;

    size_t fdCountNeeded = numFds;
    if (count < fdCountNeeded) return NO_MEMORY;

    if (handle) {
        // free previous handle if any
        free_handle();
    }

    if (numFds || numInts) {
        width  = buf[1];
        height = buf[2];
        stride = buf[3];
        format = buf[4];
        layerCount = static_cast<uintptr_t>(buf[5]);
        usage_deprecated = buf[6];
        if (flattenWordCount == 13) {
            usage = (uint64_t(buf[12]) << 32) | uint32_t(buf[6]);
        } else {
            usage = uint64_t(usage_deprecated);
        }
        native_handle* h = native_handle_create(
                static_cast<int>(numFds), static_cast<int>(numInts));
        if (!h) {
            width = height = stride = format = usage_deprecated = 0;
            layerCount = 0;
            usage = 0;
            handle = NULL;
            ALOGE("unflatten: native_handle_create failed");
            return NO_MEMORY;
        }
        memcpy(h->data, fds, numFds * sizeof(int));
        memcpy(h->data + numFds, buf + flattenWordCount, numInts * sizeof(int));
        handle = h;
    } else {
        width = height = stride = format = usage_deprecated = 0;
        layerCount = 0;
        usage = 0;
        handle = NULL;
    }

    mId = static_cast<uint64_t>(buf[7]) << 32;
    mId |= static_cast<uint32_t>(buf[8]);

    mGenerationNumber = static_cast<uint32_t>(buf[9]);

    mOwner = ownHandle;

    if (handle != 0) {
        buffer_handle_t importedHandle;
        status_t err = mBufferMapper.importBuffer(handle, uint32_t(width), uint32_t(height),
                uint32_t(layerCount), format, usage, uint32_t(stride), &importedHandle);
        if (err != NO_ERROR) {
            width = height = stride = format = usage_deprecated = 0;
            layerCount = 0;
            usage = 0;
            handle = NULL;
            ALOGE("unflatten: registerBuffer failed: %s (%d)", strerror(-err), err);
            return err;
        }

        native_handle_close(handle);
        native_handle_delete(const_cast<native_handle_t*>(handle));
        handle = importedHandle;
        mBufferMapper.getTransportSize(handle, &mTransportNumFds, &mTransportNumInts);
    }

    buffer = static_cast<void const*>(static_cast<uint8_t const*>(buffer) + sizeNeeded);
    size -= sizeNeeded;
    fds += numFds;
    count -= numFds;

    return NO_ERROR;
}

#ifndef LIBUI_IN_VNDK
bool GraphicBuffer::isBufferHubBuffer() const {
    return mBufferHubBuffer != nullptr;
}
#endif // LIBUI_IN_VNDK

// ---------------------------------------------------------------------------

}; // namespace android<|MERGE_RESOLUTION|>--- conflicted
+++ resolved
@@ -104,10 +104,7 @@
                                 buffer->desc().width, buffer->desc().height,
                                 static_cast<PixelFormat>(buffer->desc().format),
                                 buffer->desc().layers, buffer->desc().usage, buffer->desc().stride);
-<<<<<<< HEAD
-=======
     mBufferId = buffer->id();
->>>>>>> eed5d453
     mBufferHubBuffer = std::move(buffer);
 }
 #endif // LIBUI_IN_VNDK
