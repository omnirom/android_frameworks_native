/*
 * Copyright (C) 2010 The Android Open Source Project
 *
 * Licensed under the Apache License, Version 2.0 (the "License");
 * you may not use this file except in compliance with the License.
 * You may obtain a copy of the License at
 *
 *      http://www.apache.org/licenses/LICENSE-2.0
 *
 * Unless required by applicable law or agreed to in writing, software
 * distributed under the License is distributed on an "AS IS" BASIS,
 * WITHOUT WARRANTIES OR CONDITIONS OF ANY KIND, either express or implied.
 * See the License for the specific language governing permissions and
 * limitations under the License.
 */

#include <stdint.h>
#include <sys/types.h>

#include <utils/Errors.h>
#include <utils/NativeHandle.h>
#include <utils/RefBase.h>
#include <utils/Timers.h>
#include <utils/Vector.h>

#include <binder/Parcel.h>
#include <binder/IInterface.h>

#include <gui/IGraphicBufferProducer.h>
#include <gui/IProducerListener.h>

namespace android {
// ----------------------------------------------------------------------------

enum {
    REQUEST_BUFFER = IBinder::FIRST_CALL_TRANSACTION,
    SET_BUFFER_COUNT,
    DEQUEUE_BUFFER,
    DETACH_BUFFER,
    DETACH_NEXT_BUFFER,
    ATTACH_BUFFER,
    QUEUE_BUFFER,
    CANCEL_BUFFER,
    QUERY,
#ifdef QCOM_HARDWARE
    SET_BUFFERS_SIZE,
#endif
    CONNECT,
    DISCONNECT,
    SET_SIDEBAND_STREAM,
    ALLOCATE_BUFFERS,
};

class BpGraphicBufferProducer : public BpInterface<IGraphicBufferProducer>
{
public:
    BpGraphicBufferProducer(const sp<IBinder>& impl)
        : BpInterface<IGraphicBufferProducer>(impl)
    {
    }

    virtual status_t requestBuffer(int bufferIdx, sp<GraphicBuffer>* buf) {
        Parcel data, reply;
        data.writeInterfaceToken(IGraphicBufferProducer::getInterfaceDescriptor());
        data.writeInt32(bufferIdx);
        status_t result =remote()->transact(REQUEST_BUFFER, data, &reply);
        if (result != NO_ERROR) {
            return result;
        }
        bool nonNull = reply.readInt32();
        if (nonNull) {
            *buf = new GraphicBuffer();
            result = reply.read(**buf);
            if(result != NO_ERROR) {
                (*buf).clear();
                return result;
            }
        }
        result = reply.readInt32();
        return result;
    }

    virtual status_t setBufferCount(int bufferCount)
    {
        Parcel data, reply;
        data.writeInterfaceToken(IGraphicBufferProducer::getInterfaceDescriptor());
        data.writeInt32(bufferCount);
        status_t result =remote()->transact(SET_BUFFER_COUNT, data, &reply);
        if (result != NO_ERROR) {
            return result;
        }
        result = reply.readInt32();
        return result;
    }

    virtual status_t dequeueBuffer(int *buf, sp<Fence>* fence, bool async,
            uint32_t w, uint32_t h, uint32_t format, uint32_t usage) {
        Parcel data, reply;
        data.writeInterfaceToken(IGraphicBufferProducer::getInterfaceDescriptor());
        data.writeInt32(async);
        data.writeInt32(w);
        data.writeInt32(h);
        data.writeInt32(format);
        data.writeInt32(usage);
        status_t result = remote()->transact(DEQUEUE_BUFFER, data, &reply);
        if (result != NO_ERROR) {
            return result;
        }
        *buf = reply.readInt32();
        bool nonNull = reply.readInt32();
        if (nonNull) {
            *fence = new Fence();
            reply.read(**fence);
        }
        result = reply.readInt32();
        return result;
    }

    virtual status_t detachBuffer(int slot) {
        Parcel data, reply;
        data.writeInterfaceToken(IGraphicBufferProducer::getInterfaceDescriptor());
        data.writeInt32(slot);
        status_t result = remote()->transact(DETACH_BUFFER, data, &reply);
        if (result != NO_ERROR) {
            return result;
        }
        result = reply.readInt32();
        return result;
    }

    virtual status_t detachNextBuffer(sp<GraphicBuffer>* outBuffer,
            sp<Fence>* outFence) {
        if (outBuffer == NULL) {
            ALOGE("detachNextBuffer: outBuffer must not be NULL");
            return BAD_VALUE;
        } else if (outFence == NULL) {
            ALOGE("detachNextBuffer: outFence must not be NULL");
            return BAD_VALUE;
        }
        Parcel data, reply;
        data.writeInterfaceToken(IGraphicBufferProducer::getInterfaceDescriptor());
        status_t result = remote()->transact(DETACH_NEXT_BUFFER, data, &reply);
        if (result != NO_ERROR) {
            return result;
        }
        result = reply.readInt32();
        if (result == NO_ERROR) {
            bool nonNull = reply.readInt32();
            if (nonNull) {
                *outBuffer = new GraphicBuffer;
                reply.read(**outBuffer);
            }
            nonNull = reply.readInt32();
            if (nonNull) {
                *outFence = new Fence;
                reply.read(**outFence);
            }
        }
        return result;
    }

    virtual status_t attachBuffer(int* slot, const sp<GraphicBuffer>& buffer) {
        Parcel data, reply;
        data.writeInterfaceToken(IGraphicBufferProducer::getInterfaceDescriptor());
        data.write(*buffer.get());
        status_t result = remote()->transact(ATTACH_BUFFER, data, &reply);
        if (result != NO_ERROR) {
            return result;
        }
        *slot = reply.readInt32();
        result = reply.readInt32();
        return result;
    }

    virtual status_t queueBuffer(int buf,
            const QueueBufferInput& input, QueueBufferOutput* output) {
        Parcel data, reply;
        data.writeInterfaceToken(IGraphicBufferProducer::getInterfaceDescriptor());
        data.writeInt32(buf);
        data.write(input);
        status_t result = remote()->transact(QUEUE_BUFFER, data, &reply);
        if (result != NO_ERROR) {
            return result;
        }
        const void *out_data =reply.readInplace(sizeof(*output));
        if(out_data != NULL) {
            memcpy(output, out_data, sizeof(*output));
        } else {
            return BAD_VALUE;
        }
        result = reply.readInt32();
        return result;
    }

    virtual void cancelBuffer(int buf, const sp<Fence>& fence) {
        Parcel data, reply;
        data.writeInterfaceToken(IGraphicBufferProducer::getInterfaceDescriptor());
        data.writeInt32(buf);
        data.write(*fence.get());
        remote()->transact(CANCEL_BUFFER, data, &reply);
    }

    virtual int query(int what, int* value) {
        Parcel data, reply;
        data.writeInterfaceToken(IGraphicBufferProducer::getInterfaceDescriptor());
        data.writeInt32(what);
        status_t result = remote()->transact(QUERY, data, &reply);
        if (result != NO_ERROR) {
            return result;
        }
        value[0] = reply.readInt32();
        result = reply.readInt32();
        return result;
    }

    virtual status_t connect(const sp<IProducerListener>& listener,
            int api, bool producerControlledByApp, QueueBufferOutput* output) {
        Parcel data, reply;
        data.writeInterfaceToken(IGraphicBufferProducer::getInterfaceDescriptor());
        if (listener != NULL) {
            data.writeInt32(1);
            data.writeStrongBinder(listener->asBinder());
        } else {
            data.writeInt32(0);
        }
        data.writeInt32(api);
        data.writeInt32(producerControlledByApp);
        status_t result = remote()->transact(CONNECT, data, &reply);
        if (result != NO_ERROR) {
            return result;
        }
        const void *out_data =reply.readInplace(sizeof(*output));
        if(out_data != NULL) {
            memcpy(output, out_data, sizeof(*output));
        } else {
            return BAD_VALUE;
        }
        result = reply.readInt32();
        return result;
    }

    virtual status_t disconnect(int api) {
        Parcel data, reply;
        data.writeInterfaceToken(IGraphicBufferProducer::getInterfaceDescriptor());
        data.writeInt32(api);
        status_t result =remote()->transact(DISCONNECT, data, &reply);
        if (result != NO_ERROR) {
            return result;
        }
        result = reply.readInt32();
        return result;
    }

<<<<<<< HEAD
#ifdef QCOM_HARDWARE
    virtual status_t setBuffersSize(int size) {
        Parcel data, reply;
        data.writeInterfaceToken(IGraphicBufferProducer::getInterfaceDescriptor());
        data.writeInt32(size);
        status_t result = remote()->transact(SET_BUFFERS_SIZE, data, &reply);
        if (result != NO_ERROR) {
            return result;
        }
        result = reply.readInt32();
        return result;
    }
#endif

=======
    virtual status_t setSidebandStream(const sp<NativeHandle>& stream) {
        Parcel data, reply;
        status_t result;
        data.writeInterfaceToken(IGraphicBufferProducer::getInterfaceDescriptor());
        if (stream.get()) {
            data.writeInt32(true);
            data.writeNativeHandle(stream->handle());
        } else {
            data.writeInt32(false);
        }
        if ((result = remote()->transact(SET_SIDEBAND_STREAM, data, &reply)) == NO_ERROR) {
            result = reply.readInt32();
        }
        return result;
    }

    virtual void allocateBuffers(bool async, uint32_t width, uint32_t height,
            uint32_t format, uint32_t usage) {
        Parcel data, reply;
        data.writeInterfaceToken(IGraphicBufferProducer::getInterfaceDescriptor());
        data.writeInt32(static_cast<int32_t>(async));
        data.writeInt32(static_cast<int32_t>(width));
        data.writeInt32(static_cast<int32_t>(height));
        data.writeInt32(static_cast<int32_t>(format));
        data.writeInt32(static_cast<int32_t>(usage));
        status_t result = remote()->transact(ALLOCATE_BUFFERS, data, &reply);
        if (result != NO_ERROR) {
            ALOGE("allocateBuffers failed to transact: %d", result);
        }
    }
>>>>>>> 9094ee23
};

IMPLEMENT_META_INTERFACE(GraphicBufferProducer, "android.gui.IGraphicBufferProducer");

// ----------------------------------------------------------------------

status_t BnGraphicBufferProducer::onTransact(
    uint32_t code, const Parcel& data, Parcel* reply, uint32_t flags)
{
    switch(code) {
        case REQUEST_BUFFER: {
            CHECK_INTERFACE(IGraphicBufferProducer, data, reply);
            int bufferIdx   = data.readInt32();
            sp<GraphicBuffer> buffer;
            int result = requestBuffer(bufferIdx, &buffer);
            reply->writeInt32(buffer != 0);
            if (buffer != 0) {
                reply->write(*buffer);
            }
            reply->writeInt32(result);
            return NO_ERROR;
        } break;
        case SET_BUFFER_COUNT: {
            CHECK_INTERFACE(IGraphicBufferProducer, data, reply);
            int bufferCount = data.readInt32();
            int result = setBufferCount(bufferCount);
            reply->writeInt32(result);
            return NO_ERROR;
        } break;
        case DEQUEUE_BUFFER: {
            CHECK_INTERFACE(IGraphicBufferProducer, data, reply);
            bool async      = data.readInt32();
            uint32_t w      = data.readInt32();
            uint32_t h      = data.readInt32();
            uint32_t format = data.readInt32();
            uint32_t usage  = data.readInt32();
            int buf;
            sp<Fence> fence;
            int result = dequeueBuffer(&buf, &fence, async, w, h, format, usage);
            reply->writeInt32(buf);
            reply->writeInt32(fence != NULL);
            if (fence != NULL) {
                reply->write(*fence);
            }
            reply->writeInt32(result);
            return NO_ERROR;
        } break;
        case DETACH_BUFFER: {
            CHECK_INTERFACE(IGraphicBufferProducer, data, reply);
            int slot = data.readInt32();
            int result = detachBuffer(slot);
            reply->writeInt32(result);
            return NO_ERROR;
        } break;
        case DETACH_NEXT_BUFFER: {
            CHECK_INTERFACE(IGraphicBufferProducer, data, reply);
            sp<GraphicBuffer> buffer;
            sp<Fence> fence;
            int32_t result = detachNextBuffer(&buffer, &fence);
            reply->writeInt32(result);
            if (result == NO_ERROR) {
                reply->writeInt32(buffer != NULL);
                if (buffer != NULL) {
                    reply->write(*buffer);
                }
                reply->writeInt32(fence != NULL);
                if (fence != NULL) {
                    reply->write(*fence);
                }
            }
            return NO_ERROR;
        } break;
        case ATTACH_BUFFER: {
            CHECK_INTERFACE(IGraphicBufferProducer, data, reply);
            sp<GraphicBuffer> buffer = new GraphicBuffer();
            data.read(*buffer.get());
            int slot;
            int result = attachBuffer(&slot, buffer);
            reply->writeInt32(slot);
            reply->writeInt32(result);
            return NO_ERROR;
        } break;
        case QUEUE_BUFFER: {
            CHECK_INTERFACE(IGraphicBufferProducer, data, reply);
            int buf = data.readInt32();
            QueueBufferInput input(data);
            QueueBufferOutput* const output =
                    reinterpret_cast<QueueBufferOutput *>(
                            reply->writeInplace(sizeof(QueueBufferOutput)));
            status_t result = queueBuffer(buf, input, output);
            reply->writeInt32(result);
            return NO_ERROR;
        } break;
        case CANCEL_BUFFER: {
            CHECK_INTERFACE(IGraphicBufferProducer, data, reply);
            int buf = data.readInt32();
            sp<Fence> fence = new Fence();
            data.read(*fence.get());
            cancelBuffer(buf, fence);
            return NO_ERROR;
        } break;
        case QUERY: {
            CHECK_INTERFACE(IGraphicBufferProducer, data, reply);
            int value;
            int what = data.readInt32();
            int res = query(what, &value);
            reply->writeInt32(value);
            reply->writeInt32(res);
            return NO_ERROR;
        } break;
#ifdef QCOM_HARDWARE
        case SET_BUFFERS_SIZE: {
            CHECK_INTERFACE(IGraphicBufferProducer, data, reply);
            int size = data.readInt32();
            status_t res = setBuffersSize(size);
            reply->writeInt32(res);
            return NO_ERROR;
        } break;
#endif
        case CONNECT: {
            CHECK_INTERFACE(IGraphicBufferProducer, data, reply);
            sp<IProducerListener> listener;
            if (data.readInt32() == 1) {
                listener = IProducerListener::asInterface(data.readStrongBinder());
            }
            int api = data.readInt32();
            bool producerControlledByApp = data.readInt32();
            QueueBufferOutput* const output =
                    reinterpret_cast<QueueBufferOutput *>(
                            reply->writeInplace(sizeof(QueueBufferOutput)));
            status_t res = connect(listener, api, producerControlledByApp, output);
            reply->writeInt32(res);
            return NO_ERROR;
        } break;
        case DISCONNECT: {
            CHECK_INTERFACE(IGraphicBufferProducer, data, reply);
            int api = data.readInt32();
            status_t res = disconnect(api);
            reply->writeInt32(res);
            return NO_ERROR;
        } break;
        case SET_SIDEBAND_STREAM: {
            CHECK_INTERFACE(IGraphicBufferProducer, data, reply);
            sp<NativeHandle> stream;
            if (data.readInt32()) {
                stream = NativeHandle::create(data.readNativeHandle(), true);
            }
            status_t result = setSidebandStream(stream);
            reply->writeInt32(result);
            return NO_ERROR;
        } break;
        case ALLOCATE_BUFFERS:
            CHECK_INTERFACE(IGraphicBufferProducer, data, reply);
            bool async = static_cast<bool>(data.readInt32());
            uint32_t width = static_cast<uint32_t>(data.readInt32());
            uint32_t height = static_cast<uint32_t>(data.readInt32());
            uint32_t format = static_cast<uint32_t>(data.readInt32());
            uint32_t usage = static_cast<uint32_t>(data.readInt32());
            allocateBuffers(async, width, height, format, usage);
            return NO_ERROR;
    }
    return BBinder::onTransact(code, data, reply, flags);
}

// ----------------------------------------------------------------------------

IGraphicBufferProducer::QueueBufferInput::QueueBufferInput(const Parcel& parcel) {
    parcel.read(*this);
}

size_t IGraphicBufferProducer::QueueBufferInput::getFlattenedSize() const {
    return sizeof(timestamp)
         + sizeof(isAutoTimestamp)
         + sizeof(crop)
         + sizeof(scalingMode)
         + sizeof(transform)
         + sizeof(stickyTransform)
         + sizeof(async)
         + fence->getFlattenedSize();
}

size_t IGraphicBufferProducer::QueueBufferInput::getFdCount() const {
    return fence->getFdCount();
}

status_t IGraphicBufferProducer::QueueBufferInput::flatten(
        void*& buffer, size_t& size, int*& fds, size_t& count) const
{
    if (size < getFlattenedSize()) {
        return NO_MEMORY;
    }
    FlattenableUtils::write(buffer, size, timestamp);
    FlattenableUtils::write(buffer, size, isAutoTimestamp);
    FlattenableUtils::write(buffer, size, crop);
    FlattenableUtils::write(buffer, size, scalingMode);
    FlattenableUtils::write(buffer, size, transform);
    FlattenableUtils::write(buffer, size, stickyTransform);
    FlattenableUtils::write(buffer, size, async);
    return fence->flatten(buffer, size, fds, count);
}

status_t IGraphicBufferProducer::QueueBufferInput::unflatten(
        void const*& buffer, size_t& size, int const*& fds, size_t& count)
{
    size_t minNeeded =
              sizeof(timestamp)
            + sizeof(isAutoTimestamp)
            + sizeof(crop)
            + sizeof(scalingMode)
            + sizeof(transform)
            + sizeof(stickyTransform)
            + sizeof(async);

    if (size < minNeeded) {
        return NO_MEMORY;
    }

    FlattenableUtils::read(buffer, size, timestamp);
    FlattenableUtils::read(buffer, size, isAutoTimestamp);
    FlattenableUtils::read(buffer, size, crop);
    FlattenableUtils::read(buffer, size, scalingMode);
    FlattenableUtils::read(buffer, size, transform);
    FlattenableUtils::read(buffer, size, stickyTransform);
    FlattenableUtils::read(buffer, size, async);

    fence = new Fence();
    return fence->unflatten(buffer, size, fds, count);
}

}; // namespace android<|MERGE_RESOLUTION|>--- conflicted
+++ resolved
@@ -251,7 +251,6 @@
         return result;
     }
 
-<<<<<<< HEAD
 #ifdef QCOM_HARDWARE
     virtual status_t setBuffersSize(int size) {
         Parcel data, reply;
@@ -266,7 +265,6 @@
     }
 #endif
 
-=======
     virtual status_t setSidebandStream(const sp<NativeHandle>& stream) {
         Parcel data, reply;
         status_t result;
@@ -297,7 +295,6 @@
             ALOGE("allocateBuffers failed to transact: %d", result);
         }
     }
->>>>>>> 9094ee23
 };
 
 IMPLEMENT_META_INTERFACE(GraphicBufferProducer, "android.gui.IGraphicBufferProducer");
