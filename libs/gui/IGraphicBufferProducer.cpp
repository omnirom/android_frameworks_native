/*
 * Copyright (C) 2010 The Android Open Source Project
 *
 * Licensed under the Apache License, Version 2.0 (the "License");
 * you may not use this file except in compliance with the License.
 * You may obtain a copy of the License at
 *
 *      http://www.apache.org/licenses/LICENSE-2.0
 *
 * Unless required by applicable law or agreed to in writing, software
 * distributed under the License is distributed on an "AS IS" BASIS,
 * WITHOUT WARRANTIES OR CONDITIONS OF ANY KIND, either express or implied.
 * See the License for the specific language governing permissions and
 * limitations under the License.
 */

#include <stdint.h>
#include <sys/types.h>

#include <utils/Errors.h>
#include <utils/NativeHandle.h>
#include <utils/RefBase.h>
#include <utils/Timers.h>
#include <utils/Vector.h>

#include <binder/Parcel.h>
#include <binder/IInterface.h>

#include <gui/IGraphicBufferProducer.h>
#include <gui/IProducerListener.h>

namespace android {
// ----------------------------------------------------------------------------

enum {
    REQUEST_BUFFER = IBinder::FIRST_CALL_TRANSACTION,
    DEQUEUE_BUFFER,
    DETACH_BUFFER,
    DETACH_NEXT_BUFFER,
    ATTACH_BUFFER,
    QUEUE_BUFFER,
    CANCEL_BUFFER,
    QUERY,
    CONNECT,
    DISCONNECT,
    SET_SIDEBAND_STREAM,
    ALLOCATE_BUFFERS,
    ALLOW_ALLOCATION,
    SET_GENERATION_NUMBER,
    GET_CONSUMER_NAME,
    SET_MAX_DEQUEUED_BUFFER_COUNT,
    SET_ASYNC_MODE,
    SET_SHARED_BUFFER_MODE,
    SET_AUTO_REFRESH,
    SET_DEQUEUE_TIMEOUT,
    GET_LAST_QUEUED_BUFFER,
<<<<<<< HEAD
    GET_UNIQUE_ID,
=======
    GET_FRAME_TIMESTAMPS,
    GET_UNIQUE_ID
>>>>>>> f14208e0
};

class BpGraphicBufferProducer : public BpInterface<IGraphicBufferProducer>
{
public:
    BpGraphicBufferProducer(const sp<IBinder>& impl)
        : BpInterface<IGraphicBufferProducer>(impl)
    {
    }

    virtual ~BpGraphicBufferProducer();

    virtual status_t requestBuffer(int bufferIdx, sp<GraphicBuffer>* buf) {
        Parcel data, reply;
        data.writeInterfaceToken(IGraphicBufferProducer::getInterfaceDescriptor());
        data.writeInt32(bufferIdx);
        status_t result =remote()->transact(REQUEST_BUFFER, data, &reply);
        if (result != NO_ERROR) {
            return result;
        }
        bool nonNull = reply.readInt32();
        if (nonNull) {
            *buf = new GraphicBuffer();
            result = reply.read(**buf);
            if(result != NO_ERROR) {
                (*buf).clear();
                return result;
            }
        }
        result = reply.readInt32();
        return result;
    }

    virtual status_t setMaxDequeuedBufferCount(int maxDequeuedBuffers) {
        Parcel data, reply;
        data.writeInterfaceToken(
                IGraphicBufferProducer::getInterfaceDescriptor());
        data.writeInt32(maxDequeuedBuffers);
        status_t result = remote()->transact(SET_MAX_DEQUEUED_BUFFER_COUNT,
                data, &reply);
        if (result != NO_ERROR) {
            return result;
        }
        result = reply.readInt32();
        return result;
    }

    virtual status_t setAsyncMode(bool async) {
        Parcel data, reply;
        data.writeInterfaceToken(
                IGraphicBufferProducer::getInterfaceDescriptor());
        data.writeInt32(async);
        status_t result = remote()->transact(SET_ASYNC_MODE,
                data, &reply);
        if (result != NO_ERROR) {
            return result;
        }
        result = reply.readInt32();
        return result;
    }

    virtual status_t dequeueBuffer(int *buf, sp<Fence>* fence, uint32_t width,
            uint32_t height, PixelFormat format, uint32_t usage) {
        Parcel data, reply;
        data.writeInterfaceToken(IGraphicBufferProducer::getInterfaceDescriptor());
        data.writeUint32(width);
        data.writeUint32(height);
        data.writeInt32(static_cast<int32_t>(format));
        data.writeUint32(usage);
        status_t result = remote()->transact(DEQUEUE_BUFFER, data, &reply);
        if (result != NO_ERROR) {
            return result;
        }
        *buf = reply.readInt32();
        bool nonNull = reply.readInt32();
        if (nonNull) {
            *fence = new Fence();
            result = reply.read(**fence);
            if (result != NO_ERROR) {
                fence->clear();
                return result;
            }
        }
        result = reply.readInt32();
        return result;
    }

    virtual status_t detachBuffer(int slot) {
        Parcel data, reply;
        data.writeInterfaceToken(IGraphicBufferProducer::getInterfaceDescriptor());
        data.writeInt32(slot);
        status_t result = remote()->transact(DETACH_BUFFER, data, &reply);
        if (result != NO_ERROR) {
            return result;
        }
        result = reply.readInt32();
        return result;
    }

    virtual status_t detachNextBuffer(sp<GraphicBuffer>* outBuffer,
            sp<Fence>* outFence) {
        if (outBuffer == NULL) {
            ALOGE("detachNextBuffer: outBuffer must not be NULL");
            return BAD_VALUE;
        } else if (outFence == NULL) {
            ALOGE("detachNextBuffer: outFence must not be NULL");
            return BAD_VALUE;
        }
        Parcel data, reply;
        data.writeInterfaceToken(IGraphicBufferProducer::getInterfaceDescriptor());
        status_t result = remote()->transact(DETACH_NEXT_BUFFER, data, &reply);
        if (result != NO_ERROR) {
            return result;
        }
        result = reply.readInt32();
        if (result == NO_ERROR) {
            bool nonNull = reply.readInt32();
            if (nonNull) {
                *outBuffer = new GraphicBuffer;
                result = reply.read(**outBuffer);
                if (result != NO_ERROR) {
                    outBuffer->clear();
                    return result;
                }
            }
            nonNull = reply.readInt32();
            if (nonNull) {
                *outFence = new Fence;
                result = reply.read(**outFence);
                if (result != NO_ERROR) {
                    outBuffer->clear();
                    outFence->clear();
                    return result;
                }
            }
        }
        return result;
    }

    virtual status_t attachBuffer(int* slot, const sp<GraphicBuffer>& buffer) {
        Parcel data, reply;
        data.writeInterfaceToken(IGraphicBufferProducer::getInterfaceDescriptor());
        data.write(*buffer.get());
        status_t result = remote()->transact(ATTACH_BUFFER, data, &reply);
        if (result != NO_ERROR) {
            return result;
        }
        *slot = reply.readInt32();
        result = reply.readInt32();
        return result;
    }

    virtual status_t queueBuffer(int buf,
            const QueueBufferInput& input, QueueBufferOutput* output) {
        Parcel data, reply;
        data.writeInterfaceToken(IGraphicBufferProducer::getInterfaceDescriptor());
        data.writeInt32(buf);
        data.write(input);
        status_t result = remote()->transact(QUEUE_BUFFER, data, &reply);
        if (result != NO_ERROR) {
            return result;
        }
        memcpy(output, reply.readInplace(sizeof(*output)), sizeof(*output));
        result = reply.readInt32();
        return result;
    }

    virtual status_t cancelBuffer(int buf, const sp<Fence>& fence) {
        Parcel data, reply;
        data.writeInterfaceToken(IGraphicBufferProducer::getInterfaceDescriptor());
        data.writeInt32(buf);
        data.write(*fence.get());
        status_t result = remote()->transact(CANCEL_BUFFER, data, &reply);
        if (result != NO_ERROR) {
            return result;
        }
        result = reply.readInt32();
        return result;
    }

    virtual int query(int what, int* value) {
        Parcel data, reply;
        data.writeInterfaceToken(IGraphicBufferProducer::getInterfaceDescriptor());
        data.writeInt32(what);
        status_t result = remote()->transact(QUERY, data, &reply);
        if (result != NO_ERROR) {
            return result;
        }
        value[0] = reply.readInt32();
        result = reply.readInt32();
        return result;
    }

    virtual status_t connect(const sp<IProducerListener>& listener,
            int api, bool producerControlledByApp, QueueBufferOutput* output) {
        Parcel data, reply;
        data.writeInterfaceToken(IGraphicBufferProducer::getInterfaceDescriptor());
        if (listener != NULL) {
            data.writeInt32(1);
            data.writeStrongBinder(IInterface::asBinder(listener));
        } else {
            data.writeInt32(0);
        }
        data.writeInt32(api);
        data.writeInt32(producerControlledByApp);
        status_t result = remote()->transact(CONNECT, data, &reply);
        if (result != NO_ERROR) {
            return result;
        }
        memcpy(output, reply.readInplace(sizeof(*output)), sizeof(*output));
        result = reply.readInt32();
        return result;
    }

    virtual status_t disconnect(int api, DisconnectMode mode) {
        Parcel data, reply;
        data.writeInterfaceToken(IGraphicBufferProducer::getInterfaceDescriptor());
        data.writeInt32(api);
        data.writeInt32(static_cast<int32_t>(mode));
        status_t result =remote()->transact(DISCONNECT, data, &reply);
        if (result != NO_ERROR) {
            return result;
        }
        result = reply.readInt32();
        return result;
    }

    virtual status_t setSidebandStream(const sp<NativeHandle>& stream) {
        Parcel data, reply;
        status_t result;
        data.writeInterfaceToken(IGraphicBufferProducer::getInterfaceDescriptor());
        if (stream.get()) {
            data.writeInt32(true);
            data.writeNativeHandle(stream->handle());
        } else {
            data.writeInt32(false);
        }
        if ((result = remote()->transact(SET_SIDEBAND_STREAM, data, &reply)) == NO_ERROR) {
            result = reply.readInt32();
        }
        return result;
    }

    virtual void allocateBuffers(uint32_t width, uint32_t height,
            PixelFormat format, uint32_t usage) {
        Parcel data, reply;
        data.writeInterfaceToken(IGraphicBufferProducer::getInterfaceDescriptor());
        data.writeUint32(width);
        data.writeUint32(height);
        data.writeInt32(static_cast<int32_t>(format));
        data.writeUint32(usage);
        status_t result = remote()->transact(ALLOCATE_BUFFERS, data, &reply);
        if (result != NO_ERROR) {
            ALOGE("allocateBuffers failed to transact: %d", result);
        }
    }

    virtual status_t allowAllocation(bool allow) {
        Parcel data, reply;
        data.writeInterfaceToken(IGraphicBufferProducer::getInterfaceDescriptor());
        data.writeInt32(static_cast<int32_t>(allow));
        status_t result = remote()->transact(ALLOW_ALLOCATION, data, &reply);
        if (result != NO_ERROR) {
            return result;
        }
        result = reply.readInt32();
        return result;
    }

    virtual status_t setGenerationNumber(uint32_t generationNumber) {
        Parcel data, reply;
        data.writeInterfaceToken(IGraphicBufferProducer::getInterfaceDescriptor());
        data.writeUint32(generationNumber);
        status_t result = remote()->transact(SET_GENERATION_NUMBER, data, &reply);
        if (result == NO_ERROR) {
            result = reply.readInt32();
        }
        return result;
    }

    virtual String8 getConsumerName() const {
        Parcel data, reply;
        data.writeInterfaceToken(IGraphicBufferProducer::getInterfaceDescriptor());
        status_t result = remote()->transact(GET_CONSUMER_NAME, data, &reply);
        if (result != NO_ERROR) {
            ALOGE("getConsumerName failed to transact: %d", result);
            return String8("TransactFailed");
        }
        return reply.readString8();
    }

    virtual status_t setSharedBufferMode(bool sharedBufferMode) {
        Parcel data, reply;
        data.writeInterfaceToken(
                IGraphicBufferProducer::getInterfaceDescriptor());
        data.writeInt32(sharedBufferMode);
        status_t result = remote()->transact(SET_SHARED_BUFFER_MODE, data,
                &reply);
        if (result == NO_ERROR) {
            result = reply.readInt32();
        }
        return result;
    }

    virtual status_t setAutoRefresh(bool autoRefresh) {
        Parcel data, reply;
        data.writeInterfaceToken(
                IGraphicBufferProducer::getInterfaceDescriptor());
        data.writeInt32(autoRefresh);
        status_t result = remote()->transact(SET_AUTO_REFRESH, data, &reply);
        if (result == NO_ERROR) {
            result = reply.readInt32();
        }
        return result;
    }

    virtual status_t setDequeueTimeout(nsecs_t timeout) {
        Parcel data, reply;
        data.writeInterfaceToken(IGraphicBufferProducer::getInterfaceDescriptor());
        data.writeInt64(timeout);
        status_t result = remote()->transact(SET_DEQUEUE_TIMEOUT, data, &reply);
        if (result != NO_ERROR) {
            ALOGE("setDequeueTimeout failed to transact: %d", result);
            return result;
        }
        return reply.readInt32();
    }

    virtual status_t getLastQueuedBuffer(sp<GraphicBuffer>* outBuffer,
            sp<Fence>* outFence, float outTransformMatrix[16]) override {
        Parcel data, reply;
        data.writeInterfaceToken(IGraphicBufferProducer::getInterfaceDescriptor());
        status_t result = remote()->transact(GET_LAST_QUEUED_BUFFER, data,
                &reply);
        if (result != NO_ERROR) {
            ALOGE("getLastQueuedBuffer failed to transact: %d", result);
            return result;
        }
        result = reply.readInt32();
        if (result != NO_ERROR) {
            return result;
        }
        bool hasBuffer = reply.readBool();
        sp<GraphicBuffer> buffer;
        if (hasBuffer) {
            buffer = new GraphicBuffer();
            result = reply.read(*buffer);
            if (result == NO_ERROR) {
                result = reply.read(outTransformMatrix, sizeof(float) * 16);
            }
        }
        if (result != NO_ERROR) {
            ALOGE("getLastQueuedBuffer failed to read buffer: %d", result);
            return result;
        }
        sp<Fence> fence(new Fence);
        result = reply.read(*fence);
        if (result != NO_ERROR) {
            ALOGE("getLastQueuedBuffer failed to read fence: %d", result);
            return result;
        }
        *outBuffer = buffer;
        *outFence = fence;
        return result;
    }

<<<<<<< HEAD
=======
    virtual bool getFrameTimestamps(uint64_t frameNumber,
                FrameTimestamps* outTimestamps) const {
        Parcel data, reply;
        status_t result = data.writeInterfaceToken(
                IGraphicBufferProducer::getInterfaceDescriptor());
        if (result != NO_ERROR) {
            ALOGE("getFrameTimestamps failed to write token: %d", result);
            return false;
        }
        result = data.writeUint64(frameNumber);
        if (result != NO_ERROR) {
            ALOGE("getFrameTimestamps failed to write: %d", result);
            return false;
        }
        result = remote()->transact(GET_FRAME_TIMESTAMPS, data, &reply);
        if (result != NO_ERROR) {
            ALOGE("getFrameTimestamps failed to transact: %d", result);
            return false;
        }
        bool found = false;
        result = reply.readBool(&found);
        if (result != NO_ERROR) {
            ALOGE("getFrameTimestamps failed to read: %d", result);
            return false;
        }
        if (found) {
            result = reply.read(*outTimestamps);
            if (result != NO_ERROR) {
                ALOGE("getFrameTimestamps failed to read timestamps: %d",
                        result);
                return false;
            }
        }
        return found;
    }

>>>>>>> f14208e0
    virtual status_t getUniqueId(uint64_t* outId) const {
        Parcel data, reply;
        data.writeInterfaceToken(IGraphicBufferProducer::getInterfaceDescriptor());
        status_t result = remote()->transact(GET_UNIQUE_ID, data, &reply);
        if (result != NO_ERROR) {
            ALOGE("getUniqueId failed to transact: %d", result);
        }
        status_t actualResult = NO_ERROR;
        result = reply.readInt32(&actualResult);
        if (result != NO_ERROR) {
            return result;
        }
        result = reply.readUint64(outId);
        if (result != NO_ERROR) {
            return result;
        }
        return actualResult;
    }
};

// Out-of-line virtual method definition to trigger vtable emission in this
// translation unit (see clang warning -Wweak-vtables)
BpGraphicBufferProducer::~BpGraphicBufferProducer() {}

IMPLEMENT_META_INTERFACE(GraphicBufferProducer, "android.gui.IGraphicBufferProducer");

// ----------------------------------------------------------------------

status_t BnGraphicBufferProducer::onTransact(
    uint32_t code, const Parcel& data, Parcel* reply, uint32_t flags)
{
    switch(code) {
        case REQUEST_BUFFER: {
            CHECK_INTERFACE(IGraphicBufferProducer, data, reply);
            int bufferIdx   = data.readInt32();
            sp<GraphicBuffer> buffer;
            int result = requestBuffer(bufferIdx, &buffer);
            reply->writeInt32(buffer != 0);
            if (buffer != 0) {
                reply->write(*buffer);
            }
            reply->writeInt32(result);
            return NO_ERROR;
        }
        case SET_MAX_DEQUEUED_BUFFER_COUNT: {
            CHECK_INTERFACE(IGraphicBufferProducer, data, reply);
            int maxDequeuedBuffers = data.readInt32();
            int result = setMaxDequeuedBufferCount(maxDequeuedBuffers);
            reply->writeInt32(result);
            return NO_ERROR;
        }
        case SET_ASYNC_MODE: {
            CHECK_INTERFACE(IGraphicBufferProducer, data, reply);
            bool async = data.readInt32();
            int result = setAsyncMode(async);
            reply->writeInt32(result);
            return NO_ERROR;
        }
        case DEQUEUE_BUFFER: {
            CHECK_INTERFACE(IGraphicBufferProducer, data, reply);
            uint32_t width = data.readUint32();
            uint32_t height = data.readUint32();
            PixelFormat format = static_cast<PixelFormat>(data.readInt32());
            uint32_t usage = data.readUint32();
            int buf = 0;
            sp<Fence> fence;
            int result = dequeueBuffer(&buf, &fence, width, height, format,
                    usage);
            reply->writeInt32(buf);
            reply->writeInt32(fence != NULL);
            if (fence != NULL) {
                reply->write(*fence);
            }
            reply->writeInt32(result);
            return NO_ERROR;
        }
        case DETACH_BUFFER: {
            CHECK_INTERFACE(IGraphicBufferProducer, data, reply);
            int slot = data.readInt32();
            int result = detachBuffer(slot);
            reply->writeInt32(result);
            return NO_ERROR;
        }
        case DETACH_NEXT_BUFFER: {
            CHECK_INTERFACE(IGraphicBufferProducer, data, reply);
            sp<GraphicBuffer> buffer;
            sp<Fence> fence;
            int32_t result = detachNextBuffer(&buffer, &fence);
            reply->writeInt32(result);
            if (result == NO_ERROR) {
                reply->writeInt32(buffer != NULL);
                if (buffer != NULL) {
                    reply->write(*buffer);
                }
                reply->writeInt32(fence != NULL);
                if (fence != NULL) {
                    reply->write(*fence);
                }
            }
            return NO_ERROR;
        }
        case ATTACH_BUFFER: {
            CHECK_INTERFACE(IGraphicBufferProducer, data, reply);
            sp<GraphicBuffer> buffer = new GraphicBuffer();
            status_t result = data.read(*buffer.get());
            int slot = 0;
            if (result == NO_ERROR) {
                result = attachBuffer(&slot, buffer);
            }
            reply->writeInt32(slot);
            reply->writeInt32(result);
            return NO_ERROR;
        }
        case QUEUE_BUFFER: {
            CHECK_INTERFACE(IGraphicBufferProducer, data, reply);
            int buf = data.readInt32();
            QueueBufferInput input(data);
            QueueBufferOutput* const output =
                    reinterpret_cast<QueueBufferOutput *>(
                            reply->writeInplace(sizeof(QueueBufferOutput)));
            memset(output, 0, sizeof(QueueBufferOutput));
            status_t result = queueBuffer(buf, input, output);
            reply->writeInt32(result);
            return NO_ERROR;
        }
        case CANCEL_BUFFER: {
            CHECK_INTERFACE(IGraphicBufferProducer, data, reply);
            int buf = data.readInt32();
            sp<Fence> fence = new Fence();
            status_t result = data.read(*fence.get());
            if (result == NO_ERROR) {
                result = cancelBuffer(buf, fence);
            }
            reply->writeInt32(result);
            return NO_ERROR;
        }
        case QUERY: {
            CHECK_INTERFACE(IGraphicBufferProducer, data, reply);
            int value = 0;
            int what = data.readInt32();
            int res = query(what, &value);
            reply->writeInt32(value);
            reply->writeInt32(res);
            return NO_ERROR;
        }
        case CONNECT: {
            CHECK_INTERFACE(IGraphicBufferProducer, data, reply);
            sp<IProducerListener> listener;
            if (data.readInt32() == 1) {
                listener = IProducerListener::asInterface(data.readStrongBinder());
            }
            int api = data.readInt32();
            bool producerControlledByApp = data.readInt32();
            QueueBufferOutput* const output =
                    reinterpret_cast<QueueBufferOutput *>(
                            reply->writeInplace(sizeof(QueueBufferOutput)));
            memset(output, 0, sizeof(QueueBufferOutput));
            status_t res = connect(listener, api, producerControlledByApp, output);
            reply->writeInt32(res);
            return NO_ERROR;
        }
        case DISCONNECT: {
            CHECK_INTERFACE(IGraphicBufferProducer, data, reply);
            int api = data.readInt32();
            DisconnectMode mode = static_cast<DisconnectMode>(data.readInt32());
            status_t res = disconnect(api, mode);
            reply->writeInt32(res);
            return NO_ERROR;
        }
        case SET_SIDEBAND_STREAM: {
            CHECK_INTERFACE(IGraphicBufferProducer, data, reply);
            sp<NativeHandle> stream;
            if (data.readInt32()) {
                stream = NativeHandle::create(data.readNativeHandle(), true);
            }
            status_t result = setSidebandStream(stream);
            reply->writeInt32(result);
            return NO_ERROR;
        }
        case ALLOCATE_BUFFERS: {
            CHECK_INTERFACE(IGraphicBufferProducer, data, reply);
            uint32_t width = data.readUint32();
            uint32_t height = data.readUint32();
            PixelFormat format = static_cast<PixelFormat>(data.readInt32());
            uint32_t usage = data.readUint32();
            allocateBuffers(width, height, format, usage);
            return NO_ERROR;
        }
        case ALLOW_ALLOCATION: {
            CHECK_INTERFACE(IGraphicBufferProducer, data, reply);
            bool allow = static_cast<bool>(data.readInt32());
            status_t result = allowAllocation(allow);
            reply->writeInt32(result);
            return NO_ERROR;
        }
        case SET_GENERATION_NUMBER: {
            CHECK_INTERFACE(IGraphicBufferProducer, data, reply);
            uint32_t generationNumber = data.readUint32();
            status_t result = setGenerationNumber(generationNumber);
            reply->writeInt32(result);
            return NO_ERROR;
        }
        case GET_CONSUMER_NAME: {
            CHECK_INTERFACE(IGraphicBufferProducer, data, reply);
            reply->writeString8(getConsumerName());
            return NO_ERROR;
        }
        case SET_SHARED_BUFFER_MODE: {
            CHECK_INTERFACE(IGraphicBufferProducer, data, reply);
            bool sharedBufferMode = data.readInt32();
            status_t result = setSharedBufferMode(sharedBufferMode);
            reply->writeInt32(result);
            return NO_ERROR;
        }
        case SET_AUTO_REFRESH: {
            CHECK_INTERFACE(IGraphicBuffer, data, reply);
            bool autoRefresh = data.readInt32();
            status_t result = setAutoRefresh(autoRefresh);
            reply->writeInt32(result);
            return NO_ERROR;
        }
        case SET_DEQUEUE_TIMEOUT: {
            CHECK_INTERFACE(IGraphicBufferProducer, data, reply);
            nsecs_t timeout = data.readInt64();
            status_t result = setDequeueTimeout(timeout);
            reply->writeInt32(result);
            return NO_ERROR;
        }
        case GET_LAST_QUEUED_BUFFER: {
            CHECK_INTERFACE(IGraphicBufferProducer, data, reply);
            sp<GraphicBuffer> buffer(nullptr);
            sp<Fence> fence(Fence::NO_FENCE);
            float transform[16] = {};
            status_t result = getLastQueuedBuffer(&buffer, &fence, transform);
            reply->writeInt32(result);
            if (result != NO_ERROR) {
                return result;
            }
            if (!buffer.get()) {
                reply->writeBool(false);
            } else {
                reply->writeBool(true);
                result = reply->write(*buffer);
                if (result == NO_ERROR) {
                    reply->write(transform, sizeof(float) * 16);
                }
            }
            if (result != NO_ERROR) {
                ALOGE("getLastQueuedBuffer failed to write buffer: %d", result);
                return result;
            }
            result = reply->write(*fence);
            if (result != NO_ERROR) {
                ALOGE("getLastQueuedBuffer failed to write fence: %d", result);
                return result;
            }
            return NO_ERROR;
        }
<<<<<<< HEAD
=======
        case GET_FRAME_TIMESTAMPS: {
            CHECK_INTERFACE(IGraphicBufferProducer, data, reply);
            uint64_t frameNumber = 0;
            status_t result = data.readUint64(&frameNumber);
            if (result != NO_ERROR) {
                ALOGE("onTransact failed to read: %d", result);
                return result;
            }
            FrameTimestamps timestamps;
            bool found = getFrameTimestamps(frameNumber, &timestamps);
            result = reply->writeBool(found);
            if (result != NO_ERROR) {
                ALOGE("onTransact failed to write: %d", result);
                return result;
            }
            if (found) {
                result = reply->write(timestamps);
                if (result != NO_ERROR) {
                    ALOGE("onTransact failed to write timestamps: %d", result);
                    return result;
                }
            }
            return NO_ERROR;
        }
>>>>>>> f14208e0
        case GET_UNIQUE_ID: {
            CHECK_INTERFACE(IGraphicBufferProducer, data, reply);
            uint64_t outId = 0;
            status_t actualResult = getUniqueId(&outId);
            status_t result = reply->writeInt32(actualResult);
            if (result != NO_ERROR) {
                return result;
            }
            result = reply->writeUint64(outId);
            if (result != NO_ERROR) {
                return result;
            }
            return NO_ERROR;
        }
    }
    return BBinder::onTransact(code, data, reply, flags);
}

// ----------------------------------------------------------------------------

IGraphicBufferProducer::QueueBufferInput::QueueBufferInput(const Parcel& parcel) {
    parcel.read(*this);
}

size_t IGraphicBufferProducer::QueueBufferInput::getFlattenedSize() const {
    return sizeof(timestamp)
         + sizeof(isAutoTimestamp)
         + sizeof(dataSpace)
         + sizeof(crop)
         + sizeof(scalingMode)
         + sizeof(transform)
         + sizeof(stickyTransform)
         + fence->getFlattenedSize()
         + surfaceDamage.getFlattenedSize();
}

size_t IGraphicBufferProducer::QueueBufferInput::getFdCount() const {
    return fence->getFdCount();
}

status_t IGraphicBufferProducer::QueueBufferInput::flatten(
        void*& buffer, size_t& size, int*& fds, size_t& count) const
{
    if (size < getFlattenedSize()) {
        return NO_MEMORY;
    }
    FlattenableUtils::write(buffer, size, timestamp);
    FlattenableUtils::write(buffer, size, isAutoTimestamp);
    FlattenableUtils::write(buffer, size, dataSpace);
    FlattenableUtils::write(buffer, size, crop);
    FlattenableUtils::write(buffer, size, scalingMode);
    FlattenableUtils::write(buffer, size, transform);
    FlattenableUtils::write(buffer, size, stickyTransform);
    status_t result = fence->flatten(buffer, size, fds, count);
    if (result != NO_ERROR) {
        return result;
    }
    return surfaceDamage.flatten(buffer, size);
}

status_t IGraphicBufferProducer::QueueBufferInput::unflatten(
        void const*& buffer, size_t& size, int const*& fds, size_t& count)
{
    size_t minNeeded =
              sizeof(timestamp)
            + sizeof(isAutoTimestamp)
            + sizeof(dataSpace)
            + sizeof(crop)
            + sizeof(scalingMode)
            + sizeof(transform)
            + sizeof(stickyTransform);

    if (size < minNeeded) {
        return NO_MEMORY;
    }

    FlattenableUtils::read(buffer, size, timestamp);
    FlattenableUtils::read(buffer, size, isAutoTimestamp);
    FlattenableUtils::read(buffer, size, dataSpace);
    FlattenableUtils::read(buffer, size, crop);
    FlattenableUtils::read(buffer, size, scalingMode);
    FlattenableUtils::read(buffer, size, transform);
    FlattenableUtils::read(buffer, size, stickyTransform);

    fence = new Fence();
    status_t result = fence->unflatten(buffer, size, fds, count);
    if (result != NO_ERROR) {
        return result;
    }
    return surfaceDamage.unflatten(buffer, size);
}

}; // namespace android<|MERGE_RESOLUTION|>--- conflicted
+++ resolved
@@ -54,12 +54,8 @@
     SET_AUTO_REFRESH,
     SET_DEQUEUE_TIMEOUT,
     GET_LAST_QUEUED_BUFFER,
-<<<<<<< HEAD
-    GET_UNIQUE_ID,
-=======
     GET_FRAME_TIMESTAMPS,
     GET_UNIQUE_ID
->>>>>>> f14208e0
 };
 
 class BpGraphicBufferProducer : public BpInterface<IGraphicBufferProducer>
@@ -426,8 +422,6 @@
         return result;
     }
 
-<<<<<<< HEAD
-=======
     virtual bool getFrameTimestamps(uint64_t frameNumber,
                 FrameTimestamps* outTimestamps) const {
         Parcel data, reply;
@@ -464,7 +458,6 @@
         return found;
     }
 
->>>>>>> f14208e0
     virtual status_t getUniqueId(uint64_t* outId) const {
         Parcel data, reply;
         data.writeInterfaceToken(IGraphicBufferProducer::getInterfaceDescriptor());
@@ -723,8 +716,6 @@
             }
             return NO_ERROR;
         }
-<<<<<<< HEAD
-=======
         case GET_FRAME_TIMESTAMPS: {
             CHECK_INTERFACE(IGraphicBufferProducer, data, reply);
             uint64_t frameNumber = 0;
@@ -749,7 +740,6 @@
             }
             return NO_ERROR;
         }
->>>>>>> f14208e0
         case GET_UNIQUE_ID: {
             CHECK_INTERFACE(IGraphicBufferProducer, data, reply);
             uint64_t outId = 0;
