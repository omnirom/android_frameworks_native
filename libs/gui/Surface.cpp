/*
 * Copyright (C) 2010 The Android Open Source Project
 *
 * Licensed under the Apache License, Version 2.0 (the "License");
 * you may not use this file except in compliance with the License.
 * You may obtain a copy of the License at
 *
 *      http://www.apache.org/licenses/LICENSE-2.0
 *
 * Unless required by applicable law or agreed to in writing, software
 * distributed under the License is distributed on an "AS IS" BASIS,
 * WITHOUT WARRANTIES OR CONDITIONS OF ANY KIND, either express or implied.
 * See the License for the specific language governing permissions and
 * limitations under the License.
 */

#define LOG_TAG "Surface"
#define ATRACE_TAG ATRACE_TAG_GRAPHICS
//#define LOG_NDEBUG 0

#include <android/native_window.h>

#include <binder/Parcel.h>

#include <utils/Log.h>
#include <utils/Trace.h>
#include <utils/NativeHandle.h>

#include <ui/Fence.h>
#include <ui/Region.h>

#include <gui/IProducerListener.h>
#include <gui/ISurfaceComposer.h>
#include <gui/SurfaceComposerClient.h>
#include <gui/GLConsumer.h>
#include <gui/Surface.h>

#include <private/gui/ComposerService.h>

#ifdef QCOM_HARDWARE
#ifdef QCOM_BSP
#include <gralloc_priv.h>
#endif
#endif /* QCOM_HARDWARE */

namespace android {

Surface::Surface(
        const sp<IGraphicBufferProducer>& bufferProducer,
        bool controlledByApp)
    : mGraphicBufferProducer(bufferProducer),
      mGenerationNumber(0)
{
    // Initialize the ANativeWindow function pointers.
    ANativeWindow::setSwapInterval  = hook_setSwapInterval;
    ANativeWindow::dequeueBuffer    = hook_dequeueBuffer;
    ANativeWindow::cancelBuffer     = hook_cancelBuffer;
    ANativeWindow::queueBuffer      = hook_queueBuffer;
    ANativeWindow::query            = hook_query;
    ANativeWindow::perform          = hook_perform;

    ANativeWindow::dequeueBuffer_DEPRECATED = hook_dequeueBuffer_DEPRECATED;
    ANativeWindow::cancelBuffer_DEPRECATED  = hook_cancelBuffer_DEPRECATED;
    ANativeWindow::lockBuffer_DEPRECATED    = hook_lockBuffer_DEPRECATED;
    ANativeWindow::queueBuffer_DEPRECATED   = hook_queueBuffer_DEPRECATED;

    const_cast<int&>(ANativeWindow::minSwapInterval) = 0;
    const_cast<int&>(ANativeWindow::maxSwapInterval) = 1;

    mReqWidth = 0;
    mReqHeight = 0;
    mReqFormat = 0;
    mReqUsage = 0;
    mTimestamp = NATIVE_WINDOW_TIMESTAMP_AUTO;
    mDataSpace = HAL_DATASPACE_UNKNOWN;
    mCrop.clear();
#ifdef QCOM_HARDWARE
    mDirtyRect.clear();
#endif /* QCOM_HARDWARE */
    mScalingMode = NATIVE_WINDOW_SCALING_MODE_FREEZE;
    mTransform = 0;
    mStickyTransform = 0;
    mDefaultWidth = 0;
    mDefaultHeight = 0;
    mUserWidth = 0;
    mUserHeight = 0;
    mTransformHint = 0;
    mConsumerRunningBehind = false;
    mConnectedToCpu = false;
    mProducerControlledByApp = controlledByApp;
    mSwapIntervalZero = false;
}

Surface::~Surface() {
    if (mConnectedToCpu) {
        Surface::disconnect(NATIVE_WINDOW_API_CPU);
    }
}

sp<IGraphicBufferProducer> Surface::getIGraphicBufferProducer() const {
    return mGraphicBufferProducer;
}

void Surface::setSidebandStream(const sp<NativeHandle>& stream) {
    mGraphicBufferProducer->setSidebandStream(stream);
}

void Surface::allocateBuffers() {
    uint32_t reqWidth = mReqWidth ? mReqWidth : mUserWidth;
    uint32_t reqHeight = mReqHeight ? mReqHeight : mUserHeight;
    mGraphicBufferProducer->allocateBuffers(mSwapIntervalZero, reqWidth,
            reqHeight, mReqFormat, mReqUsage);
}

status_t Surface::setGenerationNumber(uint32_t generation) {
    status_t result = mGraphicBufferProducer->setGenerationNumber(generation);
    if (result == NO_ERROR) {
        mGenerationNumber = generation;
    }
    return result;
}

String8 Surface::getConsumerName() const {
    return mGraphicBufferProducer->getConsumerName();
}

int Surface::hook_setSwapInterval(ANativeWindow* window, int interval) {
    Surface* c = getSelf(window);
    return c->setSwapInterval(interval);
}

int Surface::hook_dequeueBuffer(ANativeWindow* window,
        ANativeWindowBuffer** buffer, int* fenceFd) {
    Surface* c = getSelf(window);
    return c->dequeueBuffer(buffer, fenceFd);
}

int Surface::hook_cancelBuffer(ANativeWindow* window,
        ANativeWindowBuffer* buffer, int fenceFd) {
    Surface* c = getSelf(window);
    return c->cancelBuffer(buffer, fenceFd);
}

int Surface::hook_queueBuffer(ANativeWindow* window,
        ANativeWindowBuffer* buffer, int fenceFd) {
    Surface* c = getSelf(window);
    return c->queueBuffer(buffer, fenceFd);
}

int Surface::hook_dequeueBuffer_DEPRECATED(ANativeWindow* window,
        ANativeWindowBuffer** buffer) {
    Surface* c = getSelf(window);
#ifndef QCOM_HARDWARE
    ANativeWindowBuffer* buf;
#else /* QCOM_HARDWARE */
    ANativeWindowBuffer* buf = NULL;
#endif /* QCOM_HARDWARE */
    int fenceFd = -1;
    int result = c->dequeueBuffer(&buf, &fenceFd);
#ifdef QCOM_HARDWARE

    if (result != NO_ERROR) return result;

#endif /* QCOM_HARDWARE */
    sp<Fence> fence(new Fence(fenceFd));
    int waitResult = fence->waitForever("dequeueBuffer_DEPRECATED");
    if (waitResult != OK) {
        ALOGE("dequeueBuffer_DEPRECATED: Fence::wait returned an error: %d",
                waitResult);
        c->cancelBuffer(buf, -1);
        return waitResult;
    }
    *buffer = buf;
    return result;
}

int Surface::hook_cancelBuffer_DEPRECATED(ANativeWindow* window,
        ANativeWindowBuffer* buffer) {
    Surface* c = getSelf(window);
    return c->cancelBuffer(buffer, -1);
}

int Surface::hook_lockBuffer_DEPRECATED(ANativeWindow* window,
        ANativeWindowBuffer* buffer) {
    Surface* c = getSelf(window);
    return c->lockBuffer_DEPRECATED(buffer);
}

int Surface::hook_queueBuffer_DEPRECATED(ANativeWindow* window,
        ANativeWindowBuffer* buffer) {
    Surface* c = getSelf(window);
    return c->queueBuffer(buffer, -1);
}

int Surface::hook_query(const ANativeWindow* window,
                                int what, int* value) {
    const Surface* c = getSelf(window);
    return c->query(what, value);
}

int Surface::hook_perform(ANativeWindow* window, int operation, ...) {
    va_list args;
    va_start(args, operation);
    Surface* c = getSelf(window);
    return c->perform(operation, args);
}

#ifdef QCOM_HARDWARE
status_t Surface::setDirtyRect(const Rect* dirtyRect) {
    Mutex::Autolock lock(mMutex);
    mDirtyRect = *dirtyRect;
    return NO_ERROR;
}
#endif /* QCOM_HARDWARE */

int Surface::setSwapInterval(int interval) {
    ATRACE_CALL();
    // EGL specification states:
    //  interval is silently clamped to minimum and maximum implementation
    //  dependent values before being stored.

    if (interval < minSwapInterval)
        interval = minSwapInterval;

    if (interval > maxSwapInterval)
        interval = maxSwapInterval;

    mSwapIntervalZero = (interval == 0);

    return NO_ERROR;
}

int Surface::dequeueBuffer(android_native_buffer_t** buffer, int* fenceFd) {
    ATRACE_CALL();
    ALOGV("Surface::dequeueBuffer");

    uint32_t reqWidth;
    uint32_t reqHeight;
    bool swapIntervalZero;
    PixelFormat reqFormat;
    uint32_t reqUsage;

    {
        Mutex::Autolock lock(mMutex);

        reqWidth = mReqWidth ? mReqWidth : mUserWidth;
        reqHeight = mReqHeight ? mReqHeight : mUserHeight;

        swapIntervalZero = mSwapIntervalZero;
        reqFormat = mReqFormat;
        reqUsage = mReqUsage;
    } // Drop the lock so that we can still touch the Surface while blocking in IGBP::dequeueBuffer

    int buf = -1;
    sp<Fence> fence;
    status_t result = mGraphicBufferProducer->dequeueBuffer(&buf, &fence, swapIntervalZero,
            reqWidth, reqHeight, reqFormat, reqUsage);

    if (result < 0) {
        ALOGV("dequeueBuffer: IGraphicBufferProducer::dequeueBuffer(%d, %d, %d, %d, %d)"
             "failed: %d", swapIntervalZero, reqWidth, reqHeight, reqFormat,
             reqUsage, result);
        return result;
    }

    Mutex::Autolock lock(mMutex);

    sp<GraphicBuffer>& gbuf(mSlots[buf].buffer);

    // this should never happen
    ALOGE_IF(fence == NULL, "Surface::dequeueBuffer: received null Fence! buf=%d", buf);

    if (result & IGraphicBufferProducer::RELEASE_ALL_BUFFERS) {
        freeAllBuffers();
    }

    if ((result & IGraphicBufferProducer::BUFFER_NEEDS_REALLOCATION) || gbuf == 0) {
        result = mGraphicBufferProducer->requestBuffer(buf, &gbuf);
        if (result != NO_ERROR) {
            ALOGE("dequeueBuffer: IGraphicBufferProducer::requestBuffer failed: %d", result);
            mGraphicBufferProducer->cancelBuffer(buf, fence);
            return result;
        }
    }

    if (fence->isValid()) {
        *fenceFd = fence->dup();
        if (*fenceFd == -1) {
            ALOGE("dequeueBuffer: error duping fence: %d", errno);
            // dup() should never fail; something is badly wrong. Soldier on
            // and hope for the best; the worst that should happen is some
            // visible corruption that lasts until the next frame.
        }
    } else {
        *fenceFd = -1;
    }

    *buffer = gbuf.get();
    return OK;
}

int Surface::cancelBuffer(android_native_buffer_t* buffer,
        int fenceFd) {
    ATRACE_CALL();
    ALOGV("Surface::cancelBuffer");
    Mutex::Autolock lock(mMutex);
    int i = getSlotFromBufferLocked(buffer);
    if (i < 0) {
        if (fenceFd >= 0) {
            close(fenceFd);
        }
        return i;
    }
    sp<Fence> fence(fenceFd >= 0 ? new Fence(fenceFd) : Fence::NO_FENCE);
    mGraphicBufferProducer->cancelBuffer(i, fence);
    return OK;
}

int Surface::getSlotFromBufferLocked(
        android_native_buffer_t* buffer) const {
    for (int i = 0; i < NUM_BUFFER_SLOTS; i++) {
        if (mSlots[i].buffer != NULL &&
                mSlots[i].buffer->handle == buffer->handle) {
            return i;
        }
    }
    ALOGE("getSlotFromBufferLocked: unknown buffer: %p", buffer->handle);
    return BAD_VALUE;
}

int Surface::lockBuffer_DEPRECATED(android_native_buffer_t* buffer __attribute__((unused))) {
    ALOGV("Surface::lockBuffer");
    Mutex::Autolock lock(mMutex);
    return OK;
}

int Surface::queueBuffer(android_native_buffer_t* buffer, int fenceFd) {
    ATRACE_CALL();
    ALOGV("Surface::queueBuffer");
    Mutex::Autolock lock(mMutex);
    int64_t timestamp;
    bool isAutoTimestamp = false;
    if (mTimestamp == NATIVE_WINDOW_TIMESTAMP_AUTO) {
        timestamp = systemTime(SYSTEM_TIME_MONOTONIC);
        isAutoTimestamp = true;
        ALOGV("Surface::queueBuffer making up timestamp: %.2f ms",
            timestamp / 1000000.f);
    } else {
        timestamp = mTimestamp;
    }
    int i = getSlotFromBufferLocked(buffer);
    if (i < 0) {
        if (fenceFd >= 0) {
            close(fenceFd);
        }
        return i;
    }


    // Make sure the crop rectangle is entirely inside the buffer.
    Rect crop;
    mCrop.intersect(Rect(buffer->width, buffer->height), &crop);

#ifdef QCOM_HARDWARE
    Rect dirtyRect = mDirtyRect;
    if(dirtyRect.isEmpty()) {
        int drWidth = mUserWidth ? mUserWidth : mDefaultWidth;
        int drHeight = mUserHeight ? mUserHeight : mDefaultHeight;
        dirtyRect = Rect(drWidth, drHeight);
    }
#endif /* QCOM_HARDWARE */

    sp<Fence> fence(fenceFd >= 0 ? new Fence(fenceFd) : Fence::NO_FENCE);
    IGraphicBufferProducer::QueueBufferOutput output;
    IGraphicBufferProducer::QueueBufferInput input(timestamp, isAutoTimestamp,
<<<<<<< HEAD
#ifndef QCOM_HARDWARE
            crop, mScalingMode, mTransform ^ mStickyTransform, mSwapIntervalZero,
#else /* QCOM_HARDWARE */
            crop, dirtyRect, mScalingMode, mTransform ^ mStickyTransform, mSwapIntervalZero,
#endif /* QCOM_HARDWARE */
            fence, mStickyTransform);
=======
            mDataSpace, crop, mScalingMode, mTransform ^ mStickyTransform,
            mSwapIntervalZero, fence, mStickyTransform);

    if (mConnectedToCpu || mDirtyRegion.bounds() == Rect::INVALID_RECT) {
        input.setSurfaceDamage(Region::INVALID_REGION);
    } else {
        // Here we do two things:
        // 1) The surface damage was specified using the OpenGL ES convention of
        //    the origin being in the bottom-left corner. Here we flip to the
        //    convention that the rest of the system uses (top-left corner) by
        //    subtracting all top/bottom coordinates from the buffer height.
        // 2) If the buffer is coming in rotated (for example, because the EGL
        //    implementation is reacting to the transform hint coming back from
        //    SurfaceFlinger), the surface damage needs to be rotated the
        //    opposite direction, since it was generated assuming an unrotated
        //    buffer (the app doesn't know that the EGL implementation is
        //    reacting to the transform hint behind its back). The
        //    transformations in the switch statement below apply those
        //    complementary rotations (e.g., if 90 degrees, rotate 270 degrees).

        int width = buffer->width;
        int height = buffer->height;
        bool rotated90 = (mTransform ^ mStickyTransform) &
                NATIVE_WINDOW_TRANSFORM_ROT_90;
        if (rotated90) {
            std::swap(width, height);
        }

        Region flippedRegion;
        for (auto rect : mDirtyRegion) {
            int left = rect.left;
            int right = rect.right;
            int top = height - rect.bottom; // Flip from OpenGL convention
            int bottom = height - rect.top; // Flip from OpenGL convention
            switch (mTransform ^ mStickyTransform) {
                case NATIVE_WINDOW_TRANSFORM_ROT_90: {
                    // Rotate 270 degrees
                    Rect flippedRect{top, width - right, bottom, width - left};
                    flippedRegion.orSelf(flippedRect);
                    break;
                }
                case NATIVE_WINDOW_TRANSFORM_ROT_180: {
                    // Rotate 180 degrees
                    Rect flippedRect{width - right, height - bottom,
                            width - left, height - top};
                    flippedRegion.orSelf(flippedRect);
                    break;
                }
                case NATIVE_WINDOW_TRANSFORM_ROT_270: {
                    // Rotate 90 degrees
                    Rect flippedRect{height - bottom, left,
                            height - top, right};
                    flippedRegion.orSelf(flippedRect);
                    break;
                }
                default: {
                    Rect flippedRect{left, top, right, bottom};
                    flippedRegion.orSelf(flippedRect);
                    break;
                }
            }
        }

        input.setSurfaceDamage(flippedRegion);
    }

>>>>>>> e8293118
    status_t err = mGraphicBufferProducer->queueBuffer(i, input, &output);
    if (err != OK)  {
        ALOGE("queueBuffer: error queuing buffer to SurfaceTexture, %d", err);
    }
    uint32_t numPendingBuffers = 0;
    uint32_t hint = 0;
    output.deflate(&mDefaultWidth, &mDefaultHeight, &hint,
            &numPendingBuffers);

    // Disable transform hint if sticky transform is set.
    if (mStickyTransform == 0) {
        mTransformHint = hint;
    }

    mConsumerRunningBehind = (numPendingBuffers >= 2);
<<<<<<< HEAD
#ifdef QCOM_HARDWARE
    mDirtyRect.clear();
#endif /* QCOM_HARDWARE */
=======

    if (!mConnectedToCpu) {
        // Clear surface damage back to full-buffer
        mDirtyRegion = Region::INVALID_REGION;
    }

>>>>>>> e8293118
    return err;
}

int Surface::query(int what, int* value) const {
    ATRACE_CALL();
    ALOGV("Surface::query");
    { // scope for the lock
        Mutex::Autolock lock(mMutex);
        switch (what) {
            case NATIVE_WINDOW_FORMAT:
                if (mReqFormat) {
                    *value = static_cast<int>(mReqFormat);
                    return NO_ERROR;
                }
                break;
            case NATIVE_WINDOW_QUEUES_TO_WINDOW_COMPOSER: {
                sp<ISurfaceComposer> composer(
                        ComposerService::getComposerService());
                if (composer->authenticateSurfaceTexture(mGraphicBufferProducer)) {
                    *value = 1;
                } else {
                    *value = 0;
                }
                return NO_ERROR;
            }
            case NATIVE_WINDOW_CONCRETE_TYPE:
                *value = NATIVE_WINDOW_SURFACE;
                return NO_ERROR;
            case NATIVE_WINDOW_DEFAULT_WIDTH:
                *value = static_cast<int>(
                        mUserWidth ? mUserWidth : mDefaultWidth);
                return NO_ERROR;
            case NATIVE_WINDOW_DEFAULT_HEIGHT:
                *value = static_cast<int>(
                        mUserHeight ? mUserHeight : mDefaultHeight);
                return NO_ERROR;
            case NATIVE_WINDOW_TRANSFORM_HINT:
                *value = static_cast<int>(mTransformHint);
                return NO_ERROR;
            case NATIVE_WINDOW_CONSUMER_RUNNING_BEHIND: {
                status_t err = NO_ERROR;
                if (!mConsumerRunningBehind) {
                    *value = 0;
                } else {
                    err = mGraphicBufferProducer->query(what, value);
                    if (err == NO_ERROR) {
                        mConsumerRunningBehind = *value;
                    }
                }
                return err;
            }
#ifdef QCOM_HARDWARE
            case NATIVE_WINDOW_CONSUMER_USAGE_BITS: {
                status_t err = NO_ERROR;
                err = mGraphicBufferProducer->query(what, value);
                if(err == NO_ERROR) {
                    *value |= mReqUsage;
                    return NO_ERROR;
                } else {
                    return err;
                }
            }
#endif /* QCOM_HARDWARE */
        }
    }
    return mGraphicBufferProducer->query(what, value);
}

int Surface::perform(int operation, va_list args)
{
    int res = NO_ERROR;
    switch (operation) {
    case NATIVE_WINDOW_CONNECT:
        // deprecated. must return NO_ERROR.
        break;
    case NATIVE_WINDOW_DISCONNECT:
        // deprecated. must return NO_ERROR.
        break;
    case NATIVE_WINDOW_SET_USAGE:
        res = dispatchSetUsage(args);
        break;
    case NATIVE_WINDOW_SET_CROP:
        res = dispatchSetCrop(args);
        break;
    case NATIVE_WINDOW_SET_BUFFER_COUNT:
        res = dispatchSetBufferCount(args);
        break;
    case NATIVE_WINDOW_SET_BUFFERS_GEOMETRY:
        res = dispatchSetBuffersGeometry(args);
        break;
    case NATIVE_WINDOW_SET_BUFFERS_TRANSFORM:
        res = dispatchSetBuffersTransform(args);
        break;
    case NATIVE_WINDOW_SET_BUFFERS_STICKY_TRANSFORM:
        res = dispatchSetBuffersStickyTransform(args);
        break;
    case NATIVE_WINDOW_SET_BUFFERS_TIMESTAMP:
        res = dispatchSetBuffersTimestamp(args);
        break;
    case NATIVE_WINDOW_SET_BUFFERS_DIMENSIONS:
        res = dispatchSetBuffersDimensions(args);
        break;
    case NATIVE_WINDOW_SET_BUFFERS_USER_DIMENSIONS:
        res = dispatchSetBuffersUserDimensions(args);
        break;
    case NATIVE_WINDOW_SET_BUFFERS_FORMAT:
        res = dispatchSetBuffersFormat(args);
        break;
    case NATIVE_WINDOW_LOCK:
        res = dispatchLock(args);
        break;
    case NATIVE_WINDOW_UNLOCK_AND_POST:
        res = dispatchUnlockAndPost(args);
        break;
    case NATIVE_WINDOW_SET_SCALING_MODE:
        res = dispatchSetScalingMode(args);
        break;
    case NATIVE_WINDOW_API_CONNECT:
        res = dispatchConnect(args);
        break;
    case NATIVE_WINDOW_API_DISCONNECT:
        res = dispatchDisconnect(args);
        break;
    case NATIVE_WINDOW_SET_SIDEBAND_STREAM:
        res = dispatchSetSidebandStream(args);
        break;
    case NATIVE_WINDOW_SET_BUFFERS_DATASPACE:
        res = dispatchSetBuffersDataSpace(args);
        break;
    case NATIVE_WINDOW_SET_SURFACE_DAMAGE:
        res = dispatchSetSurfaceDamage(args);
        break;
    default:
        res = NAME_NOT_FOUND;
        break;
    }
    return res;
}

int Surface::dispatchConnect(va_list args) {
    int api = va_arg(args, int);
    return connect(api);
}

int Surface::dispatchDisconnect(va_list args) {
    int api = va_arg(args, int);
    return disconnect(api);
}

int Surface::dispatchSetUsage(va_list args) {
    int usage = va_arg(args, int);
    return setUsage(static_cast<uint32_t>(usage));
}

int Surface::dispatchSetCrop(va_list args) {
    android_native_rect_t const* rect = va_arg(args, android_native_rect_t*);
    return setCrop(reinterpret_cast<Rect const*>(rect));
}

int Surface::dispatchSetBufferCount(va_list args) {
    size_t bufferCount = va_arg(args, size_t);
    return setBufferCount(static_cast<int32_t>(bufferCount));
}

int Surface::dispatchSetBuffersGeometry(va_list args) {
    uint32_t width = va_arg(args, uint32_t);
    uint32_t height = va_arg(args, uint32_t);
    PixelFormat format = va_arg(args, PixelFormat);
    int err = setBuffersDimensions(width, height);
    if (err != 0) {
        return err;
    }
    return setBuffersFormat(format);
}

int Surface::dispatchSetBuffersDimensions(va_list args) {
    uint32_t width = va_arg(args, uint32_t);
    uint32_t height = va_arg(args, uint32_t);
    return setBuffersDimensions(width, height);
}

int Surface::dispatchSetBuffersUserDimensions(va_list args) {
    uint32_t width = va_arg(args, uint32_t);
    uint32_t height = va_arg(args, uint32_t);
    return setBuffersUserDimensions(width, height);
}

int Surface::dispatchSetBuffersFormat(va_list args) {
    PixelFormat format = va_arg(args, PixelFormat);
    return setBuffersFormat(format);
}

int Surface::dispatchSetScalingMode(va_list args) {
    int mode = va_arg(args, int);
    return setScalingMode(mode);
}

int Surface::dispatchSetBuffersTransform(va_list args) {
    uint32_t transform = va_arg(args, uint32_t);
    return setBuffersTransform(transform);
}

int Surface::dispatchSetBuffersStickyTransform(va_list args) {
    uint32_t transform = va_arg(args, uint32_t);
    return setBuffersStickyTransform(transform);
}

int Surface::dispatchSetBuffersTimestamp(va_list args) {
    int64_t timestamp = va_arg(args, int64_t);
    return setBuffersTimestamp(timestamp);
}

int Surface::dispatchLock(va_list args) {
    ANativeWindow_Buffer* outBuffer = va_arg(args, ANativeWindow_Buffer*);
    ARect* inOutDirtyBounds = va_arg(args, ARect*);
    return lock(outBuffer, inOutDirtyBounds);
}

int Surface::dispatchUnlockAndPost(va_list args __attribute__((unused))) {
    return unlockAndPost();
}

int Surface::dispatchSetSidebandStream(va_list args) {
    native_handle_t* sH = va_arg(args, native_handle_t*);
    sp<NativeHandle> sidebandHandle = NativeHandle::create(sH, false);
    setSidebandStream(sidebandHandle);
    return OK;
}

int Surface::dispatchSetBuffersDataSpace(va_list args) {
    android_dataspace dataspace =
            static_cast<android_dataspace>(va_arg(args, int));
    return setBuffersDataSpace(dataspace);
}

int Surface::dispatchSetSurfaceDamage(va_list args) {
    android_native_rect_t* rects = va_arg(args, android_native_rect_t*);
    size_t numRects = va_arg(args, size_t);
    setSurfaceDamage(rects, numRects);
    return NO_ERROR;
}

int Surface::connect(int api) {
    static sp<IProducerListener> listener = new DummyProducerListener();
    return connect(api, listener);
}

int Surface::connect(int api, const sp<IProducerListener>& listener) {
    ATRACE_CALL();
    ALOGV("Surface::connect");
    Mutex::Autolock lock(mMutex);
    IGraphicBufferProducer::QueueBufferOutput output;
    int err = mGraphicBufferProducer->connect(listener, api, mProducerControlledByApp, &output);
    if (err == NO_ERROR) {
        uint32_t numPendingBuffers = 0;
        uint32_t hint = 0;
        output.deflate(&mDefaultWidth, &mDefaultHeight, &hint,
                &numPendingBuffers);

        // Disable transform hint if sticky transform is set.
        if (mStickyTransform == 0) {
            mTransformHint = hint;
        }

        mConsumerRunningBehind = (numPendingBuffers >= 2);
    }
    if (!err && api == NATIVE_WINDOW_API_CPU) {
        mConnectedToCpu = true;
        // Clear the dirty region in case we're switching from a non-CPU API
        mDirtyRegion.clear();
    } else if (!err) {
        // Initialize the dirty region for tracking surface damage
        mDirtyRegion = Region::INVALID_REGION;
    }

    return err;
}


int Surface::disconnect(int api) {
    ATRACE_CALL();
    ALOGV("Surface::disconnect");
    Mutex::Autolock lock(mMutex);
    freeAllBuffers();
    int err = mGraphicBufferProducer->disconnect(api);
    if (!err) {
        mReqFormat = 0;
        mReqWidth = 0;
        mReqHeight = 0;
        mReqUsage = 0;
        mCrop.clear();
        mScalingMode = NATIVE_WINDOW_SCALING_MODE_FREEZE;
        mTransform = 0;
        mStickyTransform = 0;

        if (api == NATIVE_WINDOW_API_CPU) {
            mConnectedToCpu = false;
        }
    }
    return err;
}

int Surface::detachNextBuffer(sp<GraphicBuffer>* outBuffer,
        sp<Fence>* outFence) {
    ATRACE_CALL();
    ALOGV("Surface::detachNextBuffer");

    if (outBuffer == NULL || outFence == NULL) {
        return BAD_VALUE;
    }

    Mutex::Autolock lock(mMutex);

    sp<GraphicBuffer> buffer(NULL);
    sp<Fence> fence(NULL);
    status_t result = mGraphicBufferProducer->detachNextBuffer(
            &buffer, &fence);
    if (result != NO_ERROR) {
        return result;
    }

    *outBuffer = buffer;
    if (fence != NULL && fence->isValid()) {
        *outFence = fence;
    } else {
        *outFence = Fence::NO_FENCE;
    }

    return NO_ERROR;
}

int Surface::attachBuffer(ANativeWindowBuffer* buffer)
{
    ATRACE_CALL();
    ALOGV("Surface::attachBuffer");

    Mutex::Autolock lock(mMutex);

    sp<GraphicBuffer> graphicBuffer(static_cast<GraphicBuffer*>(buffer));
    uint32_t priorGeneration = graphicBuffer->mGenerationNumber;
    graphicBuffer->mGenerationNumber = mGenerationNumber;
    int32_t attachedSlot = -1;
    status_t result = mGraphicBufferProducer->attachBuffer(
            &attachedSlot, graphicBuffer);
    if (result != NO_ERROR) {
        ALOGE("attachBuffer: IGraphicBufferProducer call failed (%d)", result);
        graphicBuffer->mGenerationNumber = priorGeneration;
        return result;
    }
    mSlots[attachedSlot].buffer = graphicBuffer;

    return NO_ERROR;
}

int Surface::setUsage(uint32_t reqUsage)
{
    ALOGV("Surface::setUsage");
    Mutex::Autolock lock(mMutex);
    mReqUsage = reqUsage;
    return OK;
}

int Surface::setCrop(Rect const* rect)
{
    ATRACE_CALL();

    Rect realRect;
    if (rect == NULL || rect->isEmpty()) {
        realRect.clear();
    } else {
        realRect = *rect;
    }

    ALOGV("Surface::setCrop rect=[%d %d %d %d]",
            realRect.left, realRect.top, realRect.right, realRect.bottom);

    Mutex::Autolock lock(mMutex);
    mCrop = realRect;
    return NO_ERROR;
}

int Surface::setBufferCount(int bufferCount)
{
    ATRACE_CALL();
    ALOGV("Surface::setBufferCount");
    Mutex::Autolock lock(mMutex);

    status_t err = mGraphicBufferProducer->setBufferCount(bufferCount);
    ALOGE_IF(err, "IGraphicBufferProducer::setBufferCount(%d) returned %s",
            bufferCount, strerror(-err));

    if (err == NO_ERROR) {
        freeAllBuffers();
    }

    return err;
}

int Surface::setBuffersDimensions(uint32_t width, uint32_t height)
{
    ATRACE_CALL();
    ALOGV("Surface::setBuffersDimensions");

    if ((width && !height) || (!width && height))
        return BAD_VALUE;

    Mutex::Autolock lock(mMutex);
    mReqWidth = width;
    mReqHeight = height;
    return NO_ERROR;
}

int Surface::setBuffersUserDimensions(uint32_t width, uint32_t height)
{
    ATRACE_CALL();
    ALOGV("Surface::setBuffersUserDimensions");

    if ((width && !height) || (!width && height))
        return BAD_VALUE;

    Mutex::Autolock lock(mMutex);
    mUserWidth = width;
    mUserHeight = height;
    return NO_ERROR;
}

int Surface::setBuffersFormat(PixelFormat format)
{
    ALOGV("Surface::setBuffersFormat");

    Mutex::Autolock lock(mMutex);
    mReqFormat = format;
    return NO_ERROR;
}

int Surface::setScalingMode(int mode)
{
    ATRACE_CALL();
    ALOGV("Surface::setScalingMode(%d)", mode);

    switch (mode) {
        case NATIVE_WINDOW_SCALING_MODE_FREEZE:
        case NATIVE_WINDOW_SCALING_MODE_SCALE_TO_WINDOW:
        case NATIVE_WINDOW_SCALING_MODE_SCALE_CROP:
            break;
        default:
            ALOGE("unknown scaling mode: %d", mode);
            return BAD_VALUE;
    }

    Mutex::Autolock lock(mMutex);
    mScalingMode = mode;
    return NO_ERROR;
}

int Surface::setBuffersTransform(uint32_t transform)
{
    ATRACE_CALL();
    ALOGV("Surface::setBuffersTransform");
    Mutex::Autolock lock(mMutex);
    mTransform = transform;
    return NO_ERROR;
}

int Surface::setBuffersStickyTransform(uint32_t transform)
{
    ATRACE_CALL();
    ALOGV("Surface::setBuffersStickyTransform");
    Mutex::Autolock lock(mMutex);
    mStickyTransform = transform;
    return NO_ERROR;
}

int Surface::setBuffersTimestamp(int64_t timestamp)
{
    ALOGV("Surface::setBuffersTimestamp");
    Mutex::Autolock lock(mMutex);
    mTimestamp = timestamp;
    return NO_ERROR;
}

int Surface::setBuffersDataSpace(android_dataspace dataSpace)
{
    ALOGV("Surface::setBuffersDataSpace");
    Mutex::Autolock lock(mMutex);
    mDataSpace = dataSpace;
    return NO_ERROR;
}

void Surface::freeAllBuffers() {
    for (int i = 0; i < NUM_BUFFER_SLOTS; i++) {
        mSlots[i].buffer = 0;
    }
}

void Surface::setSurfaceDamage(android_native_rect_t* rects, size_t numRects) {
    ATRACE_CALL();
    ALOGV("Surface::setSurfaceDamage");
    Mutex::Autolock lock(mMutex);

    if (mConnectedToCpu || numRects == 0) {
        mDirtyRegion = Region::INVALID_REGION;
        return;
    }

    mDirtyRegion.clear();
    for (size_t r = 0; r < numRects; ++r) {
        // We intentionally flip top and bottom here, since because they're
        // specified with a bottom-left origin, top > bottom, which fails
        // validation in the Region class. We will fix this up when we flip to a
        // top-left origin in queueBuffer.
        Rect rect(rects[r].left, rects[r].bottom, rects[r].right, rects[r].top);
        mDirtyRegion.orSelf(rect);
    }
}

// ----------------------------------------------------------------------
// the lock/unlock APIs must be used from the same thread

static status_t copyBlt(
        const sp<GraphicBuffer>& dst,
        const sp<GraphicBuffer>& src,
        const Region& reg)
{
    // src and dst with, height and format must be identical. no verification
    // is done here.
    status_t err;
    uint8_t* src_bits = NULL;
    err = src->lock(GRALLOC_USAGE_SW_READ_OFTEN, reg.bounds(),
            reinterpret_cast<void**>(&src_bits));
    ALOGE_IF(err, "error locking src buffer %s", strerror(-err));

    uint8_t* dst_bits = NULL;
    err = dst->lock(GRALLOC_USAGE_SW_WRITE_OFTEN, reg.bounds(),
            reinterpret_cast<void**>(&dst_bits));
    ALOGE_IF(err, "error locking dst buffer %s", strerror(-err));

    Region::const_iterator head(reg.begin());
    Region::const_iterator tail(reg.end());
    if (head != tail && src_bits && dst_bits) {
        const size_t bpp = bytesPerPixel(src->format);
        const size_t dbpr = static_cast<uint32_t>(dst->stride) * bpp;
        const size_t sbpr = static_cast<uint32_t>(src->stride) * bpp;

        while (head != tail) {
            const Rect& r(*head++);
            int32_t h = r.height();
            if (h <= 0) continue;
            size_t size = static_cast<uint32_t>(r.width()) * bpp;
            uint8_t const * s = src_bits +
                    static_cast<uint32_t>(r.left + src->stride * r.top) * bpp;
            uint8_t       * d = dst_bits +
                    static_cast<uint32_t>(r.left + dst->stride * r.top) * bpp;
            if (dbpr==sbpr && size==sbpr) {
                size *= static_cast<size_t>(h);
                h = 1;
            }
            do {
                memcpy(d, s, size);
                d += dbpr;
                s += sbpr;
            } while (--h > 0);
        }
    }

    if (src_bits)
        src->unlock();

    if (dst_bits)
        dst->unlock();

    return err;
}

// ----------------------------------------------------------------------------

status_t Surface::lock(
        ANativeWindow_Buffer* outBuffer, ARect* inOutDirtyBounds)
{
    if (mLockedBuffer != 0) {
        ALOGE("Surface::lock failed, already locked");
        return INVALID_OPERATION;
    }

    if (!mConnectedToCpu) {
        int err = Surface::connect(NATIVE_WINDOW_API_CPU);
        if (err) {
            return err;
        }
        // we're intending to do software rendering from this point
#ifdef QCOM_HARDWARE
        // Do not overwrite the mReqUsage flag which was set by the client
#ifdef QCOM_BSP
        setUsage(mReqUsage & GRALLOC_USAGE_PRIVATE_EXTERNAL_ONLY |
                mReqUsage & GRALLOC_USAGE_PRIVATE_INTERNAL_ONLY |
                mReqUsage & GRALLOC_USAGE_PRIVATE_SECURE_DISPLAY |
                    GRALLOC_USAGE_SW_READ_OFTEN |
                    GRALLOC_USAGE_SW_WRITE_OFTEN);
#else
#endif /* QCOM_HARDWARE */
        setUsage(GRALLOC_USAGE_SW_READ_OFTEN | GRALLOC_USAGE_SW_WRITE_OFTEN);
#ifdef QCOM_HARDWARE
#endif
#endif /* QCOM_HARDWARE */
    }

    ANativeWindowBuffer* out;
    int fenceFd = -1;
    status_t err = dequeueBuffer(&out, &fenceFd);
    ALOGE_IF(err, "dequeueBuffer failed (%s)", strerror(-err));
    if (err == NO_ERROR) {
        sp<GraphicBuffer> backBuffer(GraphicBuffer::getSelf(out));
        const Rect bounds(backBuffer->width, backBuffer->height);

        Region newDirtyRegion;
        if (inOutDirtyBounds) {
            newDirtyRegion.set(static_cast<Rect const&>(*inOutDirtyBounds));
            newDirtyRegion.andSelf(bounds);
        } else {
            newDirtyRegion.set(bounds);
        }

        // figure out if we can copy the frontbuffer back
#ifdef QCOM_HARDWARE
        int backBufferSlot(getSlotFromBufferLocked(backBuffer.get()));
#endif /* QCOM_HARDWARE */
        const sp<GraphicBuffer>& frontBuffer(mPostedBuffer);
        const bool canCopyBack = (frontBuffer != 0 &&
                backBuffer->width  == frontBuffer->width &&
                backBuffer->height == frontBuffer->height &&
                backBuffer->format == frontBuffer->format);

        if (canCopyBack) {
#ifndef QCOM_HARDWARE
            // copy the area that is invalid and not repainted this round
            const Region copyback(mDirtyRegion.subtract(newDirtyRegion));
#else /* QCOM_HARDWARE */
            Mutex::Autolock lock(mMutex);
            Region oldDirtyRegion;
            if(mSlots[backBufferSlot].dirtyRegion.isEmpty()) {
                oldDirtyRegion.set(bounds);
            } else {
                for(int i = 0 ; i < NUM_BUFFER_SLOTS; i++ ) {
                    if(i != backBufferSlot && !mSlots[i].dirtyRegion.isEmpty())
                        oldDirtyRegion.orSelf(mSlots[i].dirtyRegion);
                }
            }
            const Region copyback(oldDirtyRegion.subtract(newDirtyRegion));
#endif /* QCOM_HARDWARE */
            if (!copyback.isEmpty())
                copyBlt(backBuffer, frontBuffer, copyback);
        } else {
            // if we can't copy-back anything, modify the user's dirty
            // region to make sure they redraw the whole buffer
            newDirtyRegion.set(bounds);
#ifndef QCOM_HARDWARE
            mDirtyRegion.clear();
#endif /* ! QCOM_HARDWARE */
            Mutex::Autolock lock(mMutex);
            for (size_t i=0 ; i<NUM_BUFFER_SLOTS ; i++) {
                mSlots[i].dirtyRegion.clear();
            }
        }


        { // scope for the lock
            Mutex::Autolock lock(mMutex);
#ifndef QCOM_HARDWARE
            int backBufferSlot(getSlotFromBufferLocked(backBuffer.get()));
#endif /* ! QCOM_HARDWARE */
            if (backBufferSlot >= 0) {
#ifndef QCOM_HARDWARE
                Region& dirtyRegion(mSlots[backBufferSlot].dirtyRegion);
                mDirtyRegion.subtract(dirtyRegion);
                dirtyRegion = newDirtyRegion;
#else /* QCOM_HARDWARE */
               mSlots[backBufferSlot].dirtyRegion = newDirtyRegion;
#endif /* QCOM_HARDWARE */
            }
        }

#ifndef QCOM_HARDWARE
        mDirtyRegion.orSelf(newDirtyRegion);
#endif /* ! QCOM_HARDWARE */
        if (inOutDirtyBounds) {
            *inOutDirtyBounds = newDirtyRegion.getBounds();
        }

        void* vaddr;
        status_t res = backBuffer->lockAsync(
                GRALLOC_USAGE_SW_READ_OFTEN | GRALLOC_USAGE_SW_WRITE_OFTEN,
                newDirtyRegion.bounds(), &vaddr, fenceFd);

        ALOGW_IF(res, "failed locking buffer (handle = %p)",
                backBuffer->handle);

        if (res != 0) {
            err = INVALID_OPERATION;
        } else {
            mLockedBuffer = backBuffer;
            outBuffer->width  = backBuffer->width;
            outBuffer->height = backBuffer->height;
            outBuffer->stride = backBuffer->stride;
            outBuffer->format = backBuffer->format;
            outBuffer->bits   = vaddr;
        }
    }
    return err;
}

status_t Surface::unlockAndPost()
{
    if (mLockedBuffer == 0) {
        ALOGE("Surface::unlockAndPost failed, no locked buffer");
        return INVALID_OPERATION;
    }

    int fd = -1;
    status_t err = mLockedBuffer->unlockAsync(&fd);
    ALOGE_IF(err, "failed unlocking buffer (%p)", mLockedBuffer->handle);

    err = queueBuffer(mLockedBuffer.get(), fd);
    ALOGE_IF(err, "queueBuffer (handle=%p) failed (%s)",
            mLockedBuffer->handle, strerror(-err));

    mPostedBuffer = mLockedBuffer;
    mLockedBuffer = 0;
    return err;
}

}; // namespace android<|MERGE_RESOLUTION|>--- conflicted
+++ resolved
@@ -373,14 +373,6 @@
     sp<Fence> fence(fenceFd >= 0 ? new Fence(fenceFd) : Fence::NO_FENCE);
     IGraphicBufferProducer::QueueBufferOutput output;
     IGraphicBufferProducer::QueueBufferInput input(timestamp, isAutoTimestamp,
-<<<<<<< HEAD
-#ifndef QCOM_HARDWARE
-            crop, mScalingMode, mTransform ^ mStickyTransform, mSwapIntervalZero,
-#else /* QCOM_HARDWARE */
-            crop, dirtyRect, mScalingMode, mTransform ^ mStickyTransform, mSwapIntervalZero,
-#endif /* QCOM_HARDWARE */
-            fence, mStickyTransform);
-=======
             mDataSpace, crop, mScalingMode, mTransform ^ mStickyTransform,
             mSwapIntervalZero, fence, mStickyTransform);
 
@@ -447,7 +439,6 @@
         input.setSurfaceDamage(flippedRegion);
     }
 
->>>>>>> e8293118
     status_t err = mGraphicBufferProducer->queueBuffer(i, input, &output);
     if (err != OK)  {
         ALOGE("queueBuffer: error queuing buffer to SurfaceTexture, %d", err);
@@ -463,18 +454,16 @@
     }
 
     mConsumerRunningBehind = (numPendingBuffers >= 2);
-<<<<<<< HEAD
-#ifdef QCOM_HARDWARE
-    mDirtyRect.clear();
-#endif /* QCOM_HARDWARE */
-=======
 
     if (!mConnectedToCpu) {
         // Clear surface damage back to full-buffer
         mDirtyRegion = Region::INVALID_REGION;
     }
 
->>>>>>> e8293118
+#ifdef QCOM_HARDWARE
+    mDirtyRect.clear();
+#endif /* QCOM_HARDWARE */
+
     return err;
 }
 
