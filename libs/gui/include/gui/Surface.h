--- conflicted
+++ resolved
@@ -30,10 +30,7 @@
 #include <utils/RefBase.h>
 
 #include <shared_mutex>
-<<<<<<< HEAD
-=======
 #include <unordered_set>
->>>>>>> 864d4803
 
 namespace android {
 
