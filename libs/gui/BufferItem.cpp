/*
 * Copyright 2014 The Android Open Source Project
 *
 * Licensed under the Apache License, Version 2.0 (the "License");
 * you may not use this file except in compliance with the License.
 * You may obtain a copy of the License at
 *
 *      http://www.apache.org/licenses/LICENSE-2.0
 *
 * Unless required by applicable law or agreed to in writing, software
 * distributed under the License is distributed on an "AS IS" BASIS,
 * WITHOUT WARRANTIES OR CONDITIONS OF ANY KIND, either express or implied.
 * See the License for the specific language governing permissions and
 * limitations under the License.
 */

#include <gui/BufferItem.h>

#include <ui/Fence.h>
#include <ui/GraphicBuffer.h>

#include <system/window.h>

namespace android {

BufferItem::BufferItem() :
    mTransform(0),
    mScalingMode(NATIVE_WINDOW_SCALING_MODE_FREEZE),
    mTimestamp(0),
    mIsAutoTimestamp(false),
    mDataSpace(HAL_DATASPACE_UNKNOWN),
    mFrameNumber(0),
    mSlot(INVALID_BUFFER_SLOT),
    mIsDroppable(false),
    mAcquireCalled(false),
    mTransformToDisplayInverse(false) {
    mCrop.makeInvalid();
#ifdef QCOM_HARDWARE
    mDirtyRect.makeInvalid();
#endif /* QCOM_HARDWARE */
}

BufferItem::~BufferItem() {}

<<<<<<< HEAD
BufferItem::operator IGraphicBufferConsumer::BufferItem() const {
    IGraphicBufferConsumer::BufferItem bufferItem;
    bufferItem.mGraphicBuffer = mGraphicBuffer;
    bufferItem.mFence = mFence;
    bufferItem.mCrop = mCrop;
#ifdef QCOM_HARDWARE
    bufferItem.mDirtyRect = mDirtyRect;
#endif /* QCOM_HARDWARE */
    bufferItem.mTransform = mTransform;
    bufferItem.mScalingMode = mScalingMode;
    bufferItem.mTimestamp = mTimestamp;
    bufferItem.mIsAutoTimestamp = mIsAutoTimestamp;
    bufferItem.mFrameNumber = mFrameNumber;
    bufferItem.mBuf = mSlot;
    bufferItem.mIsDroppable = mIsDroppable;
    bufferItem.mAcquireCalled = mAcquireCalled;
    bufferItem.mTransformToDisplayInverse = mTransformToDisplayInverse;
    return bufferItem;
}

size_t BufferItem::getPodSize() const {
    size_t c =  sizeof(mCrop) +
#ifdef QCOM_HARDWARE
            sizeof(mDirtyRect) +
#endif /* QCOM_HARDWARE */
            sizeof(mTransform) +
            sizeof(mScalingMode) +
            sizeof(mTimestamp) +
            sizeof(mIsAutoTimestamp) +
            sizeof(mFrameNumber) +
            sizeof(mSlot) +
            sizeof(mIsDroppable) +
            sizeof(mAcquireCalled) +
            sizeof(mTransformToDisplayInverse);
    return c;
=======
template <typename T>
static void addAligned(size_t& size, T /* value */) {
    size = FlattenableUtils::align<sizeof(T)>(size);
    size += sizeof(T);
}

size_t BufferItem::getPodSize() const {
    size_t size = 0;
    addAligned(size, mCrop);
    addAligned(size, mTransform);
    addAligned(size, mScalingMode);
    addAligned(size, mTimestampLo);
    addAligned(size, mTimestampHi);
    addAligned(size, mIsAutoTimestamp);
    addAligned(size, mDataSpace);
    addAligned(size, mFrameNumberLo);
    addAligned(size, mFrameNumberHi);
    addAligned(size, mSlot);
    addAligned(size, mIsDroppable);
    addAligned(size, mAcquireCalled);
    addAligned(size, mTransformToDisplayInverse);
    return size;
>>>>>>> e8293118
}

size_t BufferItem::getFlattenedSize() const {
    size_t size = sizeof(uint32_t); // Flags
    if (mGraphicBuffer != 0) {
        size += mGraphicBuffer->getFlattenedSize();
        FlattenableUtils::align<4>(size);
    }
    if (mFence != 0) {
        size += mFence->getFlattenedSize();
        FlattenableUtils::align<4>(size);
    }
    size += mSurfaceDamage.getFlattenedSize();
    size = FlattenableUtils::align<8>(size);
    return size + getPodSize();
}

size_t BufferItem::getFdCount() const {
    size_t count = 0;
    if (mGraphicBuffer != 0) {
        count += mGraphicBuffer->getFdCount();
    }
    if (mFence != 0) {
        count += mFence->getFdCount();
    }
    return count;
}

template <typename T>
static void writeAligned(void*& buffer, size_t& size, T value) {
    size -= FlattenableUtils::align<alignof(T)>(buffer);
    FlattenableUtils::write(buffer, size, value);
}

status_t BufferItem::flatten(
        void*& buffer, size_t& size, int*& fds, size_t& count) const {

    // make sure we have enough space
    if (size < BufferItem::getFlattenedSize()) {
        return NO_MEMORY;
    }

    // content flags are stored first
    uint32_t& flags = *static_cast<uint32_t*>(buffer);

    // advance the pointer
    FlattenableUtils::advance(buffer, size, sizeof(uint32_t));

    flags = 0;
    if (mGraphicBuffer != 0) {
        status_t err = mGraphicBuffer->flatten(buffer, size, fds, count);
        if (err) return err;
        size -= FlattenableUtils::align<4>(buffer);
        flags |= 1;
    }
    if (mFence != 0) {
        status_t err = mFence->flatten(buffer, size, fds, count);
        if (err) return err;
        size -= FlattenableUtils::align<4>(buffer);
        flags |= 2;
    }

    status_t err = mSurfaceDamage.flatten(buffer, size);
    if (err) return err;
    FlattenableUtils::advance(buffer, size, mSurfaceDamage.getFlattenedSize());

    // Check we still have enough space
    if (size < getPodSize()) {
        return NO_MEMORY;
    }

<<<<<<< HEAD
    FlattenableUtils::write(buffer, size, mCrop);
#ifdef QCOM_HARDWARE
    FlattenableUtils::write(buffer, size, mDirtyRect);
#endif /* QCOM_HARDWARE */
    FlattenableUtils::write(buffer, size, mTransform);
    FlattenableUtils::write(buffer, size, mScalingMode);
    FlattenableUtils::write(buffer, size, mTimestamp);
    FlattenableUtils::write(buffer, size, mIsAutoTimestamp);
    FlattenableUtils::write(buffer, size, mFrameNumber);
    FlattenableUtils::write(buffer, size, mSlot);
    FlattenableUtils::write(buffer, size, mIsDroppable);
    FlattenableUtils::write(buffer, size, mAcquireCalled);
    FlattenableUtils::write(buffer, size, mTransformToDisplayInverse);
=======
    writeAligned(buffer, size, mCrop);
    writeAligned(buffer, size, mTransform);
    writeAligned(buffer, size, mScalingMode);
    writeAligned(buffer, size, mTimestampLo);
    writeAligned(buffer, size, mTimestampHi);
    writeAligned(buffer, size, mIsAutoTimestamp);
    writeAligned(buffer, size, mDataSpace);
    writeAligned(buffer, size, mFrameNumberLo);
    writeAligned(buffer, size, mFrameNumberHi);
    writeAligned(buffer, size, mSlot);
    writeAligned(buffer, size, mIsDroppable);
    writeAligned(buffer, size, mAcquireCalled);
    writeAligned(buffer, size, mTransformToDisplayInverse);
>>>>>>> e8293118

    return NO_ERROR;
}

template <typename T>
static void readAligned(const void*& buffer, size_t& size, T& value) {
    size -= FlattenableUtils::align<alignof(T)>(buffer);
    FlattenableUtils::read(buffer, size, value);
}

status_t BufferItem::unflatten(
        void const*& buffer, size_t& size, int const*& fds, size_t& count) {

    if (size < sizeof(uint32_t)) {
        return NO_MEMORY;
    }

    uint32_t flags = 0;
    FlattenableUtils::read(buffer, size, flags);

    if (flags & 1) {
        mGraphicBuffer = new GraphicBuffer();
        status_t err = mGraphicBuffer->unflatten(buffer, size, fds, count);
        if (err) return err;
        size -= FlattenableUtils::align<4>(buffer);
    }

    if (flags & 2) {
        mFence = new Fence();
        status_t err = mFence->unflatten(buffer, size, fds, count);
        if (err) return err;
        size -= FlattenableUtils::align<4>(buffer);
    }

    status_t err = mSurfaceDamage.unflatten(buffer, size);
    if (err) return err;
    FlattenableUtils::advance(buffer, size, mSurfaceDamage.getFlattenedSize());

    // Check we still have enough space
    if (size < getPodSize()) {
        return NO_MEMORY;
    }

<<<<<<< HEAD
    FlattenableUtils::read(buffer, size, mCrop);
#ifdef QCOM_HARDWARE
    FlattenableUtils::read(buffer, size, mDirtyRect);
#endif /* QCOM_HARDWARE */
    FlattenableUtils::read(buffer, size, mTransform);
    FlattenableUtils::read(buffer, size, mScalingMode);
    FlattenableUtils::read(buffer, size, mTimestamp);
    FlattenableUtils::read(buffer, size, mIsAutoTimestamp);
    FlattenableUtils::read(buffer, size, mFrameNumber);
    FlattenableUtils::read(buffer, size, mSlot);
    FlattenableUtils::read(buffer, size, mIsDroppable);
    FlattenableUtils::read(buffer, size, mAcquireCalled);
    FlattenableUtils::read(buffer, size, mTransformToDisplayInverse);
=======
    readAligned(buffer, size, mCrop);
    readAligned(buffer, size, mTransform);
    readAligned(buffer, size, mScalingMode);
    readAligned(buffer, size, mTimestampLo);
    readAligned(buffer, size, mTimestampHi);
    readAligned(buffer, size, mIsAutoTimestamp);
    readAligned(buffer, size, mDataSpace);
    readAligned(buffer, size, mFrameNumberLo);
    readAligned(buffer, size, mFrameNumberHi);
    readAligned(buffer, size, mSlot);
    readAligned(buffer, size, mIsDroppable);
    readAligned(buffer, size, mAcquireCalled);
    readAligned(buffer, size, mTransformToDisplayInverse);
>>>>>>> e8293118

    return NO_ERROR;
}

const char* BufferItem::scalingModeName(uint32_t scalingMode) {
    switch (scalingMode) {
        case NATIVE_WINDOW_SCALING_MODE_FREEZE: return "FREEZE";
        case NATIVE_WINDOW_SCALING_MODE_SCALE_TO_WINDOW: return "SCALE_TO_WINDOW";
        case NATIVE_WINDOW_SCALING_MODE_SCALE_CROP: return "SCALE_CROP";
        default: return "Unknown";
    }
}

} // namespace android<|MERGE_RESOLUTION|>--- conflicted
+++ resolved
@@ -42,43 +42,6 @@
 
 BufferItem::~BufferItem() {}
 
-<<<<<<< HEAD
-BufferItem::operator IGraphicBufferConsumer::BufferItem() const {
-    IGraphicBufferConsumer::BufferItem bufferItem;
-    bufferItem.mGraphicBuffer = mGraphicBuffer;
-    bufferItem.mFence = mFence;
-    bufferItem.mCrop = mCrop;
-#ifdef QCOM_HARDWARE
-    bufferItem.mDirtyRect = mDirtyRect;
-#endif /* QCOM_HARDWARE */
-    bufferItem.mTransform = mTransform;
-    bufferItem.mScalingMode = mScalingMode;
-    bufferItem.mTimestamp = mTimestamp;
-    bufferItem.mIsAutoTimestamp = mIsAutoTimestamp;
-    bufferItem.mFrameNumber = mFrameNumber;
-    bufferItem.mBuf = mSlot;
-    bufferItem.mIsDroppable = mIsDroppable;
-    bufferItem.mAcquireCalled = mAcquireCalled;
-    bufferItem.mTransformToDisplayInverse = mTransformToDisplayInverse;
-    return bufferItem;
-}
-
-size_t BufferItem::getPodSize() const {
-    size_t c =  sizeof(mCrop) +
-#ifdef QCOM_HARDWARE
-            sizeof(mDirtyRect) +
-#endif /* QCOM_HARDWARE */
-            sizeof(mTransform) +
-            sizeof(mScalingMode) +
-            sizeof(mTimestamp) +
-            sizeof(mIsAutoTimestamp) +
-            sizeof(mFrameNumber) +
-            sizeof(mSlot) +
-            sizeof(mIsDroppable) +
-            sizeof(mAcquireCalled) +
-            sizeof(mTransformToDisplayInverse);
-    return c;
-=======
 template <typename T>
 static void addAligned(size_t& size, T /* value */) {
     size = FlattenableUtils::align<sizeof(T)>(size);
@@ -88,6 +51,9 @@
 size_t BufferItem::getPodSize() const {
     size_t size = 0;
     addAligned(size, mCrop);
+#ifdef QCOM_HARDWARE
+    addAligned(size, mDirtyRect);
+#endif /* QCOM_HARDWARE */
     addAligned(size, mTransform);
     addAligned(size, mScalingMode);
     addAligned(size, mTimestampLo);
@@ -101,7 +67,6 @@
     addAligned(size, mAcquireCalled);
     addAligned(size, mTransformToDisplayInverse);
     return size;
->>>>>>> e8293118
 }
 
 size_t BufferItem::getFlattenedSize() const {
@@ -173,22 +138,10 @@
         return NO_MEMORY;
     }
 
-<<<<<<< HEAD
-    FlattenableUtils::write(buffer, size, mCrop);
-#ifdef QCOM_HARDWARE
-    FlattenableUtils::write(buffer, size, mDirtyRect);
-#endif /* QCOM_HARDWARE */
-    FlattenableUtils::write(buffer, size, mTransform);
-    FlattenableUtils::write(buffer, size, mScalingMode);
-    FlattenableUtils::write(buffer, size, mTimestamp);
-    FlattenableUtils::write(buffer, size, mIsAutoTimestamp);
-    FlattenableUtils::write(buffer, size, mFrameNumber);
-    FlattenableUtils::write(buffer, size, mSlot);
-    FlattenableUtils::write(buffer, size, mIsDroppable);
-    FlattenableUtils::write(buffer, size, mAcquireCalled);
-    FlattenableUtils::write(buffer, size, mTransformToDisplayInverse);
-=======
     writeAligned(buffer, size, mCrop);
+#ifdef QCOM_HARDWARE
+    writeAligned(buffer, size, mDirtyRect);
+#endif /* QCOM_HARDWARE */
     writeAligned(buffer, size, mTransform);
     writeAligned(buffer, size, mScalingMode);
     writeAligned(buffer, size, mTimestampLo);
@@ -201,7 +154,6 @@
     writeAligned(buffer, size, mIsDroppable);
     writeAligned(buffer, size, mAcquireCalled);
     writeAligned(buffer, size, mTransformToDisplayInverse);
->>>>>>> e8293118
 
     return NO_ERROR;
 }
@@ -245,22 +197,10 @@
         return NO_MEMORY;
     }
 
-<<<<<<< HEAD
-    FlattenableUtils::read(buffer, size, mCrop);
-#ifdef QCOM_HARDWARE
-    FlattenableUtils::read(buffer, size, mDirtyRect);
-#endif /* QCOM_HARDWARE */
-    FlattenableUtils::read(buffer, size, mTransform);
-    FlattenableUtils::read(buffer, size, mScalingMode);
-    FlattenableUtils::read(buffer, size, mTimestamp);
-    FlattenableUtils::read(buffer, size, mIsAutoTimestamp);
-    FlattenableUtils::read(buffer, size, mFrameNumber);
-    FlattenableUtils::read(buffer, size, mSlot);
-    FlattenableUtils::read(buffer, size, mIsDroppable);
-    FlattenableUtils::read(buffer, size, mAcquireCalled);
-    FlattenableUtils::read(buffer, size, mTransformToDisplayInverse);
-=======
     readAligned(buffer, size, mCrop);
+#ifdef QCOM_HARDWARE
+    readAligned(buffer, size, mDirtyRect);
+#endif /* QCOM_HARDWARE */
     readAligned(buffer, size, mTransform);
     readAligned(buffer, size, mScalingMode);
     readAligned(buffer, size, mTimestampLo);
@@ -273,7 +213,6 @@
     readAligned(buffer, size, mIsDroppable);
     readAligned(buffer, size, mAcquireCalled);
     readAligned(buffer, size, mTransformToDisplayInverse);
->>>>>>> e8293118
 
     return NO_ERROR;
 }
