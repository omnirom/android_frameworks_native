/*
 * Copyright (C) 2011 The Android Open Source Project
 *
 * Licensed under the Apache License, Version 2.0 (the "License");
 * you may not use this file except in compliance with the License.
 * You may obtain a copy of the License at
 *
 *      http://www.apache.org/licenses/LICENSE-2.0
 *
 * Unless required by applicable law or agreed to in writing, software
 * distributed under the License is distributed on an "AS IS" BASIS,
 * WITHOUT WARRANTIES OR CONDITIONS OF ANY KIND, either express or implied.
 * See the License for the specific language governing permissions and
 * limitations under the License.
 */

// tag as surfaceflinger
#define LOG_TAG "SurfaceFlinger"

#include <stdint.h>
#include <sys/types.h>

#include <binder/Parcel.h>

#include <ui/GraphicBuffer.h>

#include <gui/IGraphicBufferAlloc.h>

// ---------------------------------------------------------------------------

namespace android {

enum {
    CREATE_GRAPHIC_BUFFER = IBinder::FIRST_CALL_TRANSACTION,
};

class BpGraphicBufferAlloc : public BpInterface<IGraphicBufferAlloc>
{
public:
    BpGraphicBufferAlloc(const sp<IBinder>& impl)
        : BpInterface<IGraphicBufferAlloc>(impl)
    {
    }

    virtual ~BpGraphicBufferAlloc();

    virtual sp<GraphicBuffer> createGraphicBuffer(uint32_t width,
            uint32_t height, PixelFormat format, uint32_t usage,
            status_t* error) {
        Parcel data, reply;
        data.writeInterfaceToken(IGraphicBufferAlloc::getInterfaceDescriptor());
<<<<<<< HEAD
        data.writeInt32(w);
        data.writeInt32(h);
        data.writeInt32(format);
        data.writeInt32(usage);
#ifndef QCOM_HARDWARE
=======
        data.writeUint32(width);
        data.writeUint32(height);
        data.writeInt32(static_cast<int32_t>(format));
        data.writeUint32(usage);
>>>>>>> e8293118
        remote()->transact(CREATE_GRAPHIC_BUFFER, data, &reply);
#else /* QCOM_HARDWARE */
        status_t result = remote()->transact(CREATE_GRAPHIC_BUFFER, data, &reply);
        if(result != NO_ERROR){
            *error = result;
            return NULL;
        }
#endif /* QCOM_HARDWARE */
        sp<GraphicBuffer> graphicBuffer;
#ifndef QCOM_HARDWARE
        status_t result = reply.readInt32();
#else /* QCOM_HARDWARE */
        result = reply.readInt32();
#endif /* QCOM_HARDWARE */
        if (result == NO_ERROR) {
            graphicBuffer = new GraphicBuffer();
            result = reply.read(*graphicBuffer);
            if (result != NO_ERROR) {
                graphicBuffer.clear();
            }
            // reply.readStrongBinder();
            // here we don't even have to read the BufferReference from
            // the parcel, it'll die with the parcel.
        }
        *error = result;
        return graphicBuffer;
    }
};

// Out-of-line virtual method definition to trigger vtable emission in this
// translation unit (see clang warning -Wweak-vtables)
BpGraphicBufferAlloc::~BpGraphicBufferAlloc() {}

IMPLEMENT_META_INTERFACE(GraphicBufferAlloc, "android.ui.IGraphicBufferAlloc");

// ----------------------------------------------------------------------

status_t BnGraphicBufferAlloc::onTransact(
    uint32_t code, const Parcel& data, Parcel* reply, uint32_t flags)
{
    // codes that don't require permission check

    // BufferReference just keeps a strong reference to a GraphicBuffer until it
    // is destroyed (that is, until no local or remote process have a reference
    // to it).
    class BufferReference : public BBinder {
        sp<GraphicBuffer> mBuffer;
    public:
        BufferReference(const sp<GraphicBuffer>& buffer) : mBuffer(buffer) {}
    };


    switch (code) {
        case CREATE_GRAPHIC_BUFFER: {
            CHECK_INTERFACE(IGraphicBufferAlloc, data, reply);
            uint32_t width = data.readUint32();
            uint32_t height = data.readUint32();
            PixelFormat format = static_cast<PixelFormat>(data.readInt32());
            uint32_t usage = data.readUint32();
            status_t error;
            sp<GraphicBuffer> result =
                    createGraphicBuffer(width, height, format, usage, &error);
            reply->writeInt32(error);
            if (result != 0) {
                reply->write(*result);
                // We add a BufferReference to this parcel to make sure the
                // buffer stays alive until the GraphicBuffer object on
                // the other side has been created.
                // This is needed so that the buffer handle can be
                // registered before the buffer is destroyed on implementations
                // that do not use file-descriptors to track their buffers.
                reply->writeStrongBinder( new BufferReference(result) );
            }
            return NO_ERROR;
        }
        default:
            return BBinder::onTransact(code, data, reply, flags);
    }
}

}; // namespace android<|MERGE_RESOLUTION|>--- conflicted
+++ resolved
@@ -49,18 +49,11 @@
             status_t* error) {
         Parcel data, reply;
         data.writeInterfaceToken(IGraphicBufferAlloc::getInterfaceDescriptor());
-<<<<<<< HEAD
-        data.writeInt32(w);
-        data.writeInt32(h);
-        data.writeInt32(format);
-        data.writeInt32(usage);
-#ifndef QCOM_HARDWARE
-=======
         data.writeUint32(width);
         data.writeUint32(height);
         data.writeInt32(static_cast<int32_t>(format));
         data.writeUint32(usage);
->>>>>>> e8293118
+#ifndef QCOM_HARDWARE
         remote()->transact(CREATE_GRAPHIC_BUFFER, data, &reply);
 #else /* QCOM_HARDWARE */
         status_t result = remote()->transact(CREATE_GRAPHIC_BUFFER, data, &reply);
