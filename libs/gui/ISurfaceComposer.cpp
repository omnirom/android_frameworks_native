/*
 * Copyright (C) 2007 The Android Open Source Project
 *
 * Licensed under the Apache License, Version 2.0 (the "License");
 * you may not use this file except in compliance with the License.
 * You may obtain a copy of the License at
 *
 *      http://www.apache.org/licenses/LICENSE-2.0
 *
 * Unless required by applicable law or agreed to in writing, software
 * distributed under the License is distributed on an "AS IS" BASIS,
 * WITHOUT WARRANTIES OR CONDITIONS OF ANY KIND, either express or implied.
 * See the License for the specific language governing permissions and
 * limitations under the License.
 */

// tag as surfaceflinger
#define LOG_TAG "SurfaceFlinger"

#include <stdint.h>
#include <sys/types.h>

#include <binder/Parcel.h>
#include <binder/IMemory.h>
#include <binder/IPCThreadState.h>
#include <binder/IServiceManager.h>

#include <gui/BitTube.h>
#include <gui/IDisplayEventConnection.h>
#include <gui/ISurfaceComposer.h>
#include <gui/IGraphicBufferProducer.h>

#include <private/gui/LayerState.h>

#include <ui/DisplayInfo.h>
#include <ui/DisplayStatInfo.h>

#include <utils/Log.h>

// ---------------------------------------------------------------------------

namespace android {

class IDisplayEventConnection;

class BpSurfaceComposer : public BpInterface<ISurfaceComposer>
{
public:
    BpSurfaceComposer(const sp<IBinder>& impl)
        : BpInterface<ISurfaceComposer>(impl)
    {
    }

    virtual ~BpSurfaceComposer();

    virtual sp<ISurfaceComposerClient> createConnection()
    {
        Parcel data, reply;
        data.writeInterfaceToken(ISurfaceComposer::getInterfaceDescriptor());
        remote()->transact(BnSurfaceComposer::CREATE_CONNECTION, data, &reply);
        return interface_cast<ISurfaceComposerClient>(reply.readStrongBinder());
    }

    virtual sp<IGraphicBufferAlloc> createGraphicBufferAlloc()
    {
        Parcel data, reply;
        data.writeInterfaceToken(ISurfaceComposer::getInterfaceDescriptor());
        remote()->transact(BnSurfaceComposer::CREATE_GRAPHIC_BUFFER_ALLOC, data, &reply);
        return interface_cast<IGraphicBufferAlloc>(reply.readStrongBinder());
    }

    virtual void setTransactionState(
            const Vector<ComposerState>& state,
            const Vector<DisplayState>& displays,
            uint32_t flags)
    {
        Parcel data, reply;
        data.writeInterfaceToken(ISurfaceComposer::getInterfaceDescriptor());

        data.writeUint32(static_cast<uint32_t>(state.size()));
        for (const auto& s : state) {
            s.write(data);
        }

        data.writeUint32(static_cast<uint32_t>(displays.size()));
        for (const auto& d : displays) {
            d.write(data);
        }

        data.writeUint32(flags);
        remote()->transact(BnSurfaceComposer::SET_TRANSACTION_STATE, data, &reply);
    }

    virtual void bootFinished()
    {
        Parcel data, reply;
        data.writeInterfaceToken(ISurfaceComposer::getInterfaceDescriptor());
        remote()->transact(BnSurfaceComposer::BOOT_FINISHED, data, &reply);
    }

    virtual status_t captureScreen(const sp<IBinder>& display,
            const sp<IGraphicBufferProducer>& producer,
            Rect sourceCrop, uint32_t reqWidth, uint32_t reqHeight,
            uint32_t minLayerZ, uint32_t maxLayerZ,
            bool useIdentityTransform,
            ISurfaceComposer::Rotation rotation,
            bool isCpuConsumer)
    {
        Parcel data, reply;
        data.writeInterfaceToken(ISurfaceComposer::getInterfaceDescriptor());
        data.writeStrongBinder(display);
        data.writeStrongBinder(IInterface::asBinder(producer));
        data.write(sourceCrop);
        data.writeUint32(reqWidth);
        data.writeUint32(reqHeight);
        data.writeUint32(minLayerZ);
        data.writeUint32(maxLayerZ);
        data.writeInt32(static_cast<int32_t>(useIdentityTransform));
        data.writeInt32(static_cast<int32_t>(rotation));
        data.writeInt32(isCpuConsumer);
        remote()->transact(BnSurfaceComposer::CAPTURE_SCREEN, data, &reply);
        return reply.readInt32();
    }

    virtual bool authenticateSurfaceTexture(
            const sp<IGraphicBufferProducer>& bufferProducer) const
    {
        Parcel data, reply;
        int err = NO_ERROR;
        err = data.writeInterfaceToken(
                ISurfaceComposer::getInterfaceDescriptor());
        if (err != NO_ERROR) {
            ALOGE("ISurfaceComposer::authenticateSurfaceTexture: error writing "
                    "interface descriptor: %s (%d)", strerror(-err), -err);
            return false;
        }
        err = data.writeStrongBinder(IInterface::asBinder(bufferProducer));
        if (err != NO_ERROR) {
            ALOGE("ISurfaceComposer::authenticateSurfaceTexture: error writing "
                    "strong binder to parcel: %s (%d)", strerror(-err), -err);
            return false;
        }
        err = remote()->transact(BnSurfaceComposer::AUTHENTICATE_SURFACE, data,
                &reply);
        if (err != NO_ERROR) {
            ALOGE("ISurfaceComposer::authenticateSurfaceTexture: error "
                    "performing transaction: %s (%d)", strerror(-err), -err);
            return false;
        }
        int32_t result = 0;
        err = reply.readInt32(&result);
        if (err != NO_ERROR) {
            ALOGE("ISurfaceComposer::authenticateSurfaceTexture: error "
                    "retrieving result: %s (%d)", strerror(-err), -err);
            return false;
        }
        return result != 0;
    }

    virtual sp<IDisplayEventConnection> createDisplayEventConnection()
    {
        Parcel data, reply;
        sp<IDisplayEventConnection> result;
        int err = data.writeInterfaceToken(
                ISurfaceComposer::getInterfaceDescriptor());
        if (err != NO_ERROR) {
            return result;
        }
        err = remote()->transact(
                BnSurfaceComposer::CREATE_DISPLAY_EVENT_CONNECTION,
                data, &reply);
        if (err != NO_ERROR) {
            ALOGE("ISurfaceComposer::createDisplayEventConnection: error performing "
                    "transaction: %s (%d)", strerror(-err), -err);
            return result;
        }
        result = interface_cast<IDisplayEventConnection>(reply.readStrongBinder());
        return result;
    }

    virtual sp<IBinder> createDisplay(const String8& displayName, bool secure)
    {
        Parcel data, reply;
        data.writeInterfaceToken(ISurfaceComposer::getInterfaceDescriptor());
        data.writeString8(displayName);
        data.writeInt32(secure ? 1 : 0);
        remote()->transact(BnSurfaceComposer::CREATE_DISPLAY, data, &reply);
        return reply.readStrongBinder();
    }

    virtual void destroyDisplay(const sp<IBinder>& display)
    {
        Parcel data, reply;
        data.writeInterfaceToken(ISurfaceComposer::getInterfaceDescriptor());
        data.writeStrongBinder(display);
        remote()->transact(BnSurfaceComposer::DESTROY_DISPLAY, data, &reply);
    }

    virtual sp<IBinder> getBuiltInDisplay(int32_t id)
    {
        Parcel data, reply;
        data.writeInterfaceToken(ISurfaceComposer::getInterfaceDescriptor());
        data.writeInt32(id);
        remote()->transact(BnSurfaceComposer::GET_BUILT_IN_DISPLAY, data, &reply);
        return reply.readStrongBinder();
    }

    virtual void setPowerMode(const sp<IBinder>& display, int mode)
    {
        Parcel data, reply;
        data.writeInterfaceToken(ISurfaceComposer::getInterfaceDescriptor());
        data.writeStrongBinder(display);
        data.writeInt32(mode);
        remote()->transact(BnSurfaceComposer::SET_POWER_MODE, data, &reply);
    }

    virtual status_t getDisplayConfigs(const sp<IBinder>& display,
            Vector<DisplayInfo>* configs)
    {
        Parcel data, reply;
        data.writeInterfaceToken(ISurfaceComposer::getInterfaceDescriptor());
        data.writeStrongBinder(display);
        remote()->transact(BnSurfaceComposer::GET_DISPLAY_CONFIGS, data, &reply);
        status_t result = reply.readInt32();
        if (result == NO_ERROR) {
            size_t numConfigs = reply.readUint32();
            configs->clear();
            configs->resize(numConfigs);
            for (size_t c = 0; c < numConfigs; ++c) {
                memcpy(&(configs->editItemAt(c)),
                        reply.readInplace(sizeof(DisplayInfo)),
                        sizeof(DisplayInfo));
            }
        }
        return result;
    }

    virtual status_t getDisplayStats(const sp<IBinder>& display,
            DisplayStatInfo* stats)
    {
        Parcel data, reply;
        data.writeInterfaceToken(ISurfaceComposer::getInterfaceDescriptor());
        data.writeStrongBinder(display);
        remote()->transact(BnSurfaceComposer::GET_DISPLAY_STATS, data, &reply);
        status_t result = reply.readInt32();
        if (result == NO_ERROR) {
            memcpy(stats,
                    reply.readInplace(sizeof(DisplayStatInfo)),
                    sizeof(DisplayStatInfo));
        }
        return result;
    }

    virtual int getActiveConfig(const sp<IBinder>& display)
    {
        Parcel data, reply;
        data.writeInterfaceToken(ISurfaceComposer::getInterfaceDescriptor());
        data.writeStrongBinder(display);
        remote()->transact(BnSurfaceComposer::GET_ACTIVE_CONFIG, data, &reply);
        return reply.readInt32();
    }

    virtual status_t setActiveConfig(const sp<IBinder>& display, int id)
    {
        Parcel data, reply;
        data.writeInterfaceToken(ISurfaceComposer::getInterfaceDescriptor());
        data.writeStrongBinder(display);
        data.writeInt32(id);
        remote()->transact(BnSurfaceComposer::SET_ACTIVE_CONFIG, data, &reply);
        return reply.readInt32();
    }

    virtual status_t clearAnimationFrameStats() {
        Parcel data, reply;
        data.writeInterfaceToken(ISurfaceComposer::getInterfaceDescriptor());
        remote()->transact(BnSurfaceComposer::CLEAR_ANIMATION_FRAME_STATS, data, &reply);
        return reply.readInt32();
    }

    virtual status_t getAnimationFrameStats(FrameStats* outStats) const {
        Parcel data, reply;
        data.writeInterfaceToken(ISurfaceComposer::getInterfaceDescriptor());
        remote()->transact(BnSurfaceComposer::GET_ANIMATION_FRAME_STATS, data, &reply);
        reply.read(*outStats);
        return reply.readInt32();
    }
};

// Out-of-line virtual method definition to trigger vtable emission in this
// translation unit (see clang warning -Wweak-vtables)
BpSurfaceComposer::~BpSurfaceComposer() {}

IMPLEMENT_META_INTERFACE(SurfaceComposer, "android.ui.ISurfaceComposer");

// ----------------------------------------------------------------------

status_t BnSurfaceComposer::onTransact(
    uint32_t code, const Parcel& data, Parcel* reply, uint32_t flags)
{
    switch(code) {
        case CREATE_CONNECTION: {
            CHECK_INTERFACE(ISurfaceComposer, data, reply);
            sp<IBinder> b = IInterface::asBinder(createConnection());
            reply->writeStrongBinder(b);
            return NO_ERROR;
        }
        case CREATE_GRAPHIC_BUFFER_ALLOC: {
            CHECK_INTERFACE(ISurfaceComposer, data, reply);
            sp<IBinder> b = IInterface::asBinder(createGraphicBufferAlloc());
            reply->writeStrongBinder(b);
            return NO_ERROR;
        }
        case SET_TRANSACTION_STATE: {
            CHECK_INTERFACE(ISurfaceComposer, data, reply);

            size_t count = data.readUint32();
            if (count > data.dataSize()) {
                return BAD_VALUE;
            }
            ComposerState s;
            Vector<ComposerState> state;
            state.setCapacity(count);
            for (size_t i = 0; i < count; i++) {
                if (s.read(data) == BAD_VALUE) {
                    return BAD_VALUE;
                }
                state.add(s);
            }

            count = data.readUint32();
            if (count > data.dataSize()) {
                return BAD_VALUE;
            }
            DisplayState d;
            Vector<DisplayState> displays;
            displays.setCapacity(count);
            for (size_t i = 0; i < count; i++) {
                if (d.read(data) == BAD_VALUE) {
                    return BAD_VALUE;
                }
                displays.add(d);
            }

            uint32_t stateFlags = data.readUint32();
            setTransactionState(state, displays, stateFlags);
            return NO_ERROR;
        }
        case BOOT_FINISHED: {
            CHECK_INTERFACE(ISurfaceComposer, data, reply);
            bootFinished();
            return NO_ERROR;
        }
        case CAPTURE_SCREEN: {
            CHECK_INTERFACE(ISurfaceComposer, data, reply);
            sp<IBinder> display = data.readStrongBinder();
            sp<IGraphicBufferProducer> producer =
                    interface_cast<IGraphicBufferProducer>(data.readStrongBinder());
            Rect sourceCrop;
            data.read(sourceCrop);
            uint32_t reqWidth = data.readUint32();
            uint32_t reqHeight = data.readUint32();
            uint32_t minLayerZ = data.readUint32();
            uint32_t maxLayerZ = data.readUint32();
            bool useIdentityTransform = static_cast<bool>(data.readInt32());
<<<<<<< HEAD
            uint32_t rotation = data.readInt32();
            bool isCpuConsumer = data.readInt32();
=======
            int32_t rotation = data.readInt32();

>>>>>>> e8293118
            status_t res = captureScreen(display, producer,
                    sourceCrop, reqWidth, reqHeight, minLayerZ, maxLayerZ,
                    useIdentityTransform,
                    static_cast<ISurfaceComposer::Rotation>(rotation),
                    isCpuConsumer);
            reply->writeInt32(res);
            return NO_ERROR;
        }
        case AUTHENTICATE_SURFACE: {
            CHECK_INTERFACE(ISurfaceComposer, data, reply);
            sp<IGraphicBufferProducer> bufferProducer =
                    interface_cast<IGraphicBufferProducer>(data.readStrongBinder());
            int32_t result = authenticateSurfaceTexture(bufferProducer) ? 1 : 0;
            reply->writeInt32(result);
            return NO_ERROR;
        }
        case CREATE_DISPLAY_EVENT_CONNECTION: {
            CHECK_INTERFACE(ISurfaceComposer, data, reply);
            sp<IDisplayEventConnection> connection(createDisplayEventConnection());
            reply->writeStrongBinder(IInterface::asBinder(connection));
            return NO_ERROR;
        }
        case CREATE_DISPLAY: {
            CHECK_INTERFACE(ISurfaceComposer, data, reply);
            String8 displayName = data.readString8();
            bool secure = bool(data.readInt32());
            sp<IBinder> display(createDisplay(displayName, secure));
            reply->writeStrongBinder(display);
            return NO_ERROR;
        }
        case DESTROY_DISPLAY: {
            CHECK_INTERFACE(ISurfaceComposer, data, reply);
            sp<IBinder> display = data.readStrongBinder();
            destroyDisplay(display);
            return NO_ERROR;
        }
        case GET_BUILT_IN_DISPLAY: {
            CHECK_INTERFACE(ISurfaceComposer, data, reply);
            int32_t id = data.readInt32();
            sp<IBinder> display(getBuiltInDisplay(id));
            reply->writeStrongBinder(display);
            return NO_ERROR;
        }
        case GET_DISPLAY_CONFIGS: {
            CHECK_INTERFACE(ISurfaceComposer, data, reply);
            Vector<DisplayInfo> configs;
            sp<IBinder> display = data.readStrongBinder();
            status_t result = getDisplayConfigs(display, &configs);
            reply->writeInt32(result);
            if (result == NO_ERROR) {
                reply->writeUint32(static_cast<uint32_t>(configs.size()));
                for (size_t c = 0; c < configs.size(); ++c) {
                    memcpy(reply->writeInplace(sizeof(DisplayInfo)),
                            &configs[c], sizeof(DisplayInfo));
                }
            }
            return NO_ERROR;
        }
        case GET_DISPLAY_STATS: {
            CHECK_INTERFACE(ISurfaceComposer, data, reply);
            DisplayStatInfo stats;
            sp<IBinder> display = data.readStrongBinder();
            status_t result = getDisplayStats(display, &stats);
            reply->writeInt32(result);
            if (result == NO_ERROR) {
                memcpy(reply->writeInplace(sizeof(DisplayStatInfo)),
                        &stats, sizeof(DisplayStatInfo));
            }
            return NO_ERROR;
        }
        case GET_ACTIVE_CONFIG: {
            CHECK_INTERFACE(ISurfaceComposer, data, reply);
            sp<IBinder> display = data.readStrongBinder();
            int id = getActiveConfig(display);
            reply->writeInt32(id);
            return NO_ERROR;
        }
        case SET_ACTIVE_CONFIG: {
            CHECK_INTERFACE(ISurfaceComposer, data, reply);
            sp<IBinder> display = data.readStrongBinder();
            int id = data.readInt32();
            status_t result = setActiveConfig(display, id);
            reply->writeInt32(result);
            return NO_ERROR;
        }
        case CLEAR_ANIMATION_FRAME_STATS: {
            CHECK_INTERFACE(ISurfaceComposer, data, reply);
            status_t result = clearAnimationFrameStats();
            reply->writeInt32(result);
            return NO_ERROR;
        }
        case GET_ANIMATION_FRAME_STATS: {
            CHECK_INTERFACE(ISurfaceComposer, data, reply);
            FrameStats stats;
            status_t result = getAnimationFrameStats(&stats);
            reply->write(stats);
            reply->writeInt32(result);
            return NO_ERROR;
        }
        case SET_POWER_MODE: {
            CHECK_INTERFACE(ISurfaceComposer, data, reply);
            sp<IBinder> display = data.readStrongBinder();
            int32_t mode = data.readInt32();
            setPowerMode(display, mode);
            return NO_ERROR;
        }
        default: {
            return BBinder::onTransact(code, data, reply, flags);
        }
    }
}

// ----------------------------------------------------------------------------

};<|MERGE_RESOLUTION|>--- conflicted
+++ resolved
@@ -362,13 +362,9 @@
             uint32_t minLayerZ = data.readUint32();
             uint32_t maxLayerZ = data.readUint32();
             bool useIdentityTransform = static_cast<bool>(data.readInt32());
-<<<<<<< HEAD
-            uint32_t rotation = data.readInt32();
+            int32_t rotation = data.readInt32();
             bool isCpuConsumer = data.readInt32();
-=======
-            int32_t rotation = data.readInt32();
-
->>>>>>> e8293118
+
             status_t res = captureScreen(display, producer,
                     sourceCrop, reqWidth, reqHeight, minLayerZ, maxLayerZ,
                     useIdentityTransform,
