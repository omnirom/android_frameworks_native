/*
 * Copyright (C) 2007 The Android Open Source Project
 *
 * Licensed under the Apache License, Version 2.0 (the "License");
 * you may not use this file except in compliance with the License.
 * You may obtain a copy of the License at
 *
 *      http://www.apache.org/licenses/LICENSE-2.0
 *
 * Unless required by applicable law or agreed to in writing, software
 * distributed under the License is distributed on an "AS IS" BASIS,
 * WITHOUT WARRANTIES OR CONDITIONS OF ANY KIND, either express or implied.
 * See the License for the specific language governing permissions and
 * limitations under the License.
 */

// tag as surfaceflinger
#define LOG_TAG "SurfaceFlinger"

#include <stdint.h>
#include <sys/types.h>

#include <binder/Parcel.h>
#include <binder/IMemory.h>
#include <binder/IPCThreadState.h>
#include <binder/IServiceManager.h>

#include <gui/BitTube.h>
#include <gui/IDisplayEventConnection.h>
#include <gui/ISurfaceComposer.h>
#include <gui/IGraphicBufferProducer.h>

#include <private/gui/LayerState.h>

#include <ui/DisplayInfo.h>
#include <ui/DisplayStatInfo.h>

#include <utils/Log.h>

// ---------------------------------------------------------------------------

namespace android {

class IDisplayEventConnection;

class BpSurfaceComposer : public BpInterface<ISurfaceComposer>
{
public:
    BpSurfaceComposer(const sp<IBinder>& impl)
        : BpInterface<ISurfaceComposer>(impl)
    {
    }

    virtual sp<ISurfaceComposerClient> createConnection()
    {
        uint32_t n;
        Parcel data, reply;
        data.writeInterfaceToken(ISurfaceComposer::getInterfaceDescriptor());
        remote()->transact(BnSurfaceComposer::CREATE_CONNECTION, data, &reply);
        return interface_cast<ISurfaceComposerClient>(reply.readStrongBinder());
    }

    virtual sp<IGraphicBufferAlloc> createGraphicBufferAlloc()
    {
        uint32_t n;
        Parcel data, reply;
        data.writeInterfaceToken(ISurfaceComposer::getInterfaceDescriptor());
        remote()->transact(BnSurfaceComposer::CREATE_GRAPHIC_BUFFER_ALLOC, data, &reply);
        return interface_cast<IGraphicBufferAlloc>(reply.readStrongBinder());
    }

    virtual void setTransactionState(
            const Vector<ComposerState>& state,
            const Vector<DisplayState>& displays,
            uint32_t flags)
    {
        Parcel data, reply;
        data.writeInterfaceToken(ISurfaceComposer::getInterfaceDescriptor());
        {
            Vector<ComposerState>::const_iterator b(state.begin());
            Vector<ComposerState>::const_iterator e(state.end());
            data.writeInt32(state.size());
            for ( ; b != e ; ++b ) {
                b->write(data);
            }
        }
        {
            Vector<DisplayState>::const_iterator b(displays.begin());
            Vector<DisplayState>::const_iterator e(displays.end());
            data.writeInt32(displays.size());
            for ( ; b != e ; ++b ) {
                b->write(data);
            }
        }
        data.writeInt32(flags);
        remote()->transact(BnSurfaceComposer::SET_TRANSACTION_STATE, data, &reply);
    }

    virtual void bootFinished()
    {
        Parcel data, reply;
        data.writeInterfaceToken(ISurfaceComposer::getInterfaceDescriptor());
        remote()->transact(BnSurfaceComposer::BOOT_FINISHED, data, &reply);
    }

#ifdef USE_MHEAP_SCREENSHOT
    virtual status_t captureScreen(
            const sp<IBinder>& display, sp<IMemoryHeap>* heap,
            uint32_t* width, uint32_t* height,
            uint32_t reqWidth, uint32_t reqHeight,
            uint32_t minLayerZ, uint32_t maxLayerZ)
    {
        Parcel data, reply;
        data.writeInterfaceToken(ISurfaceComposer::getInterfaceDescriptor());
        data.writeStrongBinder(display);
        data.writeInt32(reqWidth);
        data.writeInt32(reqHeight);
        data.writeInt32(minLayerZ);
        data.writeInt32(maxLayerZ);
        remote()->transact(BnSurfaceComposer::CAPTURE_SCREEN_DEPRECATED, data, &reply);
        *heap = interface_cast<IMemoryHeap>(reply.readStrongBinder());
        *width = reply.readInt32();
        *height = reply.readInt32();
        return reply.readInt32();
    }
#endif

    virtual status_t captureScreen(const sp<IBinder>& display,
            const sp<IGraphicBufferProducer>& producer,
<<<<<<< HEAD
            uint32_t reqWidth, uint32_t reqHeight,
            uint32_t minLayerZ, uint32_t maxLayerZ,
            bool isCpuConsumer)
=======
            Rect sourceCrop, uint32_t reqWidth, uint32_t reqHeight,
            uint32_t minLayerZ, uint32_t maxLayerZ,
            bool useIdentityTransform,
            ISurfaceComposer::Rotation rotation)
>>>>>>> 9094ee23
    {
        Parcel data, reply;
        data.writeInterfaceToken(ISurfaceComposer::getInterfaceDescriptor());
        data.writeStrongBinder(display);
        data.writeStrongBinder(producer->asBinder());
        data.write(sourceCrop);
        data.writeInt32(reqWidth);
        data.writeInt32(reqHeight);
        data.writeInt32(minLayerZ);
        data.writeInt32(maxLayerZ);
<<<<<<< HEAD
        data.writeInt32(isCpuConsumer);
=======
        data.writeInt32(static_cast<int32_t>(useIdentityTransform));
        data.writeInt32(static_cast<int32_t>(rotation));
>>>>>>> 9094ee23
        remote()->transact(BnSurfaceComposer::CAPTURE_SCREEN, data, &reply);
        return reply.readInt32();
    }

    virtual bool authenticateSurfaceTexture(
            const sp<IGraphicBufferProducer>& bufferProducer) const
    {
        Parcel data, reply;
        int err = NO_ERROR;
        err = data.writeInterfaceToken(
                ISurfaceComposer::getInterfaceDescriptor());
        if (err != NO_ERROR) {
            ALOGE("ISurfaceComposer::authenticateSurfaceTexture: error writing "
                    "interface descriptor: %s (%d)", strerror(-err), -err);
            return false;
        }
        err = data.writeStrongBinder(bufferProducer->asBinder());
        if (err != NO_ERROR) {
            ALOGE("ISurfaceComposer::authenticateSurfaceTexture: error writing "
                    "strong binder to parcel: %s (%d)", strerror(-err), -err);
            return false;
        }
        err = remote()->transact(BnSurfaceComposer::AUTHENTICATE_SURFACE, data,
                &reply);
        if (err != NO_ERROR) {
            ALOGE("ISurfaceComposer::authenticateSurfaceTexture: error "
                    "performing transaction: %s (%d)", strerror(-err), -err);
            return false;
        }
        int32_t result = 0;
        err = reply.readInt32(&result);
        if (err != NO_ERROR) {
            ALOGE("ISurfaceComposer::authenticateSurfaceTexture: error "
                    "retrieving result: %s (%d)", strerror(-err), -err);
            return false;
        }
        return result != 0;
    }

    virtual sp<IDisplayEventConnection> createDisplayEventConnection()
    {
        Parcel data, reply;
        sp<IDisplayEventConnection> result;
        int err = data.writeInterfaceToken(
                ISurfaceComposer::getInterfaceDescriptor());
        if (err != NO_ERROR) {
            return result;
        }
        err = remote()->transact(
                BnSurfaceComposer::CREATE_DISPLAY_EVENT_CONNECTION,
                data, &reply);
        if (err != NO_ERROR) {
            ALOGE("ISurfaceComposer::createDisplayEventConnection: error performing "
                    "transaction: %s (%d)", strerror(-err), -err);
            return result;
        }
        result = interface_cast<IDisplayEventConnection>(reply.readStrongBinder());
        return result;
    }

    virtual sp<IBinder> createDisplay(const String8& displayName, bool secure)
    {
        Parcel data, reply;
        data.writeInterfaceToken(ISurfaceComposer::getInterfaceDescriptor());
        data.writeString8(displayName);
        data.writeInt32(secure ? 1 : 0);
        remote()->transact(BnSurfaceComposer::CREATE_DISPLAY, data, &reply);
        return reply.readStrongBinder();
    }

    virtual void destroyDisplay(const sp<IBinder>& display)
    {
        Parcel data, reply;
        data.writeInterfaceToken(ISurfaceComposer::getInterfaceDescriptor());
        data.writeStrongBinder(display);
        remote()->transact(BnSurfaceComposer::DESTROY_DISPLAY, data, &reply);
    }

    virtual sp<IBinder> getBuiltInDisplay(int32_t id)
    {
        Parcel data, reply;
        data.writeInterfaceToken(ISurfaceComposer::getInterfaceDescriptor());
        data.writeInt32(id);
        remote()->transact(BnSurfaceComposer::GET_BUILT_IN_DISPLAY, data, &reply);
        return reply.readStrongBinder();
    }

    virtual void setPowerMode(const sp<IBinder>& display, int mode)
    {
        Parcel data, reply;
        data.writeInterfaceToken(ISurfaceComposer::getInterfaceDescriptor());
        data.writeStrongBinder(display);
        data.writeInt32(mode);
        remote()->transact(BnSurfaceComposer::SET_POWER_MODE, data, &reply);
    }

    virtual status_t getDisplayConfigs(const sp<IBinder>& display,
            Vector<DisplayInfo>* configs)
    {
        Parcel data, reply;
        data.writeInterfaceToken(ISurfaceComposer::getInterfaceDescriptor());
        data.writeStrongBinder(display);
        remote()->transact(BnSurfaceComposer::GET_DISPLAY_CONFIGS, data, &reply);
        status_t result = reply.readInt32();
        if (result == NO_ERROR) {
            size_t numConfigs = static_cast<size_t>(reply.readInt32());
            configs->clear();
            configs->resize(numConfigs);
            for (size_t c = 0; c < numConfigs; ++c) {
                memcpy(&(configs->editItemAt(c)),
                        reply.readInplace(sizeof(DisplayInfo)),
                        sizeof(DisplayInfo));
            }
        }
        return result;
    }

    virtual status_t getDisplayStats(const sp<IBinder>& display,
            DisplayStatInfo* stats)
    {
        Parcel data, reply;
        data.writeInterfaceToken(ISurfaceComposer::getInterfaceDescriptor());
        data.writeStrongBinder(display);
        remote()->transact(BnSurfaceComposer::GET_DISPLAY_STATS, data, &reply);
        status_t result = reply.readInt32();
        if (result == NO_ERROR) {
            memcpy(stats,
                    reply.readInplace(sizeof(DisplayStatInfo)),
                    sizeof(DisplayStatInfo));
        }
        return result;
    }

    virtual int getActiveConfig(const sp<IBinder>& display)
    {
        Parcel data, reply;
        data.writeInterfaceToken(ISurfaceComposer::getInterfaceDescriptor());
        data.writeStrongBinder(display);
        remote()->transact(BnSurfaceComposer::GET_ACTIVE_CONFIG, data, &reply);
        return reply.readInt32();
    }

    virtual status_t setActiveConfig(const sp<IBinder>& display, int id)
    {
        Parcel data, reply;
        data.writeInterfaceToken(ISurfaceComposer::getInterfaceDescriptor());
        data.writeStrongBinder(display);
        data.writeInt32(id);
        remote()->transact(BnSurfaceComposer::SET_ACTIVE_CONFIG, data, &reply);
        return reply.readInt32();
    }

    virtual status_t clearAnimationFrameStats() {
        Parcel data, reply;
        data.writeInterfaceToken(ISurfaceComposer::getInterfaceDescriptor());
        remote()->transact(BnSurfaceComposer::CLEAR_ANIMATION_FRAME_STATS, data, &reply);
        return reply.readInt32();
    }

    virtual status_t getAnimationFrameStats(FrameStats* outStats) const {
        Parcel data, reply;
        data.writeInterfaceToken(ISurfaceComposer::getInterfaceDescriptor());
        remote()->transact(BnSurfaceComposer::GET_ANIMATION_FRAME_STATS, data, &reply);
        reply.read(*outStats);
        return reply.readInt32();
    }
};

IMPLEMENT_META_INTERFACE(SurfaceComposer, "android.ui.ISurfaceComposer");

// ----------------------------------------------------------------------

status_t BnSurfaceComposer::onTransact(
    uint32_t code, const Parcel& data, Parcel* reply, uint32_t flags)
{
    switch(code) {
        case CREATE_CONNECTION: {
            CHECK_INTERFACE(ISurfaceComposer, data, reply);
            sp<IBinder> b = createConnection()->asBinder();
            reply->writeStrongBinder(b);
            return NO_ERROR;
        }
        case CREATE_GRAPHIC_BUFFER_ALLOC: {
            CHECK_INTERFACE(ISurfaceComposer, data, reply);
            sp<IBinder> b = createGraphicBufferAlloc()->asBinder();
            reply->writeStrongBinder(b);
            return NO_ERROR;
        }
        case SET_TRANSACTION_STATE: {
            CHECK_INTERFACE(ISurfaceComposer, data, reply);
            size_t count = data.readInt32();
            ComposerState s;
            Vector<ComposerState> state;
            state.setCapacity(count);
            for (size_t i=0 ; i<count ; i++) {
                s.read(data);
                state.add(s);
            }
            count = data.readInt32();
            DisplayState d;
            Vector<DisplayState> displays;
            displays.setCapacity(count);
            for (size_t i=0 ; i<count ; i++) {
                d.read(data);
                displays.add(d);
            }
            uint32_t flags = data.readInt32();
            setTransactionState(state, displays, flags);
            return NO_ERROR;
        }
        case BOOT_FINISHED: {
            CHECK_INTERFACE(ISurfaceComposer, data, reply);
            bootFinished();
            return NO_ERROR;
        }
#ifdef USE_MHEAP_SCREENSHOT
        case CAPTURE_SCREEN_DEPRECATED: {
            CHECK_INTERFACE(ISurfaceComposer, data, reply);
            sp<IBinder> display = data.readStrongBinder();
            uint32_t reqWidth = data.readInt32();
            uint32_t reqHeight = data.readInt32();
            uint32_t minLayerZ = data.readInt32();
            uint32_t maxLayerZ = data.readInt32();
            sp<IMemoryHeap> heap;
            uint32_t w, h;
            status_t res = captureScreen(display, &heap, &w, &h,
                    reqWidth, reqHeight, minLayerZ, maxLayerZ);
            reply->writeStrongBinder(heap->asBinder());
            reply->writeInt32(w);
            reply->writeInt32(h);
            reply->writeInt32(res);
            return NO_ERROR;
        }
#endif
        case CAPTURE_SCREEN: {
            CHECK_INTERFACE(ISurfaceComposer, data, reply);
            sp<IBinder> display = data.readStrongBinder();
            sp<IGraphicBufferProducer> producer =
                    interface_cast<IGraphicBufferProducer>(data.readStrongBinder());
            Rect sourceCrop;
            data.read(sourceCrop);
            uint32_t reqWidth = data.readInt32();
            uint32_t reqHeight = data.readInt32();
            uint32_t minLayerZ = data.readInt32();
            uint32_t maxLayerZ = data.readInt32();
<<<<<<< HEAD
            bool isCpuConsumer = data.readInt32();
            status_t res = captureScreen(display, producer,
                    reqWidth, reqHeight, minLayerZ, maxLayerZ,
                    isCpuConsumer);
=======
            bool useIdentityTransform = static_cast<bool>(data.readInt32());
            uint32_t rotation = data.readInt32();

            status_t res = captureScreen(display, producer,
                    sourceCrop, reqWidth, reqHeight, minLayerZ, maxLayerZ,
                    useIdentityTransform,
                    static_cast<ISurfaceComposer::Rotation>(rotation));
>>>>>>> 9094ee23
            reply->writeInt32(res);
            return NO_ERROR;
        }
        case AUTHENTICATE_SURFACE: {
            CHECK_INTERFACE(ISurfaceComposer, data, reply);
            sp<IGraphicBufferProducer> bufferProducer =
                    interface_cast<IGraphicBufferProducer>(data.readStrongBinder());
            int32_t result = authenticateSurfaceTexture(bufferProducer) ? 1 : 0;
            reply->writeInt32(result);
            return NO_ERROR;
        }
        case CREATE_DISPLAY_EVENT_CONNECTION: {
            CHECK_INTERFACE(ISurfaceComposer, data, reply);
            sp<IDisplayEventConnection> connection(createDisplayEventConnection());
            reply->writeStrongBinder(connection->asBinder());
            return NO_ERROR;
        }
        case CREATE_DISPLAY: {
            CHECK_INTERFACE(ISurfaceComposer, data, reply);
            String8 displayName = data.readString8();
            bool secure = bool(data.readInt32());
            sp<IBinder> display(createDisplay(displayName, secure));
            reply->writeStrongBinder(display);
            return NO_ERROR;
        }
        case DESTROY_DISPLAY: {
            CHECK_INTERFACE(ISurfaceComposer, data, reply);
            sp<IBinder> display = data.readStrongBinder();
            destroyDisplay(display);
            return NO_ERROR;
        }
        case GET_BUILT_IN_DISPLAY: {
            CHECK_INTERFACE(ISurfaceComposer, data, reply);
            int32_t id = data.readInt32();
            sp<IBinder> display(getBuiltInDisplay(id));
            reply->writeStrongBinder(display);
            return NO_ERROR;
        }
        case GET_DISPLAY_CONFIGS: {
            CHECK_INTERFACE(ISurfaceComposer, data, reply);
            Vector<DisplayInfo> configs;
            sp<IBinder> display = data.readStrongBinder();
            status_t result = getDisplayConfigs(display, &configs);
            reply->writeInt32(result);
            if (result == NO_ERROR) {
                reply->writeInt32(static_cast<int32_t>(configs.size()));
                for (size_t c = 0; c < configs.size(); ++c) {
                    memcpy(reply->writeInplace(sizeof(DisplayInfo)),
                            &configs[c], sizeof(DisplayInfo));
                }
            }
            return NO_ERROR;
        }
        case GET_DISPLAY_STATS: {
            CHECK_INTERFACE(ISurfaceComposer, data, reply);
            DisplayStatInfo stats;
            sp<IBinder> display = data.readStrongBinder();
            status_t result = getDisplayStats(display, &stats);
            reply->writeInt32(result);
            if (result == NO_ERROR) {
                memcpy(reply->writeInplace(sizeof(DisplayStatInfo)),
                        &stats, sizeof(DisplayStatInfo));
            }
            return NO_ERROR;
        }
        case GET_ACTIVE_CONFIG: {
            CHECK_INTERFACE(ISurfaceComposer, data, reply);
            sp<IBinder> display = data.readStrongBinder();
            int id = getActiveConfig(display);
            reply->writeInt32(id);
            return NO_ERROR;
        }
        case SET_ACTIVE_CONFIG: {
            CHECK_INTERFACE(ISurfaceComposer, data, reply);
            sp<IBinder> display = data.readStrongBinder();
            int id = data.readInt32();
            status_t result = setActiveConfig(display, id);
            reply->writeInt32(result);
            return NO_ERROR;
        }
        case CLEAR_ANIMATION_FRAME_STATS: {
            CHECK_INTERFACE(ISurfaceComposer, data, reply);
            status_t result = clearAnimationFrameStats();
            reply->writeInt32(result);
            return NO_ERROR;
        }
        case GET_ANIMATION_FRAME_STATS: {
            CHECK_INTERFACE(ISurfaceComposer, data, reply);
            FrameStats stats;
            status_t result = getAnimationFrameStats(&stats);
            reply->write(stats);
            reply->writeInt32(result);
            return NO_ERROR;
        }
        case SET_POWER_MODE: {
            CHECK_INTERFACE(ISurfaceComposer, data, reply);
            sp<IBinder> display = data.readStrongBinder();
            int32_t mode = data.readInt32();
            setPowerMode(display, mode);
            return NO_ERROR;
        }
        default: {
            return BBinder::onTransact(code, data, reply, flags);
        }
    }
    // should be unreachable
    return NO_ERROR;
}

// ----------------------------------------------------------------------------

};<|MERGE_RESOLUTION|>--- conflicted
+++ resolved
@@ -127,16 +127,11 @@
 
     virtual status_t captureScreen(const sp<IBinder>& display,
             const sp<IGraphicBufferProducer>& producer,
-<<<<<<< HEAD
-            uint32_t reqWidth, uint32_t reqHeight,
-            uint32_t minLayerZ, uint32_t maxLayerZ,
-            bool isCpuConsumer)
-=======
             Rect sourceCrop, uint32_t reqWidth, uint32_t reqHeight,
             uint32_t minLayerZ, uint32_t maxLayerZ,
+            bool isCpuConsumer,
             bool useIdentityTransform,
             ISurfaceComposer::Rotation rotation)
->>>>>>> 9094ee23
     {
         Parcel data, reply;
         data.writeInterfaceToken(ISurfaceComposer::getInterfaceDescriptor());
@@ -147,12 +142,9 @@
         data.writeInt32(reqHeight);
         data.writeInt32(minLayerZ);
         data.writeInt32(maxLayerZ);
-<<<<<<< HEAD
         data.writeInt32(isCpuConsumer);
-=======
         data.writeInt32(static_cast<int32_t>(useIdentityTransform));
         data.writeInt32(static_cast<int32_t>(rotation));
->>>>>>> 9094ee23
         remote()->transact(BnSurfaceComposer::CAPTURE_SCREEN, data, &reply);
         return reply.readInt32();
     }
@@ -398,20 +390,14 @@
             uint32_t reqHeight = data.readInt32();
             uint32_t minLayerZ = data.readInt32();
             uint32_t maxLayerZ = data.readInt32();
-<<<<<<< HEAD
             bool isCpuConsumer = data.readInt32();
-            status_t res = captureScreen(display, producer,
-                    reqWidth, reqHeight, minLayerZ, maxLayerZ,
-                    isCpuConsumer);
-=======
             bool useIdentityTransform = static_cast<bool>(data.readInt32());
             uint32_t rotation = data.readInt32();
-
             status_t res = captureScreen(display, producer,
                     sourceCrop, reqWidth, reqHeight, minLayerZ, maxLayerZ,
-                    useIdentityTransform,
+                    isCpuConsumer, useIdentityTransform,
                     static_cast<ISurfaceComposer::Rotation>(rotation));
->>>>>>> 9094ee23
+
             reply->writeInt32(res);
             return NO_ERROR;
         }
