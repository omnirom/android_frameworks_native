--- conflicted
+++ resolved
@@ -556,19 +556,11 @@
     uint32_t stickyTransform;
     bool async;
     sp<Fence> fence;
-<<<<<<< HEAD
-#ifndef QCOM_HARDWARE
-    input.deflate(&timestamp, &isAutoTimestamp, &crop, &scalingMode, &transform,
-#else /* QCOM_HARDWARE */
-
-    input.deflate(&timestamp, &isAutoTimestamp, &crop, &dirtyRect, &scalingMode, &transform,
-#endif /* QCOM_HARDWARE */
-            &async, &fence, &stickyTransform);
-=======
+
     input.deflate(&timestamp, &isAutoTimestamp, &dataSpace, &crop, &scalingMode,
             &transform, &async, &fence, &stickyTransform);
+
     Region surfaceDamage = input.getSurfaceDamage();
->>>>>>> e8293118
 
     if (fence == NULL) {
         BQ_LOGE("queueBuffer: fence is NULL");
@@ -653,15 +645,11 @@
         item.mAcquireCalled = mSlots[slot].mAcquireCalled;
         item.mGraphicBuffer = mSlots[slot].mGraphicBuffer;
         item.mCrop = crop;
-<<<<<<< HEAD
 #ifdef QCOM_HARDWARE
         item.mDirtyRect = dirtyRect;
 #endif /* QCOM_HARDWARE */
-        item.mTransform = transform & ~NATIVE_WINDOW_TRANSFORM_INVERSE_DISPLAY;
-=======
         item.mTransform = transform &
                 ~static_cast<uint32_t>(NATIVE_WINDOW_TRANSFORM_INVERSE_DISPLAY);
->>>>>>> e8293118
         item.mTransformToDisplayInverse =
                 (transform & NATIVE_WINDOW_TRANSFORM_INVERSE_DISPLAY) != 0;
         item.mScalingMode = static_cast<uint32_t>(scalingMode);
