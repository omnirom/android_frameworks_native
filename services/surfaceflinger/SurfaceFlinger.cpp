/*
 * Copyright (C) 2007 The Android Open Source Project
 *
 * Licensed under the Apache License, Version 2.0 (the "License");
 * you may not use this file except in compliance with the License.
 * You may obtain a copy of the License at
 *
 *      http://www.apache.org/licenses/LICENSE-2.0
 *
 * Unless required by applicable law or agreed to in writing, software
 * distributed under the License is distributed on an "AS IS" BASIS,
 * WITHOUT WARRANTIES OR CONDITIONS OF ANY KIND, either express or implied.
 * See the License for the specific language governing permissions and
 * limitations under the License.
 */

#define ATRACE_TAG ATRACE_TAG_GRAPHICS

#include <stdint.h>
#include <sys/types.h>
#include <errno.h>
#include <math.h>
#include <dlfcn.h>
#include <inttypes.h>
#include <stdatomic.h>

#include <EGL/egl.h>

#include <cutils/log.h>
#include <cutils/properties.h>

#include <binder/IPCThreadState.h>
#include <binder/IServiceManager.h>
#include <binder/MemoryHeapBase.h>
#include <binder/PermissionCache.h>

#include <ui/DisplayInfo.h>
#include <ui/DisplayStatInfo.h>

#include <gui/BitTube.h>
#include <gui/BufferQueue.h>
#include <gui/GuiConfig.h>
#include <gui/IDisplayEventConnection.h>
#include <gui/Surface.h>
#include <gui/GraphicBufferAlloc.h>

#include <ui/GraphicBufferAllocator.h>
#include <ui/PixelFormat.h>
#include <ui/UiConfig.h>

#include <utils/misc.h>
#include <utils/String8.h>
#include <utils/String16.h>
#include <utils/StopWatch.h>
#include <utils/Trace.h>

#include <private/android_filesystem_config.h>
#include <private/gui/SyncFeatures.h>

#include "Client.h"
#include "clz.h"
#include "Colorizer.h"
#include "DdmConnection.h"
#include "DisplayDevice.h"
#include "DispSync.h"
#include "EventControlThread.h"
#include "EventThread.h"
#include "Layer.h"
#include "LayerDim.h"
#include "SurfaceFlinger.h"

#include "DisplayHardware/FramebufferSurface.h"
#include "DisplayHardware/HWComposer.h"
#include "DisplayHardware/VirtualDisplaySurface.h"

#include "Effects/Daltonizer.h"

#include "RenderEngine/RenderEngine.h"
#include <cutils/compiler.h>
#ifdef QCOM_BSP
#include <gralloc_priv.h>
#endif

#ifdef QCOM_BSP
#include <display_config.h>
#endif

#define DISPLAY_COUNT       1

/*
 * DEBUG_SCREENSHOTS: set to true to check that screenshots are not all
 * black pixels.
 */
#define DEBUG_SCREENSHOTS   false

EGLAPI const char* eglQueryStringImplementationANDROID(EGLDisplay dpy, EGLint name);

namespace android {

// This is the phase offset in nanoseconds of the software vsync event
// relative to the vsync event reported by HWComposer.  The software vsync
// event is when SurfaceFlinger and Choreographer-based applications run each
// frame.
//
// This phase offset allows adjustment of the minimum latency from application
// wake-up (by Choregographer) time to the time at which the resulting window
// image is displayed.  This value may be either positive (after the HW vsync)
// or negative (before the HW vsync).  Setting it to 0 will result in a
// minimum latency of two vsync periods because the app and SurfaceFlinger
// will run just after the HW vsync.  Setting it to a positive number will
// result in the minimum latency being:
//
//     (2 * VSYNC_PERIOD - (vsyncPhaseOffsetNs % VSYNC_PERIOD))
//
// Note that reducing this latency makes it more likely for the applications
// to not have their window content image ready in time.  When this happens
// the latency will end up being an additional vsync period, and animations
// will hiccup.  Therefore, this latency should be tuned somewhat
// conservatively (or at least with awareness of the trade-off being made).
static const int64_t vsyncPhaseOffsetNs = VSYNC_EVENT_PHASE_OFFSET_NS;

// This is the phase offset at which SurfaceFlinger's composition runs.
static const int64_t sfVsyncPhaseOffsetNs = SF_VSYNC_EVENT_PHASE_OFFSET_NS;

// ---------------------------------------------------------------------------

const String16 sHardwareTest("android.permission.HARDWARE_TEST");
const String16 sAccessSurfaceFlinger("android.permission.ACCESS_SURFACE_FLINGER");
const String16 sReadFramebuffer("android.permission.READ_FRAME_BUFFER");
const String16 sDump("android.permission.DUMP");

// ---------------------------------------------------------------------------
// Initialize extendedMode to false
#ifdef QCOM_BSP
bool SurfaceFlinger::sExtendedMode = false;
#endif

SurfaceFlinger::SurfaceFlinger()
    :   BnSurfaceComposer(),
        mTransactionFlags(0),
        mTransactionPending(false),
        mAnimTransactionPending(false),
        mLayersRemoved(false),
        mRepaintEverything(0),
        mRenderEngine(NULL),
        mBootTime(systemTime()),
        mVisibleRegionsDirty(false),
        mHwWorkListDirty(false),
        mAnimCompositionPending(false),
        mDebugRegion(0),
        mDebugDDMS(0),
        mDebugDisableHWC(0),
        mDebugDisableTransformHint(0),
        mDebugInSwapBuffers(0),
        mLastSwapBufferTime(0),
        mDebugInTransaction(0),
        mLastTransactionTime(0),
        mBootFinished(false),
        mGpuTileRenderEnable(false),
        mPrimaryHWVsyncEnabled(false),
        mHWVsyncAvailable(false),
        mDaltonize(false),
        mHasColorMatrix(false)
{
    ALOGI("SurfaceFlinger is starting");

    // debugging stuff...
    char value[PROPERTY_VALUE_MAX];

    property_get("ro.bq.gpu_to_cpu_unsupported", value, "0");
    mGpuToCpuSupported = !atoi(value);

    property_get("debug.sf.showupdates", value, "0");
    mDebugRegion = atoi(value);

    property_get("debug.sf.ddms", value, "0");
    mDebugDDMS = atoi(value);
    if (mDebugDDMS) {
        if (!startDdmConnection()) {
            // start failed, and DDMS debugging not enabled
            mDebugDDMS = 0;
        }
    }
#ifdef QCOM_BSP
    mCanUseGpuTileRender = false;
    property_get("debug.sf.gpu_comp_tiling", value, "0");
    mGpuTileRenderEnable = atoi(value) ? true : false;
    if(mGpuTileRenderEnable)
       ALOGV("DirtyRect optimization enabled for FULL GPU Composition");
    mUnionDirtyRect.clear();

    property_get("sys.disable_ext_animation", value, "0");
    mDisableExtAnimation = atoi(value) ? true : false;
#endif

    ALOGI_IF(mDebugRegion, "showupdates enabled");
    ALOGI_IF(mDebugDDMS, "DDMS debugging enabled");
}

void SurfaceFlinger::onFirstRef()
{
    mEventQueue.init(this);
}

SurfaceFlinger::~SurfaceFlinger()
{
    EGLDisplay display = eglGetDisplay(EGL_DEFAULT_DISPLAY);
    eglMakeCurrent(display, EGL_NO_SURFACE, EGL_NO_SURFACE, EGL_NO_CONTEXT);
    eglTerminate(display);
}

void SurfaceFlinger::binderDied(const wp<IBinder>& /* who */)
{
    // the window manager died on us. prepare its eulogy.

    // restore initial conditions (default device unblank, etc)
    initializeDisplays();

    // restart the boot-animation
    startBootAnim();
}

sp<ISurfaceComposerClient> SurfaceFlinger::createConnection()
{
    sp<ISurfaceComposerClient> bclient;
    sp<Client> client(new Client(this));
    status_t err = client->initCheck();
    if (err == NO_ERROR) {
        bclient = client;
    }
    return bclient;
}

sp<IBinder> SurfaceFlinger::createDisplay(const String8& displayName,
        bool secure)
{
    class DisplayToken : public BBinder {
        sp<SurfaceFlinger> flinger;
        virtual ~DisplayToken() {
             // no more references, this display must be terminated
             Mutex::Autolock _l(flinger->mStateLock);
             flinger->mCurrentState.displays.removeItem(this);
             flinger->setTransactionFlags(eDisplayTransactionNeeded);
         }
     public:
        DisplayToken(const sp<SurfaceFlinger>& flinger)
            : flinger(flinger) {
        }
    };

    sp<BBinder> token = new DisplayToken(this);

    Mutex::Autolock _l(mStateLock);
    DisplayDeviceState info(DisplayDevice::DISPLAY_VIRTUAL);
    info.displayName = displayName;
    info.isSecure = secure;
    mCurrentState.displays.add(token, info);

    return token;
}

void SurfaceFlinger::destroyDisplay(const sp<IBinder>& display) {
    Mutex::Autolock _l(mStateLock);

    ssize_t idx = mCurrentState.displays.indexOfKey(display);
    if (idx < 0) {
        ALOGW("destroyDisplay: invalid display token");
        return;
    }

    const DisplayDeviceState& info(mCurrentState.displays.valueAt(idx));
    if (!info.isVirtualDisplay()) {
        ALOGE("destroyDisplay called for non-virtual display");
        return;
    }

    mCurrentState.displays.removeItemsAt(idx);
    setTransactionFlags(eDisplayTransactionNeeded);
}

void SurfaceFlinger::createBuiltinDisplayLocked(DisplayDevice::DisplayType type,
                                                bool secure) {
    ALOGW_IF(mBuiltinDisplays[type],
            "Overwriting display token for display type %d", type);
    mBuiltinDisplays[type] = new BBinder();
    DisplayDeviceState info(type);
    info.isSecure = secure;
    mCurrentState.displays.add(mBuiltinDisplays[type], info);
}

sp<IBinder> SurfaceFlinger::getBuiltInDisplay(int32_t id) {
    if (uint32_t(id) >= DisplayDevice::NUM_BUILTIN_DISPLAY_TYPES) {
        ALOGE("getDefaultDisplay: id=%d is not a valid default display id", id);
        return NULL;
    }
    return mBuiltinDisplays[id];
}

sp<IGraphicBufferAlloc> SurfaceFlinger::createGraphicBufferAlloc()
{
    sp<GraphicBufferAlloc> gba(new GraphicBufferAlloc());
    return gba;
}

void SurfaceFlinger::bootFinished()
{
    const nsecs_t now = systemTime();
    const nsecs_t duration = now - mBootTime;
    ALOGI("Boot is finished (%ld ms)", long(ns2ms(duration)) );
    mBootFinished = true;

    // wait patiently for the window manager death
    const String16 name("window");
    sp<IBinder> window(defaultServiceManager()->getService(name));
    if (window != 0) {
        window->linkToDeath(static_cast<IBinder::DeathRecipient*>(this));
    }

    // stop boot animation
    // formerly we would just kill the process, but we now ask it to exit so it
    // can choose where to stop the animation.
    property_set("service.bootanim.exit", "1");
}

void SurfaceFlinger::deleteTextureAsync(uint32_t texture) {
    class MessageDestroyGLTexture : public MessageBase {
        RenderEngine& engine;
        uint32_t texture;
    public:
        MessageDestroyGLTexture(RenderEngine& engine, uint32_t texture)
            : engine(engine), texture(texture) {
        }
        virtual bool handler() {
            engine.deleteTextures(1, &texture);
            return true;
        }
    };
    postMessageAsync(new MessageDestroyGLTexture(getRenderEngine(), texture));
}

class DispSyncSource : public VSyncSource, private DispSync::Callback {
public:
    DispSyncSource(DispSync* dispSync, nsecs_t phaseOffset, bool traceVsync,
        const char* label) :
            mValue(0),
            mPhaseOffset(phaseOffset),
            mTraceVsync(traceVsync),
            mVsyncOnLabel(String8::format("VsyncOn-%s", label)),
            mVsyncEventLabel(String8::format("VSYNC-%s", label)),
            mDispSync(dispSync) {}

    virtual ~DispSyncSource() {}

    virtual void setVSyncEnabled(bool enable) {
        // Do NOT lock the mutex here so as to avoid any mutex ordering issues
        // with locking it in the onDispSyncEvent callback.
        if (enable) {
            status_t err = mDispSync->addEventListener(mPhaseOffset,
                    static_cast<DispSync::Callback*>(this));
            if (err != NO_ERROR) {
                ALOGE("error registering vsync callback: %s (%d)",
                        strerror(-err), err);
            }
            //ATRACE_INT(mVsyncOnLabel.string(), 1);
        } else {
            status_t err = mDispSync->removeEventListener(
                    static_cast<DispSync::Callback*>(this));
            if (err != NO_ERROR) {
                ALOGE("error unregistering vsync callback: %s (%d)",
                        strerror(-err), err);
            }
            //ATRACE_INT(mVsyncOnLabel.string(), 0);
        }
    }

    virtual void setCallback(const sp<VSyncSource::Callback>& callback) {
        Mutex::Autolock lock(mMutex);
        mCallback = callback;
    }

private:
    virtual void onDispSyncEvent(nsecs_t when) {
        sp<VSyncSource::Callback> callback;
        {
            Mutex::Autolock lock(mMutex);
            callback = mCallback;

            if (mTraceVsync) {
                mValue = (mValue + 1) % 2;
                ATRACE_INT(mVsyncEventLabel.string(), mValue);
            }
        }

        if (callback != NULL) {
            callback->onVSyncEvent(when);
        }
    }

    int mValue;

    const nsecs_t mPhaseOffset;
    const bool mTraceVsync;
    const String8 mVsyncOnLabel;
    const String8 mVsyncEventLabel;

    DispSync* mDispSync;
    sp<VSyncSource::Callback> mCallback;
    Mutex mMutex;
};

void SurfaceFlinger::init() {
    ALOGI(  "SurfaceFlinger's main thread ready to run. "
            "Initializing graphics H/W...");

    status_t err;
    Mutex::Autolock _l(mStateLock);

    /* Set the mask bit of the sigset to block the SIGPIPE signal */
    sigset_t sigMask;
    sigemptyset (&sigMask);
    sigaddset(&sigMask, SIGPIPE);
    sigprocmask(SIG_BLOCK, &sigMask, NULL);

    // initialize EGL for the default display
    mEGLDisplay = eglGetDisplay(EGL_DEFAULT_DISPLAY);
    eglInitialize(mEGLDisplay, NULL, NULL);

    // Initialize the H/W composer object.  There may or may not be an
    // actual hardware composer underneath.
    mHwc = new HWComposer(this,
            *static_cast<HWComposer::EventHandler *>(this));

    // get a RenderEngine for the given display / config (can't fail)
    mRenderEngine = RenderEngine::create(mEGLDisplay, mHwc->getVisualID());

    // retrieve the EGL context that was selected/created
    mEGLContext = mRenderEngine->getEGLContext();

    LOG_ALWAYS_FATAL_IF(mEGLContext == EGL_NO_CONTEXT,
            "couldn't create EGLContext");

    // initialize our non-virtual displays
    for (size_t i=0 ; i<DisplayDevice::NUM_BUILTIN_DISPLAY_TYPES ; i++) {
        DisplayDevice::DisplayType type((DisplayDevice::DisplayType)i);
        // set-up the displays that are already connected
        if (mHwc->isConnected(i) || type==DisplayDevice::DISPLAY_PRIMARY) {
            // query from hwc if the non-virtual display is secure.
            bool isSecure = mHwc->isSecure(i);;
            createBuiltinDisplayLocked(type, isSecure);
            wp<IBinder> token = mBuiltinDisplays[i];

            sp<IGraphicBufferProducer> producer;
            sp<IGraphicBufferConsumer> consumer;
            BufferQueue::createBufferQueue(&producer, &consumer,
                    new GraphicBufferAlloc());

            sp<FramebufferSurface> fbs = new FramebufferSurface(*mHwc, i,
                    consumer);
            int32_t hwcId = allocateHwcDisplayId(type);
            sp<DisplayDevice> hw = new DisplayDevice(this,
                    type, hwcId, mHwc->getFormat(hwcId), isSecure, token,
                    fbs, producer,
                    mRenderEngine->getEGLConfig());
            if (i > DisplayDevice::DISPLAY_PRIMARY) {
                // FIXME: currently we don't get blank/unblank requests
                // for displays other than the main display, so we always
                // assume a connected display is unblanked.
                ALOGD("marking display %zu as acquired/unblanked", i);
                hw->setPowerMode(HWC_POWER_MODE_NORMAL);
            }
            mDisplays.add(token, hw);
        }
    }

    // make the GLContext current so that we can create textures when creating Layers
    // (which may happens before we render something)
    getDefaultDisplayDevice()->makeCurrent(mEGLDisplay, mEGLContext);

    // start the EventThread
    sp<VSyncSource> vsyncSrc = new DispSyncSource(&mPrimaryDispSync,
            vsyncPhaseOffsetNs, true, "app");
    mEventThread = new EventThread(vsyncSrc);
    sp<VSyncSource> sfVsyncSrc = new DispSyncSource(&mPrimaryDispSync,
            sfVsyncPhaseOffsetNs, true, "sf");
    mSFEventThread = new EventThread(sfVsyncSrc);
    mEventQueue.setEventThread(mSFEventThread);

    mEventControlThread = new EventControlThread(this);
    mEventControlThread->run("EventControl", PRIORITY_URGENT_DISPLAY);

    // set a fake vsync period if there is no HWComposer
    if (mHwc->initCheck() != NO_ERROR) {
        mPrimaryDispSync.setPeriod(16666667);
    }

    // initialize our drawing state
    mDrawingState = mCurrentState;

    // set initial conditions (e.g. unblank default device)
    initializeDisplays();

    // start boot animation
    startBootAnim();
}

int32_t SurfaceFlinger::allocateHwcDisplayId(DisplayDevice::DisplayType type) {
    return (uint32_t(type) < DisplayDevice::NUM_BUILTIN_DISPLAY_TYPES) ?
            type : mHwc->allocateDisplayId();
}

void SurfaceFlinger::startBootAnim() {
    // start boot animation
    mBootFinished = false;
    property_set("service.bootanim.exit", "0");
    property_set("ctl.start", "bootanim");
}

size_t SurfaceFlinger::getMaxTextureSize() const {
    return mRenderEngine->getMaxTextureSize();
}

size_t SurfaceFlinger::getMaxViewportDims() const {
    return mRenderEngine->getMaxViewportDims();
}

// ----------------------------------------------------------------------------

bool SurfaceFlinger::authenticateSurfaceTexture(
        const sp<IGraphicBufferProducer>& bufferProducer) const {
    Mutex::Autolock _l(mStateLock);
    sp<IBinder> surfaceTextureBinder(bufferProducer->asBinder());
    return mGraphicBufferProducerList.indexOf(surfaceTextureBinder) >= 0;
}

status_t SurfaceFlinger::getDisplayConfigs(const sp<IBinder>& display,
        Vector<DisplayInfo>* configs) {
    if ((configs == NULL) || (display.get() == NULL)) {
        return BAD_VALUE;
    }

    if (!display.get())
        return NAME_NOT_FOUND;

    int32_t type = NAME_NOT_FOUND;
    for (int i=0 ; i<DisplayDevice::NUM_BUILTIN_DISPLAY_TYPES ; i++) {
        if (display == mBuiltinDisplays[i]) {
            type = i;
            break;
        }
    }

    if (type < 0) {
        return type;
    }

    // TODO: Not sure if display density should handled by SF any longer
    class Density {
        static int getDensityFromProperty(char const* propName) {
            char property[PROPERTY_VALUE_MAX];
            int density = 0;
            if (property_get(propName, property, NULL) > 0) {
                density = atoi(property);
            }
            return density;
        }
    public:
        static int getEmuDensity() {
            return getDensityFromProperty("qemu.sf.lcd_density"); }
        static int getBuildDensity()  {
            return getDensityFromProperty("ro.sf.lcd_density"); }
    };

    configs->clear();

    const Vector<HWComposer::DisplayConfig>& hwConfigs =
            getHwComposer().getConfigs(type);
    for (size_t c = 0; c < hwConfigs.size(); ++c) {
        const HWComposer::DisplayConfig& hwConfig = hwConfigs[c];
        DisplayInfo info = DisplayInfo();

        float xdpi = hwConfig.xdpi;
        float ydpi = hwConfig.ydpi;

        if (type == DisplayDevice::DISPLAY_PRIMARY) {
            // The density of the device is provided by a build property
            float density = Density::getBuildDensity() / 160.0f;
            if (density == 0) {
                // the build doesn't provide a density -- this is wrong!
                // use xdpi instead
                ALOGE("ro.sf.lcd_density must be defined as a build property");
                density = xdpi / 160.0f;
            }
            if (Density::getEmuDensity()) {
                // if "qemu.sf.lcd_density" is specified, it overrides everything
                xdpi = ydpi = density = Density::getEmuDensity();
                density /= 160.0f;
            }
            info.density = density;

            // TODO: this needs to go away (currently needed only by webkit)
            sp<const DisplayDevice> hw(getDefaultDisplayDevice());
            info.orientation = hw->getOrientation();
        } else {
            // TODO: where should this value come from?
            static const int TV_DENSITY = 213;
            info.density = TV_DENSITY / 160.0f;
            info.orientation = 0;
        }

        int additionalRot = mDisplays[0]->getHardwareOrientation() / 90;
        if ((type == DisplayDevice::DISPLAY_PRIMARY) && (additionalRot & DisplayState::eOrientationSwapMask)) {
            info.h = hwConfig.width;
            info.w = hwConfig.height;
            info.xdpi = ydpi;
            info.ydpi = xdpi;
        }
        else {
            info.w = hwConfig.width;
            info.h = hwConfig.height;
            info.xdpi = xdpi;
            info.ydpi = ydpi;
        }
        info.fps = float(1e9 / hwConfig.refresh);
        info.appVsyncOffset = VSYNC_EVENT_PHASE_OFFSET_NS;

        // This is how far in advance a buffer must be queued for
        // presentation at a given time.  If you want a buffer to appear
        // on the screen at time N, you must submit the buffer before
        // (N - presentationDeadline).
        //
        // Normally it's one full refresh period (to give SF a chance to
        // latch the buffer), but this can be reduced by configuring a
        // DispSync offset.  Any additional delays introduced by the hardware
        // composer or panel must be accounted for here.
        //
        // We add an additional 1ms to allow for processing time and
        // differences between the ideal and actual refresh rate.
        info.presentationDeadline =
                hwConfig.refresh - SF_VSYNC_EVENT_PHASE_OFFSET_NS + 1000000;

        // set secure info based on the hwcConfig
        info.secure = hwConfig.secure;

        configs->push_back(info);
    }

    return NO_ERROR;
}

status_t SurfaceFlinger::getDisplayStats(const sp<IBinder>& display,
        DisplayStatInfo* stats) {
    if (stats == NULL) {
        return BAD_VALUE;
    }

    // FIXME for now we always return stats for the primary display
    memset(stats, 0, sizeof(*stats));
    stats->vsyncTime   = mPrimaryDispSync.computeNextRefresh(0);
    stats->vsyncPeriod = mPrimaryDispSync.getPeriod();
    return NO_ERROR;
}

int SurfaceFlinger::getActiveConfig(const sp<IBinder>& display) {
    return getDisplayDevice(display)->getActiveConfig();
}

void SurfaceFlinger::setActiveConfigInternal(const sp<DisplayDevice>& hw, int mode) {
    ALOGD("Set active config mode=%d, type=%d flinger=%p", mode, hw->getDisplayType(),
          this);
    int32_t type = hw->getDisplayType();
    int currentMode = hw->getActiveConfig();

    if (mode == currentMode) {
        ALOGD("Screen type=%d is already mode=%d", hw->getDisplayType(), mode);
        return;
    }

    if (type >= DisplayDevice::NUM_BUILTIN_DISPLAY_TYPES) {
        ALOGW("Trying to set config for virtual display");
        return;
    }

    status_t status = getHwComposer().setActiveConfig(type, mode);
    if (status == NO_ERROR) {
        hw->setActiveConfig(mode);
    }
}

status_t SurfaceFlinger::setActiveConfig(const sp<IBinder>& display, int mode) {
    class MessageSetActiveConfig: public MessageBase {
        SurfaceFlinger& mFlinger;
        sp<IBinder> mDisplay;
        int mMode;
    public:
        MessageSetActiveConfig(SurfaceFlinger& flinger, const sp<IBinder>& disp,
                               int mode) :
            mFlinger(flinger), mDisplay(disp) { mMode = mode; }
        virtual bool handler() {
            Vector<DisplayInfo> configs;
            mFlinger.getDisplayConfigs(mDisplay, &configs);
            if (mMode < 0 || mMode >= static_cast<int>(configs.size())) {
                ALOGE("Attempt to set active config = %d for display with %zu configs",
                        mMode, configs.size());
            }
            sp<DisplayDevice> hw(mFlinger.getDisplayDevice(mDisplay));
            if (hw == NULL) {
                ALOGE("Attempt to set active config = %d for null display %p",
                        mMode, mDisplay.get());
            } else if (hw->getDisplayType() >= DisplayDevice::DISPLAY_VIRTUAL) {
                ALOGW("Attempt to set active config = %d for virtual display",
                        mMode);
            } else {
                mFlinger.setActiveConfigInternal(hw, mMode);
            }
            return true;
        }
    };
    sp<MessageBase> msg = new MessageSetActiveConfig(*this, display, mode);
    postMessageSync(msg);
    return NO_ERROR;
}

status_t SurfaceFlinger::clearAnimationFrameStats() {
    Mutex::Autolock _l(mStateLock);
    mAnimFrameTracker.clearStats();
    return NO_ERROR;
}

status_t SurfaceFlinger::getAnimationFrameStats(FrameStats* outStats) const {
    Mutex::Autolock _l(mStateLock);
    mAnimFrameTracker.getStats(outStats);
    return NO_ERROR;
}

// ----------------------------------------------------------------------------

sp<IDisplayEventConnection> SurfaceFlinger::createDisplayEventConnection() {
    return mEventThread->createEventConnection();
}

// ----------------------------------------------------------------------------

void SurfaceFlinger::waitForEvent() {
    mEventQueue.waitMessage();
}

void SurfaceFlinger::signalTransaction() {
    mEventQueue.invalidate();
}

void SurfaceFlinger::signalLayerUpdate() {
    mEventQueue.invalidate();
}

void SurfaceFlinger::signalRefresh() {
    mEventQueue.refresh();
}

status_t SurfaceFlinger::postMessageAsync(const sp<MessageBase>& msg,
        nsecs_t reltime, uint32_t /* flags */) {
    return mEventQueue.postMessage(msg, reltime);
}

status_t SurfaceFlinger::postMessageSync(const sp<MessageBase>& msg,
        nsecs_t reltime, uint32_t /* flags */) {
    status_t res = mEventQueue.postMessage(msg, reltime);
    if (res == NO_ERROR) {
        msg->wait();
    }
    return res;
}

void SurfaceFlinger::run() {
    do {
        waitForEvent();
    } while (true);
}

void SurfaceFlinger::enableHardwareVsync() {
    Mutex::Autolock _l(mHWVsyncLock);
    if (!mPrimaryHWVsyncEnabled && mHWVsyncAvailable) {
        mPrimaryDispSync.beginResync();
        //eventControl(HWC_DISPLAY_PRIMARY, SurfaceFlinger::EVENT_VSYNC, true);
        mEventControlThread->setVsyncEnabled(true);
        mPrimaryHWVsyncEnabled = true;
    }
}

void SurfaceFlinger::resyncToHardwareVsync(bool makeAvailable) {
    Mutex::Autolock _l(mHWVsyncLock);

    if (makeAvailable) {
        mHWVsyncAvailable = true;
    } else if (!mHWVsyncAvailable) {
        ALOGE("resyncToHardwareVsync called when HW vsync unavailable");
        return;
    }

    const nsecs_t period =
            getHwComposer().getRefreshPeriod(HWC_DISPLAY_PRIMARY);

    mPrimaryDispSync.reset();
    mPrimaryDispSync.setPeriod(period);

    if (!mPrimaryHWVsyncEnabled) {
        mPrimaryDispSync.beginResync();
        //eventControl(HWC_DISPLAY_PRIMARY, SurfaceFlinger::EVENT_VSYNC, true);
        mEventControlThread->setVsyncEnabled(true);
        mPrimaryHWVsyncEnabled = true;
    }
}

void SurfaceFlinger::disableHardwareVsync(bool makeUnavailable) {
    Mutex::Autolock _l(mHWVsyncLock);
    if (mPrimaryHWVsyncEnabled) {
        //eventControl(HWC_DISPLAY_PRIMARY, SurfaceFlinger::EVENT_VSYNC, false);
        mEventControlThread->setVsyncEnabled(false);
        mPrimaryDispSync.endResync();
        mPrimaryHWVsyncEnabled = false;
    }
    if (makeUnavailable) {
        mHWVsyncAvailable = false;
    }
}

void SurfaceFlinger::onVSyncReceived(int type, nsecs_t timestamp) {
    bool needsHwVsync = false;

    { // Scope for the lock
        Mutex::Autolock _l(mHWVsyncLock);
        if (type == 0 && mPrimaryHWVsyncEnabled) {
            needsHwVsync = mPrimaryDispSync.addResyncSample(timestamp);
        }
    }

    if (needsHwVsync) {
        enableHardwareVsync();
    } else {
        disableHardwareVsync(false);
    }
}

void SurfaceFlinger::onHotplugReceived(int type, bool connected) {
    if (mEventThread == NULL) {
        // This is a temporary workaround for b/7145521.  A non-null pointer
        // does not mean EventThread has finished initializing, so this
        // is not a correct fix.
        ALOGW("WARNING: EventThread not started, ignoring hotplug");
        return;
    }

    if (uint32_t(type) < DisplayDevice::NUM_BUILTIN_DISPLAY_TYPES) {
        Mutex::Autolock _l(mStateLock);
        if (connected) {
            // query from hwc if the connected display is secure
            bool secure = mHwc->isSecure(type);;
            createBuiltinDisplayLocked((DisplayDevice::DisplayType)type, secure);
        } else {
            mCurrentState.displays.removeItem(mBuiltinDisplays[type]);
            mBuiltinDisplays[type].clear();
#ifdef QCOM_BSP
            // if extended_mode is set, and set mVisibleRegionsDirty
            // as we need to rebuildLayerStack
            if(isExtendedMode()) {
                mVisibleRegionsDirty = true;
            }
#endif
        }
        setTransactionFlags(eDisplayTransactionNeeded);

        // Defer EventThread notification until SF has updated mDisplays.
    }
}

void SurfaceFlinger::eventControl(int disp, int event, int enabled) {
    ATRACE_CALL();
    getHwComposer().eventControl(disp, event, enabled);
}

void SurfaceFlinger::onMessageReceived(int32_t what) {
    ATRACE_CALL();
    switch (what) {
        case MessageQueue::TRANSACTION: {
            handleMessageTransaction();
            break;
        }
        case MessageQueue::INVALIDATE: {
            bool refreshNeeded = handleMessageTransaction();
            refreshNeeded |= handleMessageInvalidate();
            refreshNeeded |= mRepaintEverything;
            if (refreshNeeded) {
                // Signal a refresh if a transaction modified the window state,
                // a new buffer was latched, or if HWC has requested a full
                // repaint
                signalRefresh();
            }
            break;
        }
        case MessageQueue::REFRESH: {
            handleMessageRefresh();
            break;
        }
    }
}

bool SurfaceFlinger::handleMessageTransaction() {
    uint32_t transactionFlags = peekTransactionFlags(eTransactionMask);
    if (transactionFlags) {
        handleTransaction(transactionFlags);
        return true;
    }
    return false;
}

bool SurfaceFlinger::handleMessageInvalidate() {
    ATRACE_CALL();
    return handlePageFlip();
}

#ifdef QCOM_BSP
/* Compute DirtyRegion, if DR optimization for GPU comp optimization
 * is ON & and no external device is connected.*/
void SurfaceFlinger::setUpTiledDr() {
    if(mGpuTileRenderEnable && (mDisplays.size()==1)) {
        const sp<DisplayDevice>& hw(mDisplays[HWC_DISPLAY_PRIMARY]);
        mCanUseGpuTileRender = computeTiledDr(hw);
    }
}
#endif
void SurfaceFlinger::handleMessageRefresh() {
    ATRACE_CALL();
    preComposition();
    rebuildLayerStacks();
    setUpHWComposer();
#ifdef QCOM_BSP
    setUpTiledDr();
#endif
    doDebugFlashRegions();
    doComposition();
    postComposition();
}

void SurfaceFlinger::doDebugFlashRegions()
{
    // is debugging enabled
    if (CC_LIKELY(!mDebugRegion))
        return;

    const bool repaintEverything = mRepaintEverything;
    for (size_t dpy=0 ; dpy<mDisplays.size() ; dpy++) {
        const sp<DisplayDevice>& hw(mDisplays[dpy]);

        if (hw->isDisplayOn()) {
            const int32_t height = hw->getHeight();
            RenderEngine& engine(getRenderEngine());
#ifdef QCOM_BSP
            // Use Union DR, if it is valid & GPU Tiled DR optimization is ON
            if(mCanUseGpuTileRender && !mUnionDirtyRect.isEmpty()) {
                // redraw the whole screen
                doComposeSurfaces(hw, Region(hw->bounds()));
                Region dirtyRegion(mUnionDirtyRect);
                Rect dr = mUnionDirtyRect;
                hw->eglSwapPreserved(true);
                engine.startTileComposition(dr.left, (height-dr.bottom),
                      (dr.right-dr.left),
                      (dr.bottom-dr.top), 1);
                // and draw the dirty region
                engine.fillRegionWithColor(dirtyRegion, height, 1, 0, 1, 1);
                engine.endTileComposition(GL_PRESERVE);
                hw->compositionComplete();
                hw->swapBuffers(getHwComposer());
            } else
#endif
            {
                // transform the dirty region into this screen's coordinate
                // space
                const Region dirtyRegion(hw->getDirtyRegion(repaintEverything));
                if (!dirtyRegion.isEmpty()) {
                   // redraw the whole screen
                   doComposeSurfaces(hw, Region(hw->bounds()));
                   // and draw the dirty region
#ifdef QCOM_BSP
                   if(mGpuTileRenderEnable)
                       hw->eglSwapPreserved(false);
#endif

                   engine.fillRegionWithColor(dirtyRegion, height, 1, 0, 1, 1);
                   hw->compositionComplete();
                   hw->swapBuffers(getHwComposer());
               }
            }
        }
    }

    postFramebuffer();

    if (mDebugRegion > 1) {
        usleep(mDebugRegion * 1000);
    }

    HWComposer& hwc(getHwComposer());
    if (hwc.initCheck() == NO_ERROR) {
        status_t err = hwc.prepare();
        ALOGE_IF(err, "HWComposer::prepare failed (%s)", strerror(-err));
    }
}

void SurfaceFlinger::preComposition()
{
    bool needExtraInvalidate = false;
    const LayerVector& layers(mDrawingState.layersSortedByZ);
    const size_t count = layers.size();
    for (size_t i=0 ; i<count ; i++) {
        if (layers[i]->onPreComposition()) {
            needExtraInvalidate = true;
        }
    }
    if (needExtraInvalidate) {
        signalLayerUpdate();
    }
}

void SurfaceFlinger::postComposition()
{
    const LayerVector& layers(mDrawingState.layersSortedByZ);
    const size_t count = layers.size();
    for (size_t i=0 ; i<count ; i++) {
        layers[i]->onPostComposition();
    }

    const HWComposer& hwc = getHwComposer();
    sp<Fence> presentFence = hwc.getDisplayFence(HWC_DISPLAY_PRIMARY);

    if (presentFence->isValid()) {
        if (mPrimaryDispSync.addPresentFence(presentFence)) {
            enableHardwareVsync();
        } else {
            disableHardwareVsync(false);
        }
    }

    if (kIgnorePresentFences) {
        const sp<const DisplayDevice> hw(getDefaultDisplayDevice());
        if (hw->isDisplayOn()) {
            enableHardwareVsync();
        }
    }

    if (mAnimCompositionPending) {
        mAnimCompositionPending = false;

        if (presentFence->isValid()) {
            mAnimFrameTracker.setActualPresentFence(presentFence);
        } else {
            // The HWC doesn't support present fences, so use the refresh
            // timestamp instead.
            nsecs_t presentTime = hwc.getRefreshTimestamp(HWC_DISPLAY_PRIMARY);
            mAnimFrameTracker.setActualPresentTime(presentTime);
        }
        mAnimFrameTracker.advanceFrame();
    }
}

void SurfaceFlinger::rebuildLayerStacks() {
#ifdef QCOM_BSP
    char prop[PROPERTY_VALUE_MAX];
    property_get("sys.extended_mode", prop, "0");
    sExtendedMode = atoi(prop) ? true : false;
#endif
    // rebuild the visible layer list per screen
    if (CC_UNLIKELY(mVisibleRegionsDirty)) {
        ATRACE_CALL();
        mVisibleRegionsDirty = false;
        invalidateHwcGeometry();

        const LayerVector& layers(mDrawingState.layersSortedByZ);
        for (size_t dpy=0 ; dpy<mDisplays.size() ; dpy++) {
            Region opaqueRegion;
            Region dirtyRegion;
            Vector< sp<Layer> > layersSortedByZ;
            const sp<DisplayDevice>& hw(mDisplays[dpy]);
            const Transform& tr(hw->getTransform());
            const Rect bounds(hw->getBounds());
            int dpyId = hw->getHwcDisplayId();
            if (hw->isDisplayOn()) {
                SurfaceFlinger::computeVisibleRegions(dpyId, layers,
                        hw->getLayerStack(), dirtyRegion, opaqueRegion);

                const size_t count = layers.size();
                for (size_t i=0 ; i<count ; i++) {
                    const sp<Layer>& layer(layers[i]);
                    const Layer::State& s(layer->getDrawingState());
                    Region drawRegion(tr.transform(
                            layer->visibleNonTransparentRegion));
                    drawRegion.andSelf(bounds);
                    if (!drawRegion.isEmpty()) {
                        layersSortedByZ.add(layer);
                    }
                }
            }
            hw->setVisibleLayersSortedByZ(layersSortedByZ);
            hw->undefinedRegion.set(bounds);
            hw->undefinedRegion.subtractSelf(tr.transform(opaqueRegion));
            hw->dirtyRegion.orSelf(dirtyRegion);
        }
    }
}

void SurfaceFlinger::setUpHWComposer() {
    for (size_t dpy=0 ; dpy<mDisplays.size() ; dpy++) {
        bool dirty = !mDisplays[dpy]->getDirtyRegion(false).isEmpty();
        bool empty = mDisplays[dpy]->getVisibleLayersSortedByZ().size() == 0;
        bool wasEmpty = !mDisplays[dpy]->lastCompositionHadVisibleLayers;

        // If nothing has changed (!dirty), don't recompose.
        // If something changed, but we don't currently have any visible layers,
        //   and didn't when we last did a composition, then skip it this time.
        // The second rule does two things:
        // - When all layers are removed from a display, we'll emit one black
        //   frame, then nothing more until we get new layers.
        // - When a display is created with a private layer stack, we won't
        //   emit any black frames until a layer is added to the layer stack.
        bool mustRecompose = dirty && !(empty && wasEmpty);

        ALOGV_IF(mDisplays[dpy]->getDisplayType() == DisplayDevice::DISPLAY_VIRTUAL,
                "dpy[%zu]: %s composition (%sdirty %sempty %swasEmpty)", dpy,
                mustRecompose ? "doing" : "skipping",
                dirty ? "+" : "-",
                empty ? "+" : "-",
                wasEmpty ? "+" : "-");

        mDisplays[dpy]->beginFrame(mustRecompose);

        if (mustRecompose) {
            mDisplays[dpy]->lastCompositionHadVisibleLayers = !empty;
        }
    }

    HWComposer& hwc(getHwComposer());
    if (hwc.initCheck() == NO_ERROR) {
        // build the h/w work list
        if (CC_UNLIKELY(mHwWorkListDirty)) {
            mHwWorkListDirty = false;
            for (size_t dpy=0 ; dpy<mDisplays.size() ; dpy++) {
                sp<const DisplayDevice> hw(mDisplays[dpy]);
                const int32_t id = hw->getHwcDisplayId();
                if (id >= 0) {
                    const Vector< sp<Layer> >& currentLayers(
                        hw->getVisibleLayersSortedByZ());
                    const size_t count = currentLayers.size();
                    if (hwc.createWorkList(id, count) == NO_ERROR) {
                        HWComposer::LayerListIterator cur = hwc.begin(id);
                        const HWComposer::LayerListIterator end = hwc.end(id);
                        for (size_t i=0 ; cur!=end && i<count ; ++i, ++cur) {
                            const sp<Layer>& layer(currentLayers[i]);
                            layer->setGeometry(hw, *cur);
                            if (mDebugDisableHWC || mDebugRegion || mDaltonize || mHasColorMatrix) {
                                cur->setSkip(true);
                            }
                        }
                    }
                }
            }
        }

        // set the per-frame data
        for (size_t dpy=0 ; dpy<mDisplays.size() ; dpy++) {
            sp<const DisplayDevice> hw(mDisplays[dpy]);
            const int32_t id = hw->getHwcDisplayId();
            if (id >= 0) {
                // Get the layers in the current drawying state
                const LayerVector& layers(mDrawingState.layersSortedByZ);
#ifdef QCOM_BSP
                bool freezeSurfacePresent = false;
                const size_t layerCount = layers.size();
                // Look for ScreenShotSurface in external layer list, only when
                // disable external rotation animation feature is enabled
                if(mDisableExtAnimation && (id != HWC_DISPLAY_PRIMARY)) {
                    for (size_t i = 0 ; i < layerCount ; ++i) {
                        static int screenShotLen = strlen("ScreenshotSurface");
                        const sp<Layer>& layer(layers[i]);
                        const Layer::State& s(layer->getDrawingState());
                        // check the layers associated with external display
                        if(s.layerStack == hw->getLayerStack()) {
                            if(!strncmp(layer->getName(), "ScreenshotSurface",
                                    screenShotLen)) {
                                // Screenshot layer is present, and animation in
                                // progress
                                freezeSurfacePresent = true;
                                break;
                            }
                        }
                    }
                }
#endif
                const Vector< sp<Layer> >& currentLayers(
                    hw->getVisibleLayersSortedByZ());
                const size_t count = currentLayers.size();
                HWComposer::LayerListIterator cur = hwc.begin(id);
                const HWComposer::LayerListIterator end = hwc.end(id);
                for (size_t i=0 ; cur!=end && i<count ; ++i, ++cur) {
                    /*
                     * update the per-frame h/w composer data for each layer
                     * and build the transparent region of the FB
                     */
                    const sp<Layer>& layer(currentLayers[i]);
                    layer->setPerFrameData(hw, *cur);
#ifdef QCOM_BSP
                    if(freezeSurfacePresent) {
                        // if freezeSurfacePresent, set ANIMATING flag
                        cur->setAnimating(true);
                    } else {
                        const KeyedVector<wp<IBinder>, DisplayDeviceState>&
                                                draw(mDrawingState.displays);
                        size_t dc = draw.size();
                        for (size_t i=0 ; i<dc ; i++) {
                            if (draw[i].isMainDisplay()) {
                                 // Pass the current orientation to HWC
                                 hwc.eventControl(HWC_DISPLAY_PRIMARY,
                                         SurfaceFlinger::EVENT_ORIENTATION,
                                         uint32_t(draw[i].orientation));
                            }
                        }
                    }
#endif
                }
            }
        }

        // If possible, attempt to use the cursor overlay on each display.
        for (size_t dpy=0 ; dpy<mDisplays.size() ; dpy++) {
            sp<const DisplayDevice> hw(mDisplays[dpy]);
            const int32_t id = hw->getHwcDisplayId();
            if (id >= 0) {
                const Vector< sp<Layer> >& currentLayers(
                    hw->getVisibleLayersSortedByZ());
                const size_t count = currentLayers.size();
                HWComposer::LayerListIterator cur = hwc.begin(id);
                const HWComposer::LayerListIterator end = hwc.end(id);
                for (size_t i=0 ; cur!=end && i<count ; ++i, ++cur) {
                    const sp<Layer>& layer(currentLayers[i]);
                    if (layer->isPotentialCursor()) {
                        cur->setIsCursorLayerHint();
                        break;
                    }
                }
            }
        }

        status_t err = hwc.prepare();
        ALOGE_IF(err, "HWComposer::prepare failed (%s)", strerror(-err));

        for (size_t dpy=0 ; dpy<mDisplays.size() ; dpy++) {
            sp<const DisplayDevice> hw(mDisplays[dpy]);
            hw->prepareFrame(hwc);
        }
    }
}

void SurfaceFlinger::doComposition() {
    ATRACE_CALL();
    const bool repaintEverything = android_atomic_and(0, &mRepaintEverything);
    for (size_t dpy=0 ; dpy<mDisplays.size() ; dpy++) {
        const sp<DisplayDevice>& hw(mDisplays[dpy]);
        if (hw->isDisplayOn()) {
            // transform the dirty region into this screen's coordinate space
            const Region dirtyRegion(hw->getDirtyRegion(repaintEverything));

            // repaint the framebuffer (if needed)
            doDisplayComposition(hw, dirtyRegion);

            hw->dirtyRegion.clear();
            hw->flip(hw->swapRegion);
            hw->swapRegion.clear();
        }
        // inform the h/w that we're done compositing
        hw->compositionComplete();
    }
    postFramebuffer();
}

void SurfaceFlinger::postFramebuffer()
{
    ATRACE_CALL();

    const nsecs_t now = systemTime();
    mDebugInSwapBuffers = now;

    HWComposer& hwc(getHwComposer());
    if (hwc.initCheck() == NO_ERROR) {
        if (!hwc.supportsFramebufferTarget()) {
            // EGL spec says:
            //   "surface must be bound to the calling thread's current context,
            //    for the current rendering API."
            getDefaultDisplayDevice()->makeCurrent(mEGLDisplay, mEGLContext);
        }
        hwc.commit();
    }

    // make the default display current because the VirtualDisplayDevice code cannot
    // deal with dequeueBuffer() being called outside of the composition loop; however
    // the code below can call glFlush() which is allowed (and does in some case) call
    // dequeueBuffer().
    getDefaultDisplayDevice()->makeCurrent(mEGLDisplay, mEGLContext);

    for (size_t dpy=0 ; dpy<mDisplays.size() ; dpy++) {
        sp<const DisplayDevice> hw(mDisplays[dpy]);
        const Vector< sp<Layer> >& currentLayers(hw->getVisibleLayersSortedByZ());
        hw->onSwapBuffersCompleted(hwc);
        const size_t count = currentLayers.size();
        int32_t id = hw->getHwcDisplayId();
        if (id >=0 && hwc.initCheck() == NO_ERROR) {
            HWComposer::LayerListIterator cur = hwc.begin(id);
            const HWComposer::LayerListIterator end = hwc.end(id);
            for (size_t i = 0; cur != end && i < count; ++i, ++cur) {
                currentLayers[i]->onLayerDisplayed(hw, &*cur);
            }
        } else {
            for (size_t i = 0; i < count; i++) {
                currentLayers[i]->onLayerDisplayed(hw, NULL);
            }
        }
    }

    mLastSwapBufferTime = systemTime() - now;
    mDebugInSwapBuffers = 0;

    uint32_t flipCount = getDefaultDisplayDevice()->getPageFlipCount();
    if (flipCount % LOG_FRAME_STATS_PERIOD == 0) {
        logFrameStats();
    }
}

void SurfaceFlinger::handleTransaction(uint32_t transactionFlags)
{
    ATRACE_CALL();

    // here we keep a copy of the drawing state (that is the state that's
    // going to be overwritten by handleTransactionLocked()) outside of
    // mStateLock so that the side-effects of the State assignment
    // don't happen with mStateLock held (which can cause deadlocks).
    State drawingState(mDrawingState);

    Mutex::Autolock _l(mStateLock);
    const nsecs_t now = systemTime();
    mDebugInTransaction = now;

    // Here we're guaranteed that some transaction flags are set
    // so we can call handleTransactionLocked() unconditionally.
    // We call getTransactionFlags(), which will also clear the flags,
    // with mStateLock held to guarantee that mCurrentState won't change
    // until the transaction is committed.

    transactionFlags = getTransactionFlags(eTransactionMask);
    handleTransactionLocked(transactionFlags);

    mLastTransactionTime = systemTime() - now;
    mDebugInTransaction = 0;
    invalidateHwcGeometry();
    // here the transaction has been committed
}

void SurfaceFlinger::setVirtualDisplayData(
    int32_t hwcDisplayId,
    const sp<IGraphicBufferProducer>& sink)
{
    sp<ANativeWindow> mNativeWindow = new Surface(sink);
    ANativeWindow* const window = mNativeWindow.get();

    int format;
    window->query(window, NATIVE_WINDOW_FORMAT, &format);

    EGLSurface surface;
    EGLint w, h;
    EGLDisplay display = eglGetDisplay(EGL_DEFAULT_DISPLAY);
    surface = eglCreateWindowSurface(display, mRenderEngine->getEGLConfig(), window, NULL);
    eglQuerySurface(display, surface, EGL_WIDTH,  &w);
    eglQuerySurface(display, surface, EGL_HEIGHT, &h);

    mHwc->setVirtualDisplayProperties(hwcDisplayId, w, h, format);
}

void SurfaceFlinger::configureVirtualDisplay(int32_t &hwcDisplayId,
                                        sp<DisplaySurface> &dispSurface,
                                        sp<IGraphicBufferProducer> &producer,
                                        const DisplayDeviceState state,
                                        sp<IGraphicBufferProducer> bqProducer,
                                        sp<IGraphicBufferConsumer> bqConsumer)
{
    bool vdsEnabled = mHwc->isVDSEnabled();

    //for V4L2 based virtual display implementation
    if(!vdsEnabled) {
        // persist.sys.wfd.virtual will be set if WFD is launched via
        // settings app. This is currently being done in
        // ExtendedRemoteDisplay-WFD stack.
        // This flag will be reset at the time of disconnection of virtual WFD
        // display.
        // This flag is set to zero if WFD is launched via QCOM WFD
        // proprietary APIs which use HDMI piggyback approach.
        char value[PROPERTY_VALUE_MAX];
        property_get("persist.sys.wfd.virtual", value, "0");
        int wfdVirtual = atoi(value);
        if(!wfdVirtual) {
            // This is for non-wfd virtual display scenarios(e.g. SSD/SR/CTS)
            sp<VirtualDisplaySurface> vds = new VirtualDisplaySurface(*mHwc,
                    hwcDisplayId, state.surface, bqProducer, bqConsumer,
                    state.displayName, state.isSecure);
            dispSurface = vds;
            // There won't be any interaction with HWC for this virtual display.
            // so the GLES driver can pass buffers directly to the sink.
            producer = state.surface;
        } else {
            int sinkUsage = -1;
            state.surface->query(NATIVE_WINDOW_CONSUMER_USAGE_BITS, &sinkUsage);
#ifdef QCOM_BSP
            if(sinkUsage & GRALLOC_USAGE_PRIVATE_WFD)
#endif
                hwcDisplayId = allocateHwcDisplayId(state.type);

            if (hwcDisplayId >= 0) {
                // This is for WFD virtual display scenario.
                // Read virtual display properties and create a
                // rendering surface for it inorder to be handled by hwc.
                setVirtualDisplayData(hwcDisplayId, state.surface);
                dispSurface = new FramebufferSurface(*mHwc, state.type,
                bqConsumer);
                producer = bqProducer;
            } else {
                // in case of WFD Virtual + SSD/SR concurrency scenario,
                // WFD virtual display instance gets valid hwcDisplayId and
                // SSD/SR will get invalid hwcDisplayId
                sp<VirtualDisplaySurface> vds = new VirtualDisplaySurface(*mHwc,
                        hwcDisplayId, state.surface, bqProducer, bqConsumer,
                        state.displayName, state.isSecure);
                dispSurface = vds;
                // There won't be any interaction with HWC for this virtual
                // display, so the GLES driver can pass buffers directly to the
                // sink.
                producer = state.surface;
            }
        }
    } else {
        // VDS solution is enabled
        // HWC is allocated for first virtual display.
        // Subsequent virtual display sessions will be composed by GLES driver.
        // ToDo: Modify VDS component to allocate hwcDisplayId based on
        // mForceHwcCopy (which is based on Usage Flags)

        sp<VirtualDisplaySurface> vds = new VirtualDisplaySurface(*mHwc,
                hwcDisplayId, state.surface, bqProducer, bqConsumer,
                state.displayName, state.isSecure);
        dispSurface = vds;
        if (hwcDisplayId >= 0) {
            producer = vds;
        } else {
            // There won't be any interaction with HWC for this virtual display,
            // so the GLES driver can pass buffers directly to the sink.
            producer = state.surface;
        }
    }
}

void SurfaceFlinger::handleTransactionLocked(uint32_t transactionFlags)
{
    const LayerVector& currentLayers(mCurrentState.layersSortedByZ);
    const size_t count = currentLayers.size();

    /*
     * Traversal of the children
     * (perform the transaction for each of them if needed)
     */

    if (transactionFlags & eTraversalNeeded) {
        for (size_t i=0 ; i<count ; i++) {
            const sp<Layer>& layer(currentLayers[i]);
            uint32_t trFlags = layer->getTransactionFlags(eTransactionNeeded);
            if (!trFlags) continue;

            const uint32_t flags = layer->doTransaction(0);
            if (flags & Layer::eVisibleRegion)
                mVisibleRegionsDirty = true;
        }
    }

    /*
     * Perform display own transactions if needed
     */

    if (transactionFlags & eDisplayTransactionNeeded) {
        // here we take advantage of Vector's copy-on-write semantics to
        // improve performance by skipping the transaction entirely when
        // know that the lists are identical
        const KeyedVector<  wp<IBinder>, DisplayDeviceState>& curr(mCurrentState.displays);
        const KeyedVector<  wp<IBinder>, DisplayDeviceState>& draw(mDrawingState.displays);
        if (!curr.isIdenticalTo(draw)) {
            mVisibleRegionsDirty = true;
            const size_t cc = curr.size();
                  size_t dc = draw.size();

            // find the displays that were removed
            // (ie: in drawing state but not in current state)
            // also handle displays that changed
            // (ie: displays that are in both lists)
            for (size_t i=0 ; i<dc ; i++) {
                const ssize_t j = curr.indexOfKey(draw.keyAt(i));
                if (j < 0) {
                    // in drawing state but not in current state
                    if (!draw[i].isMainDisplay()) {
                        // Call makeCurrent() on the primary display so we can
                        // be sure that nothing associated with this display
                        // is current.
                        const sp<const DisplayDevice> defaultDisplay(getDefaultDisplayDevice());
                        defaultDisplay->makeCurrent(mEGLDisplay, mEGLContext);
                        sp<DisplayDevice> hw(getDisplayDevice(draw.keyAt(i)));
                        if (hw != NULL)
                            hw->disconnect(getHwComposer());
                        if (draw[i].type < DisplayDevice::NUM_BUILTIN_DISPLAY_TYPES)
                            mEventThread->onHotplugReceived(draw[i].type, false);
                        mDisplays.removeItem(draw.keyAt(i));
                    } else {
                        ALOGW("trying to remove the main display");
                    }
                } else {
                    // this display is in both lists. see if something changed.
                    const DisplayDeviceState& state(curr[j]);
                    const wp<IBinder>& display(curr.keyAt(j));
                    if (state.surface->asBinder() != draw[i].surface->asBinder()) {
                        // changing the surface is like destroying and
                        // recreating the DisplayDevice, so we just remove it
                        // from the drawing state, so that it get re-added
                        // below.
                        sp<DisplayDevice> hw(getDisplayDevice(display));
                        if (hw != NULL)
                            hw->disconnect(getHwComposer());
                        mDisplays.removeItem(display);
                        mDrawingState.displays.removeItemsAt(i);
                        dc--; i--;
                        // at this point we must loop to the next item
                        continue;
                    }

                    const sp<DisplayDevice> disp(getDisplayDevice(display));
                    if (disp != NULL) {
                        if (state.layerStack != draw[i].layerStack) {
                            disp->setLayerStack(state.layerStack);
                        }
                        if ((state.orientation != draw[i].orientation)
                                || (state.viewport != draw[i].viewport)
                                || (state.frame != draw[i].frame))
                        {
<<<<<<< HEAD
                            // Honor the orientation change after boot
                            // animation completes or the new orientation is
                            // same as panel orientation..
                            if(mBootFinished ||
                               state.orientation == disp->getOrientation()) {
                                disp->setProjection(state.orientation,
                                        state.viewport, state.frame);
                            }
=======
#ifdef QCOM_BSP
                            int orient = state.orientation;
                            // Honor the orientation change after boot
                            // animation completes and make sure boot
                            // animation is shown in panel orientation always.
                            if(mBootFinished){
                                disp->setProjection(state.orientation,
                                        state.viewport, state.frame);
                                orient = state.orientation;
                            }
                            else{
                                char property[PROPERTY_VALUE_MAX];
                                int panelOrientation =
                                        DisplayState::eOrientationDefault;
                                if(property_get("persist.panel.orientation",
                                            property, "0") > 0){
                                    panelOrientation = atoi(property) / 90;
                                }
                                disp->setProjection(panelOrientation,
                                        state.viewport, state.frame);
                                orient = panelOrientation;
                            }
                            // Set the view frame of each display only of its
                            // default orientation.
                            if(orient == DisplayState::eOrientationDefault and
                                    state.frame.isValid()) {
                                qdutils::setViewFrame(disp->getHwcDisplayId(),
                                    state.frame.left, state.frame.top,
                                    state.frame.right, state.frame.bottom);
                            }
#else
                            disp->setProjection(state.orientation,
                                state.viewport, state.frame);
#endif
>>>>>>> 1a9e3f7a
                        }
                        if (state.width != draw[i].width || state.height != draw[i].height) {
                            disp->setDisplaySize(state.width, state.height);
                        }
                    }
                }
            }

            // find displays that were added
            // (ie: in current state but not in drawing state)
            for (size_t i=0 ; i<cc ; i++) {
                if (draw.indexOfKey(curr.keyAt(i)) < 0) {
                    const DisplayDeviceState& state(curr[i]);

                    sp<DisplaySurface> dispSurface;
                    sp<IGraphicBufferProducer> producer;
                    sp<IGraphicBufferProducer> bqProducer;
                    sp<IGraphicBufferConsumer> bqConsumer;
                    BufferQueue::createBufferQueue(&bqProducer, &bqConsumer,
                            new GraphicBufferAlloc());

                    int32_t hwcDisplayId = -1;
                    if (state.isVirtualDisplay()) {
                        // Virtual displays without a surface are dormant:
                        // they have external state (layer stack, projection,
                        // etc.) but no internal state (i.e. a DisplayDevice).
                        if (state.surface != NULL) {
                            configureVirtualDisplay(hwcDisplayId,
                                    dispSurface, producer, state, bqProducer,
                                    bqConsumer);
                        }
                    } else {
                        ALOGE_IF(state.surface!=NULL,
                                "adding a supported display, but rendering "
                                "surface is provided (%p), ignoring it",
                                state.surface.get());
                        hwcDisplayId = allocateHwcDisplayId(state.type);
                        // for supported (by hwc) displays we provide our
                        // own rendering surface
                        dispSurface = new FramebufferSurface(*mHwc, state.type,
                                bqConsumer);
                        producer = bqProducer;
                    }

                    const wp<IBinder>& display(curr.keyAt(i));
                    if (dispSurface != NULL && producer != NULL) {
                        sp<DisplayDevice> hw = new DisplayDevice(this,
                                state.type, hwcDisplayId,
                                mHwc->getFormat(hwcDisplayId), state.isSecure,
                                display, dispSurface, producer,
                                mRenderEngine->getEGLConfig());
                        hw->setLayerStack(state.layerStack);
                        hw->setProjection(state.orientation,
                                state.viewport, state.frame);
                        hw->setDisplayName(state.displayName);
                        // When a new display device is added update the active
                        // config by querying HWC otherwise the default config
                        // (config 0) will be used.
                        int activeConfig = mHwc->getActiveConfig(hwcDisplayId);
                        if (activeConfig >= 0) {
                            hw->setActiveConfig(activeConfig);
                        }
                        mDisplays.add(display, hw);
                        if (state.isVirtualDisplay()) {
                            if (hwcDisplayId >= 0) {
                                mHwc->setVirtualDisplayProperties(hwcDisplayId,
                                        hw->getWidth(), hw->getHeight(),
                                        hw->getFormat());
                            }
                        } else {
                            mEventThread->onHotplugReceived(state.type, true);
                        }
                    }
                }
            }
        }
    }

    if (transactionFlags & (eTraversalNeeded|eDisplayTransactionNeeded)) {
        // The transform hint might have changed for some layers
        // (either because a display has changed, or because a layer
        // as changed).
        //
        // Walk through all the layers in currentLayers,
        // and update their transform hint.
        //
        // If a layer is visible only on a single display, then that
        // display is used to calculate the hint, otherwise we use the
        // default display.
        //
        // NOTE: we do this here, rather than in rebuildLayerStacks() so that
        // the hint is set before we acquire a buffer from the surface texture.
        //
        // NOTE: layer transactions have taken place already, so we use their
        // drawing state. However, SurfaceFlinger's own transaction has not
        // happened yet, so we must use the current state layer list
        // (soon to become the drawing state list).
        //
        sp<const DisplayDevice> disp;
        uint32_t currentlayerStack = 0;
        for (size_t i=0; i<count; i++) {
            // NOTE: we rely on the fact that layers are sorted by
            // layerStack first (so we don't have to traverse the list
            // of displays for every layer).
            const sp<Layer>& layer(currentLayers[i]);
            uint32_t layerStack = layer->getDrawingState().layerStack;
            if (i==0 || currentlayerStack != layerStack) {
                currentlayerStack = layerStack;
                // figure out if this layerstack is mirrored
                // (more than one display) if so, pick the default display,
                // if not, pick the only display it's on.
                disp.clear();
                for (size_t dpy=0 ; dpy<mDisplays.size() ; dpy++) {
                    sp<const DisplayDevice> hw(mDisplays[dpy]);
                    if (hw->getLayerStack() == currentlayerStack) {
                        if (disp == NULL) {
                            disp = hw;
                        } else {
                            disp = NULL;
                            break;
                        }
                    }
                }
            }
            if (disp == NULL) {
                // NOTE: TEMPORARY FIX ONLY. Real fix should cause layers to
                // redraw after transform hint changes. See bug 8508397.

                // could be null when this layer is using a layerStack
                // that is not visible on any display. Also can occur at
                // screen off/on times.
                disp = getDefaultDisplayDevice();
            }
            layer->updateTransformHint(disp);
        }
    }


    /*
     * Perform our own transaction if needed
     */

    const LayerVector& layers(mDrawingState.layersSortedByZ);
    if (currentLayers.size() > layers.size()) {
        // layers have been added
        mVisibleRegionsDirty = true;
    }

    // some layers might have been removed, so
    // we need to update the regions they're exposing.
    if (mLayersRemoved) {
        mLayersRemoved = false;
        mVisibleRegionsDirty = true;
        const size_t count = layers.size();
        for (size_t i=0 ; i<count ; i++) {
            const sp<Layer>& layer(layers[i]);
            if (currentLayers.indexOf(layer) < 0) {
                // this layer is not visible anymore
                // TODO: we could traverse the tree from front to back and
                //       compute the actual visible region
                // TODO: we could cache the transformed region
                const Layer::State& s(layer->getDrawingState());
                Region visibleReg = s.transform.transform(
                        Region(Rect(s.active.w, s.active.h)));
                invalidateLayerStack(s.layerStack, visibleReg);
            }
        }
    }

    commitTransaction();

    updateCursorAsync();
}

void SurfaceFlinger::updateCursorAsync()
{
    HWComposer& hwc(getHwComposer());
    for (size_t dpy=0 ; dpy<mDisplays.size() ; dpy++) {
        sp<const DisplayDevice> hw(mDisplays[dpy]);
        const int32_t id = hw->getHwcDisplayId();
        if (id < 0) {
            continue;
        }
        const Vector< sp<Layer> >& currentLayers(
            hw->getVisibleLayersSortedByZ());
        const size_t count = currentLayers.size();
        HWComposer::LayerListIterator cur = hwc.begin(id);
        const HWComposer::LayerListIterator end = hwc.end(id);
        for (size_t i=0 ; cur!=end && i<count ; ++i, ++cur) {
            if (cur->getCompositionType() != HWC_CURSOR_OVERLAY) {
                continue;
            }
            const sp<Layer>& layer(currentLayers[i]);
            Rect cursorPos = layer->getPosition(hw);
            hwc.setCursorPositionAsync(id, cursorPos);
            break;
        }
    }
}

void SurfaceFlinger::commitTransaction()
{
    if (!mLayersPendingRemoval.isEmpty()) {
        // Notify removed layers now that they can't be drawn from
        for (size_t i = 0; i < mLayersPendingRemoval.size(); i++) {
            mLayersPendingRemoval[i]->onRemoved();
        }
        mLayersPendingRemoval.clear();
    }

    // If this transaction is part of a window animation then the next frame
    // we composite should be considered an animation as well.
    mAnimCompositionPending = mAnimTransactionPending;

    mDrawingState = mCurrentState;
    mTransactionPending = false;
    mAnimTransactionPending = false;
    mTransactionCV.broadcast();
}

void SurfaceFlinger::computeVisibleRegions(size_t dpy,
        const LayerVector& currentLayers, uint32_t layerStack,
        Region& outDirtyRegion, Region& outOpaqueRegion)
{
    ATRACE_CALL();

    Region aboveOpaqueLayers;
    Region aboveCoveredLayers;
    Region dirty;

    outDirtyRegion.clear();
    bool bIgnoreLayers = false;
    int indexLOI = -1;
    size_t i = currentLayers.size();
#ifdef QCOM_BSP
    while (i--) {
        const sp<Layer>& layer = currentLayers[i];
        // iterate through the layer list to find ext_only layers and store
        // the index
        if (layer->isSecureDisplay()) {
            bIgnoreLayers = true;
            indexLOI = -1;
            if(!dpy)
                indexLOI = i;
            break;
        }
        // iterate through the layer list to find ext_only layers or yuv
        // layer(extended_mode) and store the index
        if ((dpy && (layer->isExtOnly() ||
                     (isExtendedMode() && layer->isYuvLayer())))) {
            bIgnoreLayers= true;
            indexLOI = i;
        }
    }
    i = currentLayers.size();
#endif
    while (i--) {
        const sp<Layer>& layer = currentLayers[i];

        // start with the whole surface at its current location
        const Layer::State& s(layer->getDrawingState());

#ifdef QCOM_BSP
        // Only add the layer marked as "external_only" or yuvLayer
        // (extended_mode) to external list and
        // only remove the layer marked as "external_only" or yuvLayer in
        // extended_mode from primary list
        // and do not add the layer marked as "internal_only" to external list
        // Add secure UI layers to primary and remove other layers from internal
        //and external list
        if(((bIgnoreLayers && indexLOI != (int)i) ||
           (!dpy && layer->isExtOnly()) ||
                     (!dpy && isExtendedMode() && layer->isYuvLayer()))||
                     (dpy && layer->isIntOnly())) {
            // Ignore all other layers except the layers marked as ext_only
            // by setting visible non transparent region empty.
            Region visibleNonTransRegion;
            visibleNonTransRegion.set(Rect(0,0));
            layer->setVisibleNonTransparentRegion(visibleNonTransRegion);
            continue;
        }
#endif
        // only consider the layers on the given later stack
        // Override layers created using presentation class by the layers having
        // ext_only flag enabled
        if(s.layerStack != layerStack && !bIgnoreLayers) {
            // set the visible region as empty since we have removed the
            // layerstack check in rebuildLayerStack() function.
            Region visibleNonTransRegion;
            visibleNonTransRegion.set(Rect(0,0));
            layer->setVisibleNonTransparentRegion(visibleNonTransRegion);
            continue;
        }
        /*
         * opaqueRegion: area of a surface that is fully opaque.
         */
        Region opaqueRegion;

        /*
         * visibleRegion: area of a surface that is visible on screen
         * and not fully transparent. This is essentially the layer's
         * footprint minus the opaque regions above it.
         * Areas covered by a translucent surface are considered visible.
         */
        Region visibleRegion;

        /*
         * coveredRegion: area of a surface that is covered by all
         * visible regions above it (which includes the translucent areas).
         */
        Region coveredRegion;

        /*
         * transparentRegion: area of a surface that is hinted to be completely
         * transparent. This is only used to tell when the layer has no visible
         * non-transparent regions and can be removed from the layer list. It
         * does not affect the visibleRegion of this layer or any layers
         * beneath it. The hint may not be correct if apps don't respect the
         * SurfaceView restrictions (which, sadly, some don't).
         */
        Region transparentRegion;


        // handle hidden surfaces by setting the visible region to empty
        if (CC_LIKELY(layer->isVisible())) {
            const bool translucent = !layer->isOpaque(s);
            Rect bounds(s.transform.transform(layer->computeBounds()));
            visibleRegion.set(bounds);
            if (!visibleRegion.isEmpty()) {
                // Remove the transparent area from the visible region
                if (translucent) {
                    const Transform tr(s.transform);
                    if (tr.transformed()) {
                        if (tr.preserveRects()) {
                            // transform the transparent region
                            transparentRegion = tr.transform(s.activeTransparentRegion);
                        } else {
                            // transformation too complex, can't do the
                            // transparent region optimization.
                            transparentRegion.clear();
                        }
                    } else {
                        transparentRegion = s.activeTransparentRegion;
                    }
                }

                // compute the opaque region
                const int32_t layerOrientation = s.transform.getOrientation();
                if (s.alpha==255 && !translucent &&
                        ((layerOrientation & Transform::ROT_INVALID) == false)) {
                    // the opaque region is the layer's footprint
                    opaqueRegion = visibleRegion;
                }
            }
        }

        // Clip the covered region to the visible region
        coveredRegion = aboveCoveredLayers.intersect(visibleRegion);

        // Update aboveCoveredLayers for next (lower) layer
        aboveCoveredLayers.orSelf(visibleRegion);

        // subtract the opaque region covered by the layers above us
        visibleRegion.subtractSelf(aboveOpaqueLayers);

        // compute this layer's dirty region
        if (layer->contentDirty) {
            // we need to invalidate the whole region
            dirty = visibleRegion;
            // as well, as the old visible region
            dirty.orSelf(layer->visibleRegion);
            layer->contentDirty = false;
        } else {
            /* compute the exposed region:
             *   the exposed region consists of two components:
             *   1) what's VISIBLE now and was COVERED before
             *   2) what's EXPOSED now less what was EXPOSED before
             *
             * note that (1) is conservative, we start with the whole
             * visible region but only keep what used to be covered by
             * something -- which mean it may have been exposed.
             *
             * (2) handles areas that were not covered by anything but got
             * exposed because of a resize.
             */
            const Region newExposed = visibleRegion - coveredRegion;
            const Region oldVisibleRegion = layer->visibleRegion;
            const Region oldCoveredRegion = layer->coveredRegion;
            const Region oldExposed = oldVisibleRegion - oldCoveredRegion;
            dirty = (visibleRegion&oldCoveredRegion) | (newExposed-oldExposed);
        }
        dirty.subtractSelf(aboveOpaqueLayers);

        // accumulate to the screen dirty region
        outDirtyRegion.orSelf(dirty);

        // Update aboveOpaqueLayers for next (lower) layer
        aboveOpaqueLayers.orSelf(opaqueRegion);

        // Store the visible region in screen space
        layer->setVisibleRegion(visibleRegion);
        layer->setCoveredRegion(coveredRegion);
        layer->setVisibleNonTransparentRegion(
                visibleRegion.subtract(transparentRegion));
    }

    outOpaqueRegion = aboveOpaqueLayers;
}

void SurfaceFlinger::invalidateLayerStack(uint32_t layerStack,
        const Region& dirty) {
    for (size_t dpy=0 ; dpy<mDisplays.size() ; dpy++) {
        const sp<DisplayDevice>& hw(mDisplays[dpy]);
        if (hw->getLayerStack() == layerStack) {
            hw->dirtyRegion.orSelf(dirty);
        }
    }
}

bool SurfaceFlinger::handlePageFlip()
{
    Region dirtyRegion;

    bool visibleRegions = false;
    const LayerVector& layers(mDrawingState.layersSortedByZ);
    bool frameQueued = false;

    // Store the set of layers that need updates. This set must not change as
    // buffers are being latched, as this could result in a deadlock.
    // Example: Two producers share the same command stream and:
    // 1.) Layer 0 is latched
    // 2.) Layer 0 gets a new frame
    // 2.) Layer 1 gets a new frame
    // 3.) Layer 1 is latched.
    // Display is now waiting on Layer 1's frame, which is behind layer 0's
    // second frame. But layer 0's second frame could be waiting on display.
    Vector<Layer*> layersWithQueuedFrames;
    for (size_t i = 0, count = layers.size(); i<count ; i++) {
        const sp<Layer>& layer(layers[i]);
        if (layer->hasQueuedFrame()) {
            frameQueued = true;
            if (layer->shouldPresentNow(mPrimaryDispSync)) {
                layersWithQueuedFrames.push_back(layer.get());
            }
        }
    }
    for (size_t i = 0, count = layersWithQueuedFrames.size() ; i<count ; i++) {
        Layer* layer = layersWithQueuedFrames[i];
        const Region dirty(layer->latchBuffer(visibleRegions));
        const Layer::State& s(layer->getDrawingState());
        invalidateLayerStack(s.layerStack, dirty);
    }

    mVisibleRegionsDirty |= visibleRegions;

    // If we will need to wake up at some time in the future to deal with a
    // queued frame that shouldn't be displayed during this vsync period, wake
    // up during the next vsync period to check again.
    if (frameQueued && layersWithQueuedFrames.empty()) {
        signalLayerUpdate();
    }

    // Only continue with the refresh if there is actually new work to do
    return !layersWithQueuedFrames.empty();
}

void SurfaceFlinger::invalidateHwcGeometry()
{
    mHwWorkListDirty = true;
}


void SurfaceFlinger::doDisplayComposition(const sp<const DisplayDevice>& hw,
        const Region& inDirtyRegion)
{
    // We only need to actually compose the display if:
    // 1) It is being handled by hardware composer, which may need this to
    //    keep its virtual display state machine in sync, or
    // 2) There is work to be done (the dirty region isn't empty)
    bool isHwcDisplay = hw->getHwcDisplayId() >= 0;
    if (!isHwcDisplay && inDirtyRegion.isEmpty()) {
        return;
    }

    Region dirtyRegion(inDirtyRegion);

    // compute the invalid region
    hw->swapRegion.orSelf(dirtyRegion);

    uint32_t flags = hw->getFlags();
    if (flags & DisplayDevice::SWAP_RECTANGLE) {
        // we can redraw only what's dirty, but since SWAP_RECTANGLE only
        // takes a rectangle, we must make sure to update that whole
        // rectangle in that case
        dirtyRegion.set(hw->swapRegion.bounds());
    } else {
        if (flags & DisplayDevice::PARTIAL_UPDATES) {
            // We need to redraw the rectangle that will be updated
            // (pushed to the framebuffer).
            // This is needed because PARTIAL_UPDATES only takes one
            // rectangle instead of a region (see DisplayDevice::flip())
            dirtyRegion.set(hw->swapRegion.bounds());
        } else {
            // we need to redraw everything (the whole screen)
            dirtyRegion.set(hw->bounds());
            hw->swapRegion = dirtyRegion;
        }
    }

    if (CC_LIKELY(!mDaltonize && !mHasColorMatrix)) {
        if (!doComposeSurfaces(hw, dirtyRegion)) return;
    } else {
        RenderEngine& engine(getRenderEngine());
        mat4 colorMatrix = mColorMatrix;
        if (mDaltonize) {
            colorMatrix = colorMatrix * mDaltonizer();
        }
        engine.beginGroup(colorMatrix);
        doComposeSurfaces(hw, dirtyRegion);
        engine.endGroup();
    }

    // update the swap region and clear the dirty region
    hw->swapRegion.orSelf(dirtyRegion);

    // swap buffers (presentation)
    hw->swapBuffers(getHwComposer());
}

#ifdef QCOM_BSP
bool SurfaceFlinger::computeTiledDr(const sp<const DisplayDevice>& hw) {
    int fbWidth= hw->getWidth();
    int fbHeight= hw->getHeight();
    Rect fullScreenRect = Rect(0,0,fbWidth, fbHeight);
    const int32_t id = hw->getHwcDisplayId();
    mUnionDirtyRect.clear();
    HWComposer& hwc(getHwComposer());

    /* Compute and return the Union of Dirty Rects.
     * Return false if the unionDR is fullscreen, as there is no benefit from
     * preserving full screen.*/
    return (hwc.canUseTiledDR(id, mUnionDirtyRect) &&
          (mUnionDirtyRect != fullScreenRect));

}
#endif

bool SurfaceFlinger::doComposeSurfaces(const sp<const DisplayDevice>& hw, const Region& dirty)
{
    RenderEngine& engine(getRenderEngine());
    const int32_t id = hw->getHwcDisplayId();
    HWComposer& hwc(getHwComposer());
    HWComposer::LayerListIterator cur = hwc.begin(id);
    const HWComposer::LayerListIterator end = hwc.end(id);

    Region clearRegion;
    bool hasGlesComposition = hwc.hasGlesComposition(id);
    const bool hasHwcComposition = hwc.hasHwcComposition(id);
    if (hasGlesComposition) {
        if (!hw->makeCurrent(mEGLDisplay, mEGLContext)) {
            ALOGW("DisplayDevice::makeCurrent failed. Aborting surface composition for display %s",
                  hw->getDisplayName().string());
            eglMakeCurrent(mEGLDisplay, EGL_NO_SURFACE, EGL_NO_SURFACE, EGL_NO_CONTEXT);
            if(!getDefaultDisplayDevice()->makeCurrent(mEGLDisplay, mEGLContext)) {
              ALOGE("DisplayDevice::makeCurrent on default display failed. Aborting.");
            }
            return false;
        }

        // Never touch the framebuffer if we don't have any framebuffer layers
        if (hasHwcComposition) {
            // when using overlays, we assume a fully transparent framebuffer
            // NOTE: we could reduce how much we need to clear, for instance
            // remove where there are opaque FB layers. however, on some
            // GPUs doing a "clean slate" clear might be more efficient.
            // We'll revisit later if needed.
            if(!(mGpuTileRenderEnable && (mDisplays.size()==1)))
                engine.clearWithColor(0, 0, 0, 0);
        } else {
            // we start with the whole screen area
            const Region bounds(hw->getBounds());

            // we remove the scissor part
            // we're left with the letterbox region
            // (common case is that letterbox ends-up being empty)
            const Region letterbox(bounds.subtract(hw->getScissor()));

            // compute the area to clear
            Region region(hw->undefinedRegion.merge(letterbox));

            // but limit it to the dirty region
            region.andSelf(dirty);


            // screen is already cleared here
#ifdef QCOM_BSP
            clearRegion.clear();
            if(mGpuTileRenderEnable && (mDisplays.size()==1)) {
                clearRegion = region;
                if (cur == end) {
                    drawWormhole(hw, region);
                } else if(mCanUseGpuTileRender) {
                   /* If GPUTileRect DR optimization on clear only the UnionDR
                    * (computed by computeTiledDr) which is the actual region
                    * that will be drawn on FB in this cycle.. */
                    clearRegion = clearRegion.andSelf(Region(mUnionDirtyRect));
                }
            } else
#endif
            {
                if (!region.isEmpty()) {
                    if (cur != end) {
                        if (cur->getCompositionType() != HWC_BLIT)
                            // can happen with SurfaceView
                            drawWormhole(hw, region);
                    } else
                        drawWormhole(hw, region);
                }
            }
        }

        if (hw->getDisplayType() != DisplayDevice::DISPLAY_PRIMARY) {
            // just to be on the safe side, we don't set the
            // scissor on the main display. It should never be needed
            // anyways (though in theory it could since the API allows it).
            const Rect& bounds(hw->getBounds());
            const Rect& scissor(hw->getScissor());
            if (scissor != bounds) {
                // scissor doesn't match the screen's dimensions, so we
                // need to clear everything outside of it and enable
                // the GL scissor so we don't draw anything where we shouldn't

                // enable scissor for this frame
                const uint32_t height = hw->getHeight();
                engine.setScissor(scissor.left, height - scissor.bottom,
                        scissor.getWidth(), scissor.getHeight());
            }
        }
    }

    /*
     * and then, render the layers targeted at the framebuffer
     */

    const Vector< sp<Layer> >& layers(hw->getVisibleLayersSortedByZ());
    const size_t count = layers.size();
    const Transform& tr = hw->getTransform();
    if (cur != end) {
        // we're using h/w composer
#ifdef QCOM_BSP
        int fbWidth= hw->getWidth();
        int fbHeight= hw->getHeight();
        /* if GPUTileRender optimization property is on & can be used
         * i) Enable EGL_SWAP_PRESERVED flag
         * ii) do startTile with union DirtyRect
         * else , Disable EGL_SWAP_PRESERVED */
        if(mGpuTileRenderEnable && (mDisplays.size()==1)) {
            if(mCanUseGpuTileRender && !mUnionDirtyRect.isEmpty()) {
                hw->eglSwapPreserved(true);
                Rect dr = mUnionDirtyRect;
                engine.startTileComposition(dr.left, (fbHeight-dr.bottom),
                      (dr.right-dr.left),
                      (dr.bottom-dr.top), 0);
            } else {
                // Un Set EGL_SWAP_PRESERVED flag, if no tiling required.
                hw->eglSwapPreserved(false);
            }
            // DrawWormHole/Any Draw has to be within startTile & EndTile
            if (hasGlesComposition) {
                if (hasHwcComposition) {
                    if(mCanUseGpuTileRender && !mUnionDirtyRect.isEmpty()) {
                        const Rect& scissor(mUnionDirtyRect);
                        engine.setScissor(scissor.left,
                              hw->getHeight()- scissor.bottom,
                              scissor.getWidth(), scissor.getHeight());
                        engine.clearWithColor(0, 0, 0, 0);
                        engine.disableScissor();
                    } else {
                        engine.clearWithColor(0, 0, 0, 0);
                    }
                } else {
                    if (cur->getCompositionType() != HWC_BLIT &&
                          !clearRegion.isEmpty()) {
                        drawWormhole(hw, clearRegion);
                    }
                }
            }
        }
#endif

        for (size_t i=0 ; i<count && cur!=end ; ++i, ++cur) {
            const sp<Layer>& layer(layers[i]);
            const Region clip(dirty.intersect(tr.transform(layer->visibleRegion)));
            if (!clip.isEmpty()) {
                switch (cur->getCompositionType()) {
                    case HWC_CURSOR_OVERLAY:
                    case HWC_OVERLAY: {
                        const Layer::State& state(layer->getDrawingState());
                        if ((cur->getHints() & HWC_HINT_CLEAR_FB)
                                && i
                                && layer->isOpaque(state) && (state.alpha == 0xFF)
                                && hasGlesComposition) {
                            // never clear the very first layer since we're
                            // guaranteed the FB is already cleared
                            layer->clearWithOpenGL(hw, clip);
                        }
                        break;
                    }
                    case HWC_FRAMEBUFFER: {
                        layer->draw(hw, clip);
                        break;
                    }
                    case HWC_BLIT:
                        //Do nothing
                        break;
                    case HWC_FRAMEBUFFER_TARGET: {
                        // this should not happen as the iterator shouldn't
                        // let us get there.
                        ALOGW("HWC_FRAMEBUFFER_TARGET found in hwc list (index=%zu)", i);
                        break;
                    }
                }
            }
            layer->setAcquireFence(hw, *cur);
        }

#ifdef QCOM_BSP
        // call EndTile, if starTile has been called in this cycle.
        if(mGpuTileRenderEnable && (mDisplays.size()==1)) {
            if(mCanUseGpuTileRender && !mUnionDirtyRect.isEmpty()) {
                engine.endTileComposition(GL_PRESERVE);
            }
        }
#endif
    } else {
        // we're not using h/w composer
        for (size_t i=0 ; i<count ; ++i) {
            const sp<Layer>& layer(layers[i]);
            const Region clip(dirty.intersect(
                    tr.transform(layer->visibleRegion)));
            if (!clip.isEmpty()) {
                layer->draw(hw, clip);
            }
        }
    }

    // disable scissor at the end of the frame
    engine.disableScissor();
    return true;
}

void SurfaceFlinger::drawWormhole(const sp<const DisplayDevice>& hw, const Region& region) const {
    const int32_t height = hw->getHeight();
    RenderEngine& engine(getRenderEngine());
    engine.fillRegionWithColor(region, height, 0, 0, 0, 0);
}

void SurfaceFlinger::addClientLayer(const sp<Client>& client,
        const sp<IBinder>& handle,
        const sp<IGraphicBufferProducer>& gbc,
        const sp<Layer>& lbc)
{
    // attach this layer to the client
    client->attachLayer(handle, lbc);

    // add this layer to the current state list
    Mutex::Autolock _l(mStateLock);
    mCurrentState.layersSortedByZ.add(lbc);
    mGraphicBufferProducerList.add(gbc->asBinder());
}

status_t SurfaceFlinger::removeLayer(const sp<Layer>& layer) {
    Mutex::Autolock _l(mStateLock);
    ssize_t index = mCurrentState.layersSortedByZ.remove(layer);
    if (index >= 0) {
        mLayersPendingRemoval.push(layer);
        mLayersRemoved = true;
        setTransactionFlags(eTransactionNeeded);
        return NO_ERROR;
    }
    return status_t(index);
}

uint32_t SurfaceFlinger::peekTransactionFlags(uint32_t /* flags */) {
    return android_atomic_release_load(&mTransactionFlags);
}

uint32_t SurfaceFlinger::getTransactionFlags(uint32_t flags) {
    return android_atomic_and(~flags, &mTransactionFlags) & flags;
}

uint32_t SurfaceFlinger::setTransactionFlags(uint32_t flags) {
    uint32_t old = android_atomic_or(flags, &mTransactionFlags);
    if ((old & flags)==0) { // wake the server up
        signalTransaction();
    }
    return old;
}

void SurfaceFlinger::setTransactionState(
        const Vector<ComposerState>& state,
        const Vector<DisplayState>& displays,
        uint32_t flags)
{
    ATRACE_CALL();
    size_t count = displays.size();
#ifdef QCOM_BSP
    // Delay the display projection transaction by 50ms only when the disable
    // external rotation animation feature is enabled
    if(mDisableExtAnimation) {
        for (size_t i=0 ; i<count ; i++) {
            const DisplayState& s(displays[i]);
            if((mDisplays.indexOfKey(s.token) >= 0) && (s.token !=
                    mBuiltinDisplays[DisplayDevice::DISPLAY_PRIMARY])) {
                const uint32_t what = s.what;
                // Invalidate and Delay the binder thread by 50 ms on
                // eDisplayProjectionChanged to trigger a draw cycle so that
                // it can fix one incorrect frame on the External, when we
                // disable external animation
                if (what & DisplayState::eDisplayProjectionChanged) {
                    invalidateHwcGeometry();
                    repaintEverything();
                    usleep(50000);
                }
            }
        }
    }
#endif
    Mutex::Autolock _l(mStateLock);
    uint32_t transactionFlags = 0;

    if (flags & eAnimation) {
        // For window updates that are part of an animation we must wait for
        // previous animation "frames" to be handled.
        while (mAnimTransactionPending) {
            status_t err = mTransactionCV.waitRelative(mStateLock, s2ns(5));
            if (CC_UNLIKELY(err != NO_ERROR)) {
                // just in case something goes wrong in SF, return to the
                // caller after a few seconds.
                ALOGW_IF(err == TIMED_OUT, "setTransactionState timed out "
                        "waiting for previous animation frame");
                mAnimTransactionPending = false;
                break;
            }
        }
    }

    for (size_t i=0 ; i<count ; i++) {
        const DisplayState& s(displays[i]);
        transactionFlags |= setDisplayStateLocked(s);
    }

    count = state.size();
    for (size_t i=0 ; i<count ; i++) {
        const ComposerState& s(state[i]);
        // Here we need to check that the interface we're given is indeed
        // one of our own. A malicious client could give us a NULL
        // IInterface, or one of its own or even one of our own but a
        // different type. All these situations would cause us to crash.
        //
        // NOTE: it would be better to use RTTI as we could directly check
        // that we have a Client*. however, RTTI is disabled in Android.
        if (s.client != NULL) {
            sp<IBinder> binder = s.client->asBinder();
            if (binder != NULL) {
                String16 desc(binder->getInterfaceDescriptor());
                if (desc == ISurfaceComposerClient::descriptor) {
                    sp<Client> client( static_cast<Client *>(s.client.get()) );
                    transactionFlags |= setClientStateLocked(client, s.state);
                }
            }
        }
    }

    if (transactionFlags) {
        // this triggers the transaction
        setTransactionFlags(transactionFlags);

        // if this is a synchronous transaction, wait for it to take effect
        // before returning.
        if (flags & eSynchronous) {
            mTransactionPending = true;
        }
        if (flags & eAnimation) {
            mAnimTransactionPending = true;
        }
        while (mTransactionPending) {
            status_t err = mTransactionCV.waitRelative(mStateLock, s2ns(5));
            if (CC_UNLIKELY(err != NO_ERROR)) {
                // just in case something goes wrong in SF, return to the
                // called after a few seconds.
                ALOGW_IF(err == TIMED_OUT, "setTransactionState timed out!");
                mTransactionPending = false;
                break;
            }
        }
    }
}

uint32_t SurfaceFlinger::setDisplayStateLocked(const DisplayState& s)
{
    ssize_t dpyIdx = mCurrentState.displays.indexOfKey(s.token);
    if (dpyIdx < 0)
        return 0;

    uint32_t flags = 0;
    DisplayDeviceState& disp(mCurrentState.displays.editValueAt(dpyIdx));
    if (disp.isValid()) {
        const uint32_t what = s.what;
        if (what & DisplayState::eSurfaceChanged) {
            if (disp.surface->asBinder() != s.surface->asBinder()) {
                disp.surface = s.surface;
                flags |= eDisplayTransactionNeeded;
            }
        }
        if (what & DisplayState::eLayerStackChanged) {
            if (disp.layerStack != s.layerStack) {
                disp.layerStack = s.layerStack;
                flags |= eDisplayTransactionNeeded;
            }
        }
        if (what & DisplayState::eDisplayProjectionChanged) {
            if (disp.orientation != s.orientation) {
                disp.orientation = s.orientation;
                flags |= eDisplayTransactionNeeded;
            }
            if (disp.frame != s.frame) {
                disp.frame = s.frame;
                flags |= eDisplayTransactionNeeded;
            }
            if (disp.viewport != s.viewport) {
                disp.viewport = s.viewport;
                flags |= eDisplayTransactionNeeded;
            }
        }
        if (what & DisplayState::eDisplaySizeChanged) {
            if (disp.width != s.width) {
                disp.width = s.width;
                flags |= eDisplayTransactionNeeded;
            }
            if (disp.height != s.height) {
                disp.height = s.height;
                flags |= eDisplayTransactionNeeded;
            }
        }
    }
    return flags;
}

uint32_t SurfaceFlinger::setClientStateLocked(
        const sp<Client>& client,
        const layer_state_t& s)
{
    uint32_t flags = 0;
    sp<Layer> layer(client->getLayerUser(s.surface));
    if (layer != 0) {
        const uint32_t what = s.what;
        if (what & layer_state_t::ePositionChanged) {
            if (layer->setPosition(s.x, s.y))
                flags |= eTraversalNeeded;
        }
        if (what & layer_state_t::eLayerChanged) {
            // NOTE: index needs to be calculated before we update the state
            ssize_t idx = mCurrentState.layersSortedByZ.indexOf(layer);
            if (layer->setLayer(s.z)) {
                mCurrentState.layersSortedByZ.removeAt(idx);
                mCurrentState.layersSortedByZ.add(layer);
                // we need traversal (state changed)
                // AND transaction (list changed)
                flags |= eTransactionNeeded|eTraversalNeeded;
            }
        }
        if (what & layer_state_t::eSizeChanged) {
            if (layer->setSize(s.w, s.h)) {
                flags |= eTraversalNeeded;
            }
        }
        if (what & layer_state_t::eAlphaChanged) {
            if (layer->setAlpha(uint8_t(255.0f*s.alpha+0.5f)))
                flags |= eTraversalNeeded;
        }
        if (what & layer_state_t::eMatrixChanged) {
            if (layer->setMatrix(s.matrix))
                flags |= eTraversalNeeded;
        }
        if (what & layer_state_t::eTransparentRegionChanged) {
            if (layer->setTransparentRegionHint(s.transparentRegion))
                flags |= eTraversalNeeded;
        }
        if ((what & layer_state_t::eVisibilityChanged) ||
                (what & layer_state_t::eOpacityChanged) ||
                (what & layer_state_t::eTransparencyChanged)) {
            // TODO: should we just use an eFlagsChanged for this?
            if (layer->setFlags(s.flags, s.mask))
                flags |= eTraversalNeeded;
        }
        if (what & layer_state_t::eCropChanged) {
            if (layer->setCrop(s.crop))
                flags |= eTraversalNeeded;
        }
        if (what & layer_state_t::eLayerStackChanged) {
            // NOTE: index needs to be calculated before we update the state
            ssize_t idx = mCurrentState.layersSortedByZ.indexOf(layer);
            if (layer->setLayerStack(s.layerStack)) {
                mCurrentState.layersSortedByZ.removeAt(idx);
                mCurrentState.layersSortedByZ.add(layer);
                // we need traversal (state changed)
                // AND transaction (list changed)
                flags |= eTransactionNeeded|eTraversalNeeded;
            }
        }
    }
    return flags;
}

status_t SurfaceFlinger::createLayer(
        const String8& name,
        const sp<Client>& client,
        uint32_t w, uint32_t h, PixelFormat format, uint32_t flags,
        sp<IBinder>* handle, sp<IGraphicBufferProducer>* gbp)
{
    //ALOGD("createLayer for (%d x %d), name=%s", w, h, name.string());
    if (int32_t(w|h) < 0) {
        ALOGE("createLayer() failed, w or h is negative (w=%d, h=%d)",
                int(w), int(h));
        return BAD_VALUE;
    }

    status_t result = NO_ERROR;

    sp<Layer> layer;

    switch (flags & ISurfaceComposerClient::eFXSurfaceMask) {
        case ISurfaceComposerClient::eFXSurfaceNormal:
            result = createNormalLayer(client,
                    name, w, h, flags, format,
                    handle, gbp, &layer);
            break;
        case ISurfaceComposerClient::eFXSurfaceDim:
            result = createDimLayer(client,
                    name, w, h, flags,
                    handle, gbp, &layer);
            break;
        default:
            result = BAD_VALUE;
            break;
    }

    if (result == NO_ERROR) {
        addClientLayer(client, *handle, *gbp, layer);
        setTransactionFlags(eTransactionNeeded);
    }
    return result;
}

status_t SurfaceFlinger::createNormalLayer(const sp<Client>& client,
        const String8& name, uint32_t w, uint32_t h, uint32_t flags, PixelFormat& format,
        sp<IBinder>* handle, sp<IGraphicBufferProducer>* gbp, sp<Layer>* outLayer)
{
    // initialize the surfaces
    switch (format) {
    case PIXEL_FORMAT_TRANSPARENT:
    case PIXEL_FORMAT_TRANSLUCENT:
        format = PIXEL_FORMAT_RGBA_8888;
        break;
    case PIXEL_FORMAT_OPAQUE:
        format = PIXEL_FORMAT_RGBX_8888;
        break;
    }

    *outLayer = new Layer(this, client, name, w, h, flags);
    status_t err = (*outLayer)->setBuffers(w, h, format, flags);
    if (err == NO_ERROR) {
        *handle = (*outLayer)->getHandle();
        *gbp = (*outLayer)->getProducer();
    }

    ALOGE_IF(err, "createNormalLayer() failed (%s)", strerror(-err));
    return err;
}

status_t SurfaceFlinger::createDimLayer(const sp<Client>& client,
        const String8& name, uint32_t w, uint32_t h, uint32_t flags,
        sp<IBinder>* handle, sp<IGraphicBufferProducer>* gbp, sp<Layer>* outLayer)
{
    *outLayer = new LayerDim(this, client, name, w, h, flags);
    *handle = (*outLayer)->getHandle();
    *gbp = (*outLayer)->getProducer();
    return NO_ERROR;
}

status_t SurfaceFlinger::onLayerRemoved(const sp<Client>& client, const sp<IBinder>& handle)
{
    // called by the window manager when it wants to remove a Layer
    status_t err = NO_ERROR;
    sp<Layer> l(client->getLayerUser(handle));
    if (l != NULL) {
        err = removeLayer(l);
        ALOGE_IF(err<0 && err != NAME_NOT_FOUND,
                "error removing layer=%p (%s)", l.get(), strerror(-err));
    }
    return err;
}

status_t SurfaceFlinger::onLayerDestroyed(const wp<Layer>& layer)
{
    // called by ~LayerCleaner() when all references to the IBinder (handle)
    // are gone
    status_t err = NO_ERROR;
    sp<Layer> l(layer.promote());
    if (l != NULL) {
        err = removeLayer(l);
        ALOGE_IF(err<0 && err != NAME_NOT_FOUND,
                "error removing layer=%p (%s)", l.get(), strerror(-err));
    }
    return err;
}

// ---------------------------------------------------------------------------

void SurfaceFlinger::onInitializeDisplays() {
    // reset screen orientation and use primary layer stack
    Vector<ComposerState> state;
    Vector<DisplayState> displays;
    DisplayState d;
    d.what = DisplayState::eDisplayProjectionChanged |
             DisplayState::eLayerStackChanged;
    d.token = mBuiltinDisplays[DisplayDevice::DISPLAY_PRIMARY];
    d.layerStack = 0;
    d.orientation = DisplayState::eOrientationDefault;
    d.frame.makeInvalid();
    d.viewport.makeInvalid();
    d.width = 0;
    d.height = 0;
    displays.add(d);
    setTransactionState(state, displays, 0);
    setPowerModeInternal(getDisplayDevice(d.token), HWC_POWER_MODE_NORMAL);

    const nsecs_t period =
            getHwComposer().getRefreshPeriod(HWC_DISPLAY_PRIMARY);
    mAnimFrameTracker.setDisplayRefreshPeriod(period);
}

void SurfaceFlinger::initializeDisplays() {
    class MessageScreenInitialized : public MessageBase {
        SurfaceFlinger* flinger;
    public:
        MessageScreenInitialized(SurfaceFlinger* flinger) : flinger(flinger) { }
        virtual bool handler() {
            flinger->onInitializeDisplays();
            return true;
        }
    };
    sp<MessageBase> msg = new MessageScreenInitialized(this);
    postMessageAsync(msg);  // we may be called from main thread, use async message
}

void SurfaceFlinger::setPowerModeInternal(const sp<DisplayDevice>& hw,
        int mode) {
    ALOGD("Set power mode=%d, type=%d flinger=%p", mode, hw->getDisplayType(),
            this);
    int32_t type = hw->getDisplayType();
    int currentMode = hw->getPowerMode();

    if (mode == currentMode) {
        ALOGD("Screen type=%d is already mode=%d", hw->getDisplayType(), mode);
        return;
    }

    hw->setPowerMode(mode);
    if (type >= DisplayDevice::NUM_BUILTIN_DISPLAY_TYPES) {
        ALOGW("Trying to set power mode for virtual display");
        return;
    }

    if (currentMode == HWC_POWER_MODE_OFF) {
        getHwComposer().setPowerMode(type, mode);
        if (type == DisplayDevice::DISPLAY_PRIMARY) {
            // FIXME: eventthread only knows about the main display right now
            mEventThread->onScreenAcquired();
            resyncToHardwareVsync(true);
        }

        mVisibleRegionsDirty = true;
        repaintEverything();
    } else if (mode == HWC_POWER_MODE_OFF) {
        if (type == DisplayDevice::DISPLAY_PRIMARY) {
            disableHardwareVsync(true); // also cancels any in-progress resync

            // FIXME: eventthread only knows about the main display right now
            mEventThread->onScreenReleased();
        }

        getHwComposer().setPowerMode(type, mode);
        mVisibleRegionsDirty = true;
        // from this point on, SF will stop drawing on this display
    } else {
        getHwComposer().setPowerMode(type, mode);
    }
}

void SurfaceFlinger::setPowerMode(const sp<IBinder>& display, int mode) {
    class MessageSetPowerMode: public MessageBase {
        SurfaceFlinger& mFlinger;
        sp<IBinder> mDisplay;
        int mMode;
    public:
        MessageSetPowerMode(SurfaceFlinger& flinger,
                const sp<IBinder>& disp, int mode) : mFlinger(flinger),
                    mDisplay(disp) { mMode = mode; }
        virtual bool handler() {
            sp<DisplayDevice> hw(mFlinger.getDisplayDevice(mDisplay));
            if (hw == NULL) {
                ALOGE("Attempt to set power mode = %d for null display %p",
                        mMode, mDisplay.get());
            } else if (hw->getDisplayType() >= DisplayDevice::DISPLAY_VIRTUAL) {
                ALOGW("Attempt to set power mode = %d for virtual display",
                        mMode);
            } else {
                mFlinger.setPowerModeInternal(hw, mMode);
            }
            return true;
        }
    };
    sp<MessageBase> msg = new MessageSetPowerMode(*this, display, mode);
    postMessageSync(msg);
}

// ---------------------------------------------------------------------------

status_t SurfaceFlinger::dump(int fd, const Vector<String16>& args)
{
    String8 result;

    IPCThreadState* ipc = IPCThreadState::self();
    const int pid = ipc->getCallingPid();
    const int uid = ipc->getCallingUid();
    if ((uid != AID_SHELL) &&
            !PermissionCache::checkPermission(sDump, pid, uid)) {
        result.appendFormat("Permission Denial: "
                "can't dump SurfaceFlinger from pid=%d, uid=%d\n", pid, uid);
    } else {
        // Try to get the main lock, but don't insist if we can't
        // (this would indicate SF is stuck, but we want to be able to
        // print something in dumpsys).
        int retry = 3;
        while (mStateLock.tryLock()<0 && --retry>=0) {
            usleep(1000000);
        }
        const bool locked(retry >= 0);
        if (!locked) {
            result.append(
                    "SurfaceFlinger appears to be unresponsive, "
                    "dumping anyways (no locks held)\n");
        }

        bool dumpAll = true;
        size_t index = 0;
        size_t numArgs = args.size();
        if (numArgs) {
            if ((index < numArgs) &&
                    (args[index] == String16("--list"))) {
                index++;
                listLayersLocked(args, index, result);
                dumpAll = false;
            }

            if ((index < numArgs) &&
                    (args[index] == String16("--latency"))) {
                index++;
                dumpStatsLocked(args, index, result);
                dumpAll = false;
            }

            if ((index < numArgs) &&
                    (args[index] == String16("--latency-clear"))) {
                index++;
                clearStatsLocked(args, index, result);
                dumpAll = false;
            }

            if ((index < numArgs) &&
                    (args[index] == String16("--dispsync"))) {
                index++;
                mPrimaryDispSync.dump(result);
                dumpAll = false;
            }
        }

        if (dumpAll) {
            dumpAllLocked(args, index, result);
        }

        if (locked) {
            mStateLock.unlock();
        }
    }
    write(fd, result.string(), result.size());
    return NO_ERROR;
}

void SurfaceFlinger::listLayersLocked(const Vector<String16>& /* args */,
        size_t& /* index */, String8& result) const
{
    const LayerVector& currentLayers = mCurrentState.layersSortedByZ;
    const size_t count = currentLayers.size();
    for (size_t i=0 ; i<count ; i++) {
        const sp<Layer>& layer(currentLayers[i]);
        result.appendFormat("%s\n", layer->getName().string());
    }
}

void SurfaceFlinger::dumpStatsLocked(const Vector<String16>& args, size_t& index,
        String8& result) const
{
    String8 name;
    if (index < args.size()) {
        name = String8(args[index]);
        index++;
    }

    const nsecs_t period =
            getHwComposer().getRefreshPeriod(HWC_DISPLAY_PRIMARY);
    result.appendFormat("%" PRId64 "\n", period);

    if (name.isEmpty()) {
        mAnimFrameTracker.dumpStats(result);
    } else {
        const LayerVector& currentLayers = mCurrentState.layersSortedByZ;
        const size_t count = currentLayers.size();
        for (size_t i=0 ; i<count ; i++) {
            const sp<Layer>& layer(currentLayers[i]);
            if (name == layer->getName()) {
                layer->dumpFrameStats(result);
            }
        }
    }
}

void SurfaceFlinger::clearStatsLocked(const Vector<String16>& args, size_t& index,
        String8& /* result */)
{
    String8 name;
    if (index < args.size()) {
        name = String8(args[index]);
        index++;
    }

    const LayerVector& currentLayers = mCurrentState.layersSortedByZ;
    const size_t count = currentLayers.size();
    for (size_t i=0 ; i<count ; i++) {
        const sp<Layer>& layer(currentLayers[i]);
        if (name.isEmpty() || (name == layer->getName())) {
            layer->clearFrameStats();
        }
    }

    mAnimFrameTracker.clearStats();
}

// This should only be called from the main thread.  Otherwise it would need
// the lock and should use mCurrentState rather than mDrawingState.
void SurfaceFlinger::logFrameStats() {
    const LayerVector& drawingLayers = mDrawingState.layersSortedByZ;
    const size_t count = drawingLayers.size();
    for (size_t i=0 ; i<count ; i++) {
        const sp<Layer>& layer(drawingLayers[i]);
        layer->logFrameStats();
    }

    mAnimFrameTracker.logAndResetStats(String8("<win-anim>"));
}

/*static*/ void SurfaceFlinger::appendSfConfigString(String8& result)
{
    static const char* config =
            " [sf"
#ifdef HAS_CONTEXT_PRIORITY
            " HAS_CONTEXT_PRIORITY"
#endif
#ifdef NEVER_DEFAULT_TO_ASYNC_MODE
            " NEVER_DEFAULT_TO_ASYNC_MODE"
#endif
#ifdef TARGET_DISABLE_TRIPLE_BUFFERING
            " TARGET_DISABLE_TRIPLE_BUFFERING"
#endif
            "]";
    result.append(config);
}

void SurfaceFlinger::dumpAllLocked(const Vector<String16>& args, size_t& index,
        String8& result) const
{
    bool colorize = false;
    if (index < args.size()
            && (args[index] == String16("--color"))) {
        colorize = true;
        index++;
    }

    Colorizer colorizer(colorize);

    // figure out if we're stuck somewhere
    const nsecs_t now = systemTime();
    const nsecs_t inSwapBuffers(mDebugInSwapBuffers);
    const nsecs_t inTransaction(mDebugInTransaction);
    nsecs_t inSwapBuffersDuration = (inSwapBuffers) ? now-inSwapBuffers : 0;
    nsecs_t inTransactionDuration = (inTransaction) ? now-inTransaction : 0;

    /*
     * Dump library configuration.
     */

    colorizer.bold(result);
    result.append("Build configuration:");
    colorizer.reset(result);
    appendSfConfigString(result);
    appendUiConfigString(result);
    appendGuiConfigString(result);
    result.append("\n");

    colorizer.bold(result);
    result.append("Sync configuration: ");
    colorizer.reset(result);
    result.append(SyncFeatures::getInstance().toString());
    result.append("\n");

    colorizer.bold(result);
    result.append("DispSync configuration: ");
    colorizer.reset(result);
    result.appendFormat("app phase %" PRId64 " ns, sf phase %" PRId64 " ns, "
            "present offset %d ns (refresh %" PRId64 " ns)",
        vsyncPhaseOffsetNs, sfVsyncPhaseOffsetNs, PRESENT_TIME_OFFSET_FROM_VSYNC_NS,
        mHwc->getRefreshPeriod(HWC_DISPLAY_PRIMARY));
    result.append("\n");

    /*
     * Dump the visible layer list
     */
    const LayerVector& currentLayers = mCurrentState.layersSortedByZ;
    const size_t count = currentLayers.size();
    colorizer.bold(result);
    result.appendFormat("Visible layers (count = %zu)\n", count);
    colorizer.reset(result);
    for (size_t i=0 ; i<count ; i++) {
        const sp<Layer>& layer(currentLayers[i]);
        layer->dump(result, colorizer);
    }

    /*
     * Dump Display state
     */

    colorizer.bold(result);
    result.appendFormat("Displays (%zu entries)\n", mDisplays.size());
    colorizer.reset(result);
    for (size_t dpy=0 ; dpy<mDisplays.size() ; dpy++) {
        const sp<const DisplayDevice>& hw(mDisplays[dpy]);
        hw->dump(result);
    }

    /*
     * Dump SurfaceFlinger global state
     */

    colorizer.bold(result);
    result.append("SurfaceFlinger global state:\n");
    colorizer.reset(result);

    HWComposer& hwc(getHwComposer());
    sp<const DisplayDevice> hw(getDefaultDisplayDevice());

    colorizer.bold(result);
    result.appendFormat("EGL implementation : %s\n",
            eglQueryStringImplementationANDROID(mEGLDisplay, EGL_VERSION));
    colorizer.reset(result);
    result.appendFormat("%s\n",
            eglQueryStringImplementationANDROID(mEGLDisplay, EGL_EXTENSIONS));

    mRenderEngine->dump(result);

    hw->undefinedRegion.dump(result, "undefinedRegion");
    result.appendFormat("  orientation=%d, isDisplayOn=%d\n",
            hw->getOrientation(), hw->isDisplayOn());
    result.appendFormat(
            "  last eglSwapBuffers() time: %f us\n"
            "  last transaction time     : %f us\n"
            "  transaction-flags         : %08x\n"
            "  refresh-rate              : %f fps\n"
            "  x-dpi                     : %f\n"
            "  y-dpi                     : %f\n"
            "  gpu_to_cpu_unsupported    : %d\n"
            ,
            mLastSwapBufferTime/1000.0,
            mLastTransactionTime/1000.0,
            mTransactionFlags,
            1e9 / hwc.getRefreshPeriod(HWC_DISPLAY_PRIMARY),
            hwc.getDpiX(HWC_DISPLAY_PRIMARY),
            hwc.getDpiY(HWC_DISPLAY_PRIMARY),
            !mGpuToCpuSupported);

    result.appendFormat("  eglSwapBuffers time: %f us\n",
            inSwapBuffersDuration/1000.0);

    result.appendFormat("  transaction time: %f us\n",
            inTransactionDuration/1000.0);

    /*
     * VSYNC state
     */
    mEventThread->dump(result);

    /*
     * Dump HWComposer state
     */
    colorizer.bold(result);
    result.append("h/w composer state:\n");
    colorizer.reset(result);
    result.appendFormat("  h/w composer %s and %s\n",
            hwc.initCheck()==NO_ERROR ? "present" : "not present",
                    (mDebugDisableHWC || mDebugRegion || mDaltonize
                            || mHasColorMatrix) ? "disabled" : "enabled");
    hwc.dump(result);

    /*
     * Dump gralloc state
     */
    const GraphicBufferAllocator& alloc(GraphicBufferAllocator::get());
    alloc.dump(result);
}

const Vector< sp<Layer> >&
SurfaceFlinger::getLayerSortedByZForHwcDisplay(int id) {
    // Note: mStateLock is held here
    wp<IBinder> dpy;
    for (size_t i=0 ; i<mDisplays.size() ; i++) {
        if (mDisplays.valueAt(i)->getHwcDisplayId() == id) {
            dpy = mDisplays.keyAt(i);
            break;
        }
    }
    if (dpy == NULL) {
        ALOGE("getLayerSortedByZForHwcDisplay: invalid hwc display id %d", id);
        // Just use the primary display so we have something to return
        dpy = getBuiltInDisplay(DisplayDevice::DISPLAY_PRIMARY);
    }
    return getDisplayDevice(dpy)->getVisibleLayersSortedByZ();
}

bool SurfaceFlinger::startDdmConnection()
{
    void* libddmconnection_dso =
            dlopen("libsurfaceflinger_ddmconnection.so", RTLD_NOW);
    if (!libddmconnection_dso) {
        return false;
    }
    void (*DdmConnection_start)(const char* name);
    DdmConnection_start =
            (decltype(DdmConnection_start))dlsym(libddmconnection_dso, "DdmConnection_start");
    if (!DdmConnection_start) {
        dlclose(libddmconnection_dso);
        return false;
    }
    (*DdmConnection_start)(getServiceName());
    return true;
}

status_t SurfaceFlinger::onTransact(
    uint32_t code, const Parcel& data, Parcel* reply, uint32_t flags)
{
    switch (code) {
        case CREATE_CONNECTION:
        case CREATE_DISPLAY:
        case SET_TRANSACTION_STATE:
        case BOOT_FINISHED:
        case CLEAR_ANIMATION_FRAME_STATS:
        case GET_ANIMATION_FRAME_STATS:
        case SET_POWER_MODE:
        {
            // codes that require permission check
            IPCThreadState* ipc = IPCThreadState::self();
            const int pid = ipc->getCallingPid();
            const int uid = ipc->getCallingUid();
            if ((uid != AID_GRAPHICS) &&
                    !PermissionCache::checkPermission(sAccessSurfaceFlinger, pid, uid)) {
                ALOGE("Permission Denial: "
                        "can't access SurfaceFlinger pid=%d, uid=%d", pid, uid);
                return PERMISSION_DENIED;
            }
            break;
        }
        case CAPTURE_SCREEN:
        {
            // codes that require permission check
            IPCThreadState* ipc = IPCThreadState::self();
            const int pid = ipc->getCallingPid();
            const int uid = ipc->getCallingUid();
            if ((uid != AID_GRAPHICS) &&
                    !PermissionCache::checkPermission(sReadFramebuffer, pid, uid)) {
                ALOGE("Permission Denial: "
                        "can't read framebuffer pid=%d, uid=%d", pid, uid);
                return PERMISSION_DENIED;
            }
            break;
        }
    }

    status_t err = BnSurfaceComposer::onTransact(code, data, reply, flags);
    if (err == UNKNOWN_TRANSACTION || err == PERMISSION_DENIED) {
        CHECK_INTERFACE(ISurfaceComposer, data, reply);
        if (CC_UNLIKELY(!PermissionCache::checkCallingPermission(sHardwareTest))) {
            IPCThreadState* ipc = IPCThreadState::self();
            const int pid = ipc->getCallingPid();
            const int uid = ipc->getCallingUid();
            ALOGE("Permission Denial: "
                    "can't access SurfaceFlinger pid=%d, uid=%d", pid, uid);
            return PERMISSION_DENIED;
        }
        int n;
        switch (code) {
            case 1000: // SHOW_CPU, NOT SUPPORTED ANYMORE
            case 1001: // SHOW_FPS, NOT SUPPORTED ANYMORE
                return NO_ERROR;
            case 1002:  // SHOW_UPDATES
                n = data.readInt32();
                mDebugRegion = n ? n : (mDebugRegion ? 0 : 1);
                invalidateHwcGeometry();
                repaintEverything();
                return NO_ERROR;
            case 1004:{ // repaint everything
                repaintEverything();
                return NO_ERROR;
            }
            case 1005:{ // force transaction
                setTransactionFlags(
                        eTransactionNeeded|
                        eDisplayTransactionNeeded|
                        eTraversalNeeded);
                return NO_ERROR;
            }
            case 1006:{ // send empty update
                signalRefresh();
                return NO_ERROR;
            }
            case 1008:  // toggle use of hw composer
                n = data.readInt32();
                mDebugDisableHWC = n ? 1 : 0;
                invalidateHwcGeometry();
                repaintEverything();
                return NO_ERROR;
            case 1009:  // toggle use of transform hint
                n = data.readInt32();
                mDebugDisableTransformHint = n ? 1 : 0;
                invalidateHwcGeometry();
                repaintEverything();
                return NO_ERROR;
            case 1010:  // interrogate.
                reply->writeInt32(0);
                reply->writeInt32(0);
                reply->writeInt32(mDebugRegion);
                reply->writeInt32(0);
                reply->writeInt32(mDebugDisableHWC);
                return NO_ERROR;
            case 1013: {
                Mutex::Autolock _l(mStateLock);
                sp<const DisplayDevice> hw(getDefaultDisplayDevice());
                reply->writeInt32(hw->getPageFlipCount());
                return NO_ERROR;
            }
            case 1014: {
                // daltonize
                n = data.readInt32();
                switch (n % 10) {
                    case 1: mDaltonizer.setType(Daltonizer::protanomaly);   break;
                    case 2: mDaltonizer.setType(Daltonizer::deuteranomaly); break;
                    case 3: mDaltonizer.setType(Daltonizer::tritanomaly);   break;
                }
                if (n >= 10) {
                    mDaltonizer.setMode(Daltonizer::correction);
                } else {
                    mDaltonizer.setMode(Daltonizer::simulation);
                }
                mDaltonize = n > 0;
                invalidateHwcGeometry();
                repaintEverything();
                return NO_ERROR;
            }
            case 1015: {
                // apply a color matrix
                n = data.readInt32();
                mHasColorMatrix = n ? 1 : 0;
                if (n) {
                    // color matrix is sent as mat3 matrix followed by vec3
                    // offset, then packed into a mat4 where the last row is
                    // the offset and extra values are 0
                    for (size_t i = 0 ; i < 4; i++) {
                      for (size_t j = 0; j < 4; j++) {
                          mColorMatrix[i][j] = data.readFloat();
                      }
                    }
                } else {
                    mColorMatrix = mat4();
                }
                invalidateHwcGeometry();
                repaintEverything();
                return NO_ERROR;
            }
            // This is an experimental interface
            // Needs to be shifted to proper binder interface when we productize
            case 1016: {
                n = data.readInt32();
                mPrimaryDispSync.setRefreshSkipCount(n);
                return NO_ERROR;
            }
        }
    }
    return err;
}

void SurfaceFlinger::repaintEverything() {
    android_atomic_or(1, &mRepaintEverything);
    signalTransaction();
}

// ---------------------------------------------------------------------------
// Capture screen into an IGraphiBufferProducer
// ---------------------------------------------------------------------------

/* The code below is here to handle b/8734824
 *
 * We create a IGraphicBufferProducer wrapper that forwards all calls
 * from the surfaceflinger thread to the calling binder thread, where they
 * are executed. This allows the calling thread in the calling process to be
 * reused and not depend on having "enough" binder threads to handle the
 * requests.
 */
class GraphicProducerWrapper : public BBinder, public MessageHandler {
    /* Parts of GraphicProducerWrapper are run on two different threads,
     * communicating by sending messages via Looper but also by shared member
     * data. Coherence maintenance is subtle and in places implicit (ugh).
     *
     * Don't rely on Looper's sendMessage/handleMessage providing
     * release/acquire semantics for any data not actually in the Message.
     * Data going from surfaceflinger to binder threads needs to be
     * synchronized explicitly.
     *
     * Barrier open/wait do provide release/acquire semantics. This provides
     * implicit synchronization for data coming back from binder to
     * surfaceflinger threads.
     */

    sp<IGraphicBufferProducer> impl;
    sp<Looper> looper;
    status_t result;
    bool exitPending;
    bool exitRequested;
    Barrier barrier;
    uint32_t code;
    Parcel const* data;
    Parcel* reply;

    enum {
        MSG_API_CALL,
        MSG_EXIT
    };

    /*
     * Called on surfaceflinger thread. This is called by our "fake"
     * BpGraphicBufferProducer. We package the data and reply Parcel and
     * forward them to the binder thread.
     */
    virtual status_t transact(uint32_t code,
            const Parcel& data, Parcel* reply, uint32_t /* flags */) {
        this->code = code;
        this->data = &data;
        this->reply = reply;
        if (exitPending) {
            // if we've exited, we run the message synchronously right here.
            // note (JH): as far as I can tell from looking at the code, this
            // never actually happens. if it does, i'm not sure if it happens
            // on the surfaceflinger or binder thread.
            handleMessage(Message(MSG_API_CALL));
        } else {
            barrier.close();
            // Prevent stores to this->{code, data, reply} from being
            // reordered later than the construction of Message.
            atomic_thread_fence(memory_order_release);
            looper->sendMessage(this, Message(MSG_API_CALL));
            barrier.wait();
        }
        return result;
    }

    /*
     * here we run on the binder thread. All we've got to do is
     * call the real BpGraphicBufferProducer.
     */
    virtual void handleMessage(const Message& message) {
        int what = message.what;
        // Prevent reads below from happening before the read from Message
        atomic_thread_fence(memory_order_acquire);
        if (what == MSG_API_CALL) {
            result = impl->asBinder()->transact(code, data[0], reply);
            barrier.open();
        } else if (what == MSG_EXIT) {
            exitRequested = true;
        }
    }

public:
    GraphicProducerWrapper(const sp<IGraphicBufferProducer>& impl)
    :   impl(impl),
        looper(new Looper(true)),
        exitPending(false),
        exitRequested(false)
    {}

    // Binder thread
    status_t waitForResponse() {
        do {
            looper->pollOnce(-1);
        } while (!exitRequested);
        return result;
    }

    // Client thread
    void exit(status_t result) {
        this->result = result;
        exitPending = true;
        // Ensure this->result is visible to the binder thread before it
        // handles the message.
        atomic_thread_fence(memory_order_release);
        looper->sendMessage(this, Message(MSG_EXIT));
    }
};


status_t SurfaceFlinger::captureScreen(const sp<IBinder>& display,
        const sp<IGraphicBufferProducer>& producer,
        Rect sourceCrop, uint32_t reqWidth, uint32_t reqHeight,
        uint32_t minLayerZ, uint32_t maxLayerZ,
        bool useIdentityTransform, ISurfaceComposer::Rotation rotation,
        bool useReadPixels) {

    if (CC_UNLIKELY(display == 0))
        return BAD_VALUE;

    if (CC_UNLIKELY(producer == 0))
        return BAD_VALUE;

    // if we have secure windows on this display, never allow the screen capture
    // unless the producer interface is local (i.e.: we can take a screenshot for
    // ourselves).
    if (!producer->asBinder()->localBinder()) {
        Mutex::Autolock _l(mStateLock);
        sp<const DisplayDevice> hw(getDisplayDevice(display));
        if (hw->getSecureLayerVisible()) {
            ALOGW("FB is protected: PERMISSION_DENIED");
            return PERMISSION_DENIED;
        }
    }

    // Convert to surfaceflinger's internal rotation type.
    Transform::orientation_flags rotationFlags;
    switch (rotation) {
        case ISurfaceComposer::eRotateNone:
            rotationFlags = Transform::ROT_0;
            break;
        case ISurfaceComposer::eRotate90:
            rotationFlags = Transform::ROT_90;
            break;
        case ISurfaceComposer::eRotate180:
            rotationFlags = Transform::ROT_180;
            break;
        case ISurfaceComposer::eRotate270:
            rotationFlags = Transform::ROT_270;
            break;
        default:
            rotationFlags = Transform::ROT_0;
            ALOGE("Invalid rotation passed to captureScreen(): %d\n", rotation);
            break;
    }

    class MessageCaptureScreen : public MessageBase {
        SurfaceFlinger* flinger;
        sp<IBinder> display;
        sp<IGraphicBufferProducer> producer;
        Rect sourceCrop;
        uint32_t reqWidth, reqHeight;
        uint32_t minLayerZ,maxLayerZ;
        bool useIdentityTransform;
        Transform::orientation_flags rotation;
        bool useReadPixels;
        status_t result;
    public:
        MessageCaptureScreen(SurfaceFlinger* flinger,
                const sp<IBinder>& display,
                const sp<IGraphicBufferProducer>& producer,
                Rect sourceCrop, uint32_t reqWidth, uint32_t reqHeight,
                uint32_t minLayerZ, uint32_t maxLayerZ,
                bool useIdentityTransform, Transform::orientation_flags rotation,
                bool useReadPixels)
            : flinger(flinger), display(display), producer(producer),
              sourceCrop(sourceCrop), reqWidth(reqWidth), reqHeight(reqHeight),
              minLayerZ(minLayerZ), maxLayerZ(maxLayerZ),
              useIdentityTransform(useIdentityTransform),
              rotation(rotation),
              useReadPixels(useReadPixels),
              result(PERMISSION_DENIED)
        {
        }
        status_t getResult() const {
            return result;
        }
        virtual bool handler() {
            Mutex::Autolock _l(flinger->mStateLock);
            sp<const DisplayDevice> hw(flinger->getDisplayDevice(display));
            bool useReadPixels = this->useReadPixels && !flinger->mGpuToCpuSupported;
            result = flinger->captureScreenImplLocked(hw, producer,
                    sourceCrop, reqWidth, reqHeight, minLayerZ, maxLayerZ,
                    useIdentityTransform, rotation, useReadPixels);
            static_cast<GraphicProducerWrapper*>(producer->asBinder().get())->exit(result);
            return true;
        }
    };

    // make sure to process transactions before screenshots -- a transaction
    // might already be pending but scheduled for VSYNC; this guarantees we
    // will handle it before the screenshot. When VSYNC finally arrives
    // the scheduled transaction will be a no-op. If no transactions are
    // scheduled at this time, this will end-up being a no-op as well.
    mEventQueue.invalidateTransactionNow();

    // this creates a "fake" BBinder which will serve as a "fake" remote
    // binder to receive the marshaled calls and forward them to the
    // real remote (a BpGraphicBufferProducer)
    sp<GraphicProducerWrapper> wrapper = new GraphicProducerWrapper(producer);

    // the asInterface() call below creates our "fake" BpGraphicBufferProducer
    // which does the marshaling work forwards to our "fake remote" above.
    sp<MessageBase> msg = new MessageCaptureScreen(this,
            display, IGraphicBufferProducer::asInterface( wrapper ),
            sourceCrop, reqWidth, reqHeight, minLayerZ, maxLayerZ,
            useIdentityTransform, rotationFlags, useReadPixels);

    status_t res = postMessageAsync(msg);
    if (res == NO_ERROR) {
        res = wrapper->waitForResponse();
    }
    return res;
}


void SurfaceFlinger::renderScreenImplLocked(
        const sp<const DisplayDevice>& hw,
        Rect sourceCrop, uint32_t reqWidth, uint32_t reqHeight,
        uint32_t minLayerZ, uint32_t maxLayerZ,
        bool yswap, bool useIdentityTransform, Transform::orientation_flags rotation)
{
    ATRACE_CALL();
    RenderEngine& engine(getRenderEngine());

    // get screen geometry
    const uint32_t hw_w = hw->getWidth();
    const uint32_t hw_h = hw->getHeight();
    const bool filtering = reqWidth != hw_w || reqWidth != hw_h;

    // if a default or invalid sourceCrop is passed in, set reasonable values
    if (sourceCrop.width() == 0 || sourceCrop.height() == 0 ||
            !sourceCrop.isValid()) {
        sourceCrop.setLeftTop(Point(0, 0));
        sourceCrop.setRightBottom(Point(hw_w, hw_h));
    }

    // ensure that sourceCrop is inside screen
    if (sourceCrop.left < 0) {
        ALOGE("Invalid crop rect: l = %d (< 0)", sourceCrop.left);
    }
    if (static_cast<uint32_t>(sourceCrop.right) > hw_w) {
        ALOGE("Invalid crop rect: r = %d (> %d)", sourceCrop.right, hw_w);
    }
    if (sourceCrop.top < 0) {
        ALOGE("Invalid crop rect: t = %d (< 0)", sourceCrop.top);
    }
    if (static_cast<uint32_t>(sourceCrop.bottom) > hw_h) {
        ALOGE("Invalid crop rect: b = %d (> %d)", sourceCrop.bottom, hw_h);
    }

    // make sure to clear all GL error flags
    engine.checkErrors();

    if (DisplayDevice::DISPLAY_PRIMARY == hw->getDisplayType() &&
                hw->isPanelInverseMounted()) {
        rotation = (Transform::orientation_flags)
                (rotation ^ Transform::ROT_180);
    }

    // set-up our viewport
    engine.setViewportAndProjection(
        reqWidth, reqHeight, sourceCrop, hw_h, yswap, rotation);
    engine.disableTexturing();

    // redraw the screen entirely...
    engine.clearWithColor(0, 0, 0, 1);

    const LayerVector& layers( mDrawingState.layersSortedByZ );
    const size_t count = layers.size();
    for (size_t i=0 ; i<count ; ++i) {
        const sp<Layer>& layer(layers[i]);
        const Layer::State& state(layer->getDrawingState());
        if (state.layerStack == hw->getLayerStack()) {
            if (state.z >= minLayerZ && state.z <= maxLayerZ) {
#ifdef QCOM_BSP
                // dont render the secure Display Layer
                if(layer->isSecureDisplay()) {
                    continue;
                }
#endif
#ifdef QCOM_BSP
                int dispType = hw->getDisplayType();
                // Dont let ext_only and extended_mode to be captured
                // If not, we would see incorrect image during rotatoin
                // on primary
                if (layer->isVisible() &&
                    not (!dispType && (layer->isExtOnly() ||
                         (isExtendedMode() && layer->isYuvLayer())))) {
#else
                if (layer->isVisible()) {
#endif
                    if (filtering) layer->setFiltering(true);
                    if(!layer->isProtected())
                           layer->draw(hw, useIdentityTransform);
                    if (filtering) layer->setFiltering(false);
                }
            }
        }
    }

    // compositionComplete is needed for older driver
    hw->compositionComplete();
    hw->setViewportAndProjection();
}


status_t SurfaceFlinger::captureScreenImplLocked(
        const sp<const DisplayDevice>& hw,
        const sp<IGraphicBufferProducer>& producer,
        Rect sourceCrop, uint32_t reqWidth, uint32_t reqHeight,
        uint32_t minLayerZ, uint32_t maxLayerZ,
        bool useIdentityTransform, Transform::orientation_flags rotation,
        bool useReadPixels)
{
    ATRACE_CALL();

    // get screen geometry
    const uint32_t hw_w = hw->getWidth();
    const uint32_t hw_h = hw->getHeight();

    if ((reqWidth > hw_w) || (reqHeight > hw_h)) {
        ALOGE("size mismatch (%d, %d) > (%d, %d)",
                reqWidth, reqHeight, hw_w, hw_h);
        return BAD_VALUE;
    }

    reqWidth  = (!reqWidth)  ? hw_w : reqWidth;
    reqHeight = (!reqHeight) ? hw_h : reqHeight;

    // create a surface (because we're a producer, and we need to
    // dequeue/queue a buffer)
    sp<Surface> sur = new Surface(producer, false);
    ANativeWindow* window = sur.get();

    status_t result = NO_ERROR;
    if (native_window_api_connect(window, NATIVE_WINDOW_API_EGL) == NO_ERROR) {
        uint32_t usage = GRALLOC_USAGE_SW_READ_OFTEN | GRALLOC_USAGE_SW_WRITE_OFTEN |
                        GRALLOC_USAGE_HW_RENDER | GRALLOC_USAGE_HW_TEXTURE;

        int err = 0;
        err = native_window_set_buffers_dimensions(window, reqWidth, reqHeight);
        err |= native_window_set_scaling_mode(window, NATIVE_WINDOW_SCALING_MODE_SCALE_TO_WINDOW);
        err |= native_window_set_buffers_format(window, HAL_PIXEL_FORMAT_RGBA_8888);
        err |= native_window_set_usage(window, usage);

        if (err == NO_ERROR) {
            ANativeWindowBuffer* buffer;
            /* TODO: Once we have the sync framework everywhere this can use
             * server-side waits on the fence that dequeueBuffer returns.
             */
            result = native_window_dequeue_buffer_and_wait(window,  &buffer);
            if (result == NO_ERROR) {
                // create an EGLImage from the buffer so we can later
                // turn it into a texture
                EGLImageKHR image = eglCreateImageKHR(mEGLDisplay, EGL_NO_CONTEXT,
                        EGL_NATIVE_BUFFER_ANDROID, buffer, NULL);
                if (image != EGL_NO_IMAGE_KHR) {
                    // this binds the given EGLImage as a framebuffer for the
                    // duration of this scope.
                    RenderEngine::BindImageAsFramebuffer imageBond(getRenderEngine(), image, useReadPixels, reqWidth, reqHeight);
                    if (imageBond.getStatus() == NO_ERROR) {
                        // this will in fact render into our dequeued buffer
                        // via an FBO, which means we didn't have to create
                        // an EGLSurface and therefore we're not
                        // dependent on the context's EGLConfig.
                        renderScreenImplLocked(
                            hw, sourceCrop, reqWidth, reqHeight, minLayerZ, maxLayerZ, true,
                            useIdentityTransform, rotation);

                        // Attempt to create a sync khr object that can produce a sync point. If that
                        // isn't available, create a non-dupable sync object in the fallback path and
                        // wait on it directly.
                        EGLSyncKHR sync;
                        if (!DEBUG_SCREENSHOTS) {
                           sync = eglCreateSyncKHR(mEGLDisplay, EGL_SYNC_NATIVE_FENCE_ANDROID, NULL);
                           // native fence fd will not be populated until flush() is done.
                           getRenderEngine().flush();
                        } else {
                            sync = EGL_NO_SYNC_KHR;
                        }
                        if (sync != EGL_NO_SYNC_KHR) {
                            EGLint result = eglClientWaitSyncKHR(mEGLDisplay, sync,
                                    EGL_SYNC_FLUSH_COMMANDS_BIT_KHR, 2000000000 /*2 sec*/);
                            EGLint eglErr = eglGetError();
                            eglDestroySyncKHR(mEGLDisplay, sync);
                            if (result == EGL_TIMEOUT_EXPIRED_KHR) {
                                ALOGW("captureScreen: fence wait timed out");
                            } else {
                                ALOGW_IF(eglErr != EGL_SUCCESS,
                                        "captureScreen: error waiting on EGL fence: %#x", eglErr);
                            }
                        } else {
                            ALOGW("captureScreen: error creating EGL fence: %#x", eglGetError());
                            // not fatal
                        }

<<<<<<< HEAD
                        if (useReadPixels) {
                            sp<GraphicBuffer> buf = static_cast<GraphicBuffer*>(buffer);
                            void* vaddr;
                            if (buf->lock(GRALLOC_USAGE_SW_WRITE_OFTEN, &vaddr) == NO_ERROR) {
                                getRenderEngine().readPixels(0, 0, buffer->stride, reqHeight, (uint32_t *)vaddr);
                                buf->unlock();
                            }
                        }

=======
>>>>>>> 1a9e3f7a
                        if (DEBUG_SCREENSHOTS) {
                            uint32_t* pixels = new uint32_t[reqWidth*reqHeight];
                            getRenderEngine().readPixels(0, 0, reqWidth, reqHeight, pixels);
                            checkScreenshot(reqWidth, reqHeight, reqWidth, pixels,
                                    hw, minLayerZ, maxLayerZ);
                            delete [] pixels;
                        }

                    } else {
                        ALOGE("got GL_FRAMEBUFFER_COMPLETE_OES error while taking screenshot");
                        result = INVALID_OPERATION;
                    }
                    // destroy our image
                    eglDestroyImageKHR(mEGLDisplay, image);
                } else {
                    result = BAD_VALUE;
                }
                window->queueBuffer(window, buffer, -1);
            }
        } else {
            result = BAD_VALUE;
        }
        native_window_api_disconnect(window, NATIVE_WINDOW_API_EGL);
    }

    return result;
}

void SurfaceFlinger::checkScreenshot(size_t w, size_t s, size_t h, void const* vaddr,
        const sp<const DisplayDevice>& hw, uint32_t minLayerZ, uint32_t maxLayerZ) {
    if (DEBUG_SCREENSHOTS) {
        for (size_t y=0 ; y<h ; y++) {
            uint32_t const * p = (uint32_t const *)vaddr + y*s;
            for (size_t x=0 ; x<w ; x++) {
                if (p[x] != 0xFF000000) return;
            }
        }
        ALOGE("*** we just took a black screenshot ***\n"
                "requested minz=%d, maxz=%d, layerStack=%d",
                minLayerZ, maxLayerZ, hw->getLayerStack());
        const LayerVector& layers( mDrawingState.layersSortedByZ );
        const size_t count = layers.size();
        for (size_t i=0 ; i<count ; ++i) {
            const sp<Layer>& layer(layers[i]);
            const Layer::State& state(layer->getDrawingState());
            const bool visible = (state.layerStack == hw->getLayerStack())
                                && (state.z >= minLayerZ && state.z <= maxLayerZ)
                                && (layer->isVisible());
            ALOGE("%c index=%zu, name=%s, layerStack=%d, z=%d, visible=%d, flags=%x, alpha=%x",
                    visible ? '+' : '-',
                            i, layer->getName().string(), state.layerStack, state.z,
                            layer->isVisible(), state.flags, state.alpha);
        }
    }
}

// ---------------------------------------------------------------------------

SurfaceFlinger::LayerVector::LayerVector() {
}

SurfaceFlinger::LayerVector::LayerVector(const LayerVector& rhs)
    : SortedVector<sp<Layer> >(rhs) {
}

int SurfaceFlinger::LayerVector::do_compare(const void* lhs,
    const void* rhs) const
{
    // sort layers per layer-stack, then by z-order and finally by sequence
    const sp<Layer>& l(*reinterpret_cast<const sp<Layer>*>(lhs));
    const sp<Layer>& r(*reinterpret_cast<const sp<Layer>*>(rhs));

    uint32_t ls = l->getCurrentState().layerStack;
    uint32_t rs = r->getCurrentState().layerStack;
    if (ls != rs)
        return ls - rs;

    uint32_t lz = l->getCurrentState().z;
    uint32_t rz = r->getCurrentState().z;
    if (lz != rz)
        return lz - rz;

    return l->sequence - r->sequence;
}

// ---------------------------------------------------------------------------

SurfaceFlinger::DisplayDeviceState::DisplayDeviceState()
    : type(DisplayDevice::DISPLAY_ID_INVALID), width(0), height(0) {
}

SurfaceFlinger::DisplayDeviceState::DisplayDeviceState(DisplayDevice::DisplayType type)
    : type(type), layerStack(DisplayDevice::NO_LAYER_STACK), orientation(0), width(0), height(0) {
    viewport.makeInvalid();
    frame.makeInvalid();
}

// ---------------------------------------------------------------------------

}; // namespace android


#if defined(__gl_h_)
#error "don't include gl/gl.h in this file"
#endif

#if defined(__gl2_h_)
#error "don't include gl2/gl2.h in this file"
#endif<|MERGE_RESOLUTION|>--- conflicted
+++ resolved
@@ -1549,17 +1549,6 @@
                                 || (state.viewport != draw[i].viewport)
                                 || (state.frame != draw[i].frame))
                         {
-<<<<<<< HEAD
-                            // Honor the orientation change after boot
-                            // animation completes or the new orientation is
-                            // same as panel orientation..
-                            if(mBootFinished ||
-                               state.orientation == disp->getOrientation()) {
-                                disp->setProjection(state.orientation,
-                                        state.viewport, state.frame);
-                            }
-=======
-#ifdef QCOM_BSP
                             int orient = state.orientation;
                             // Honor the orientation change after boot
                             // animation completes and make sure boot
@@ -1569,6 +1558,7 @@
                                         state.viewport, state.frame);
                                 orient = state.orientation;
                             }
+#ifdef QCOM_BSP
                             else{
                                 char property[PROPERTY_VALUE_MAX];
                                 int panelOrientation =
@@ -1590,10 +1580,6 @@
                                     state.frame.right, state.frame.bottom);
                             }
 #else
-                            disp->setProjection(state.orientation,
-                                state.viewport, state.frame);
-#endif
->>>>>>> 1a9e3f7a
                         }
                         if (state.width != draw[i].width || state.height != draw[i].height) {
                             disp->setDisplaySize(state.width, state.height);
@@ -3728,7 +3714,6 @@
                             // not fatal
                         }
 
-<<<<<<< HEAD
                         if (useReadPixels) {
                             sp<GraphicBuffer> buf = static_cast<GraphicBuffer*>(buffer);
                             void* vaddr;
@@ -3738,8 +3723,6 @@
                             }
                         }
 
-=======
->>>>>>> 1a9e3f7a
                         if (DEBUG_SCREENSHOTS) {
                             uint32_t* pixels = new uint32_t[reqWidth*reqHeight];
                             getRenderEngine().readPixels(0, 0, reqWidth, reqHeight, pixels);
