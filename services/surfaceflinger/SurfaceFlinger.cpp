--- conflicted
+++ resolved
@@ -4861,9 +4861,6 @@
     const sp<const DisplayDevice> device(getDisplayDeviceLocked(display));
     if (CC_UNLIKELY(device == 0)) return BAD_VALUE;
 
-<<<<<<< HEAD
-    DisplayRenderArea renderArea(device, sourceCrop, reqHeight, reqWidth, rotation);
-=======
     const Rect& dispScissor = device->getScissor();
     if (!dispScissor.isEmpty()) {
         sourceCrop.set(dispScissor);
@@ -4876,7 +4873,6 @@
 
     DisplayRenderArea renderArea(device, sourceCrop, reqHeight, reqWidth, rotation,
                                  captureSecureLayers);
->>>>>>> 42a149d8
 
     auto traverseLayers = std::bind(std::mem_fn(&SurfaceFlinger::traverseLayersInDisplay), this,
                                     device, minLayerZ, maxLayerZ, std::placeholders::_1);
