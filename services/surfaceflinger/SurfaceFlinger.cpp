/*
 * Copyright (C) 2007 The Android Open Source Project
 *
 * Licensed under the Apache License, Version 2.0 (the "License");
 * you may not use this file except in compliance with the License.
 * You may obtain a copy of the License at
 *
 *      http://www.apache.org/licenses/LICENSE-2.0
 *
 * Unless required by applicable law or agreed to in writing, software
 * distributed under the License is distributed on an "AS IS" BASIS,
 * WITHOUT WARRANTIES OR CONDITIONS OF ANY KIND, either express or implied.
 * See the License for the specific language governing permissions and
 * limitations under the License.
 */

#define ATRACE_TAG ATRACE_TAG_GRAPHICS

#include <stdint.h>
#include <sys/types.h>
#include <errno.h>
#include <math.h>
#include <dlfcn.h>
#include <inttypes.h>
#include <stdatomic.h>

#include <EGL/egl.h>

#include <cutils/log.h>
#include <cutils/properties.h>

#include <binder/IPCThreadState.h>
#include <binder/IServiceManager.h>
#include <binder/MemoryHeapBase.h>
#include <binder/PermissionCache.h>

#include <ui/DisplayInfo.h>
#include <ui/DisplayStatInfo.h>

#include <gui/BitTube.h>
#include <gui/BufferQueue.h>
#include <gui/GuiConfig.h>
#include <gui/IDisplayEventConnection.h>
#include <gui/Surface.h>
#include <gui/GraphicBufferAlloc.h>

#include <ui/GraphicBufferAllocator.h>
#include <ui/PixelFormat.h>
#include <ui/UiConfig.h>

#include <utils/misc.h>
#include <utils/String8.h>
#include <utils/String16.h>
#include <utils/StopWatch.h>
#include <utils/Trace.h>

#include <private/android_filesystem_config.h>
#include <private/gui/SyncFeatures.h>

#include "Client.h"
#include "clz.h"
#include "Colorizer.h"
#include "DdmConnection.h"
#include "DisplayDevice.h"
#include "DispSync.h"
#include "EventControlThread.h"
#include "EventThread.h"
#include "Layer.h"
#include "LayerDim.h"
#include "SurfaceFlinger.h"

#include "DisplayHardware/FramebufferSurface.h"
#include "DisplayHardware/HWComposer.h"
#include "DisplayHardware/VirtualDisplaySurface.h"

#include "Effects/Daltonizer.h"

#include "RenderEngine/RenderEngine.h"
#include <cutils/compiler.h>
#ifdef QCOM_HARDWARE
#ifdef QCOM_BSP
#include <gralloc_priv.h>
#endif

#ifdef QCOM_BSP
#include <display_config.h>
#endif
#endif /* QCOM_HARDWARE */

#define DISPLAY_COUNT       1

/*
 * DEBUG_SCREENSHOTS: set to true to check that screenshots are not all
 * black pixels.
 */
#define DEBUG_SCREENSHOTS   false

EGLAPI const char* eglQueryStringImplementationANDROID(EGLDisplay dpy, EGLint name);

namespace android {

// This is the phase offset in nanoseconds of the software vsync event
// relative to the vsync event reported by HWComposer.  The software vsync
// event is when SurfaceFlinger and Choreographer-based applications run each
// frame.
//
// This phase offset allows adjustment of the minimum latency from application
// wake-up (by Choregographer) time to the time at which the resulting window
// image is displayed.  This value may be either positive (after the HW vsync)
// or negative (before the HW vsync).  Setting it to 0 will result in a
// minimum latency of two vsync periods because the app and SurfaceFlinger
// will run just after the HW vsync.  Setting it to a positive number will
// result in the minimum latency being:
//
//     (2 * VSYNC_PERIOD - (vsyncPhaseOffsetNs % VSYNC_PERIOD))
//
// Note that reducing this latency makes it more likely for the applications
// to not have their window content image ready in time.  When this happens
// the latency will end up being an additional vsync period, and animations
// will hiccup.  Therefore, this latency should be tuned somewhat
// conservatively (or at least with awareness of the trade-off being made).
static const int64_t vsyncPhaseOffsetNs = VSYNC_EVENT_PHASE_OFFSET_NS;

// This is the phase offset at which SurfaceFlinger's composition runs.
static const int64_t sfVsyncPhaseOffsetNs = SF_VSYNC_EVENT_PHASE_OFFSET_NS;

// ---------------------------------------------------------------------------

const String16 sHardwareTest("android.permission.HARDWARE_TEST");
const String16 sAccessSurfaceFlinger("android.permission.ACCESS_SURFACE_FLINGER");
const String16 sReadFramebuffer("android.permission.READ_FRAME_BUFFER");
const String16 sDump("android.permission.DUMP");

// ---------------------------------------------------------------------------
#ifdef QCOM_HARDWARE
// Initialize extendedMode to false
#ifdef QCOM_BSP
bool SurfaceFlinger::sExtendedMode = false;
#endif
#endif /* QCOM_HARDWARE */

SurfaceFlinger::SurfaceFlinger()
    :   BnSurfaceComposer(),
        mTransactionFlags(0),
        mTransactionPending(false),
        mAnimTransactionPending(false),
        mLayersRemoved(false),
        mRepaintEverything(0),
        mRenderEngine(NULL),
        mBootTime(systemTime()),
        mVisibleRegionsDirty(false),
        mHwWorkListDirty(false),
        mAnimCompositionPending(false),
        mDebugRegion(0),
        mDebugDDMS(0),
        mDebugDisableHWC(0),
        mDebugDisableTransformHint(0),
        mDebugInSwapBuffers(0),
        mLastSwapBufferTime(0),
        mDebugInTransaction(0),
        mLastTransactionTime(0),
        mBootFinished(false),
        mForceFullDamage(false),
#ifdef QCOM_HARDWARE
        mGpuTileRenderEnable(false),
#endif /* QCOM_HARDWARE */
        mPrimaryHWVsyncEnabled(false),
        mHWVsyncAvailable(false),
        mDaltonize(false),
        mHasColorMatrix(false),
        mHasPoweredOff(false),
        mFrameBuckets(),
        mTotalTime(0),
        mLastSwapTime(0)
{
    ALOGI("SurfaceFlinger is starting");

    // debugging stuff...
    char value[PROPERTY_VALUE_MAX];

    property_get("ro.bq.gpu_to_cpu_unsupported", value, "0");
    mGpuToCpuSupported = !atoi(value);

    property_get("debug.sf.drop_missed_frames", value, "0");
    mDropMissedFrames = atoi(value);

    property_get("debug.sf.showupdates", value, "0");
    mDebugRegion = atoi(value);

    property_get("debug.sf.ddms", value, "0");
    mDebugDDMS = atoi(value);
    if (mDebugDDMS) {
        if (!startDdmConnection()) {
            // start failed, and DDMS debugging not enabled
            mDebugDDMS = 0;
        }
    }
#ifdef QCOM_HARDWARE
#ifdef QCOM_BSP
    mCanUseGpuTileRender = false;
    property_get("debug.sf.gpu_comp_tiling", value, "0");
    mGpuTileRenderEnable = atoi(value) ? true : false;
    if(mGpuTileRenderEnable)
       ALOGV("DirtyRect optimization enabled for FULL GPU Composition");
    mUnionDirtyRect.clear();

    property_get("sys.disable_ext_animation", value, "0");
    mDisableExtAnimation = atoi(value) ? true : false;
#endif

#endif /* QCOM_HARDWARE */
    ALOGI_IF(mDebugRegion, "showupdates enabled");
    ALOGI_IF(mDebugDDMS, "DDMS debugging enabled");
}

void SurfaceFlinger::onFirstRef()
{
    mEventQueue.init(this);
}

SurfaceFlinger::~SurfaceFlinger()
{
    EGLDisplay display = eglGetDisplay(EGL_DEFAULT_DISPLAY);
    eglMakeCurrent(display, EGL_NO_SURFACE, EGL_NO_SURFACE, EGL_NO_CONTEXT);
    eglTerminate(display);
}

void SurfaceFlinger::binderDied(const wp<IBinder>& /* who */)
{
    // the window manager died on us. prepare its eulogy.

    // restore initial conditions (default device unblank, etc)
    initializeDisplays();

    // restart the boot-animation
    startBootAnim();
}

sp<ISurfaceComposerClient> SurfaceFlinger::createConnection()
{
    sp<ISurfaceComposerClient> bclient;
    sp<Client> client(new Client(this));
    status_t err = client->initCheck();
    if (err == NO_ERROR) {
        bclient = client;
    }
    return bclient;
}

sp<IBinder> SurfaceFlinger::createDisplay(const String8& displayName,
        bool secure)
{
    class DisplayToken : public BBinder {
        sp<SurfaceFlinger> flinger;
        virtual ~DisplayToken() {
             // no more references, this display must be terminated
             Mutex::Autolock _l(flinger->mStateLock);
             flinger->mCurrentState.displays.removeItem(this);
             flinger->setTransactionFlags(eDisplayTransactionNeeded);
         }
     public:
        DisplayToken(const sp<SurfaceFlinger>& flinger)
            : flinger(flinger) {
        }
    };

    sp<BBinder> token = new DisplayToken(this);

    Mutex::Autolock _l(mStateLock);
    DisplayDeviceState info(DisplayDevice::DISPLAY_VIRTUAL);
    info.displayName = displayName;
    info.isSecure = secure;
    mCurrentState.displays.add(token, info);

    return token;
}

void SurfaceFlinger::destroyDisplay(const sp<IBinder>& display) {
    Mutex::Autolock _l(mStateLock);

    ssize_t idx = mCurrentState.displays.indexOfKey(display);
    if (idx < 0) {
        ALOGW("destroyDisplay: invalid display token");
        return;
    }

    const DisplayDeviceState& info(mCurrentState.displays.valueAt(idx));
    if (!info.isVirtualDisplay()) {
        ALOGE("destroyDisplay called for non-virtual display");
        return;
    }

    mCurrentState.displays.removeItemsAt(idx);
    setTransactionFlags(eDisplayTransactionNeeded);
}

#ifndef QCOM_HARDWARE
void SurfaceFlinger::createBuiltinDisplayLocked(DisplayDevice::DisplayType type) {
#else /* QCOM_HARDWARE */
void SurfaceFlinger::createBuiltinDisplayLocked(DisplayDevice::DisplayType type,
                                                bool secure) {
#endif /* QCOM_HARDWARE */
    ALOGW_IF(mBuiltinDisplays[type],
            "Overwriting display token for display type %d", type);
    mBuiltinDisplays[type] = new BBinder();
    DisplayDeviceState info(type);
#ifndef QCOM_HARDWARE
    // All non-virtual displays are currently considered secure.
    info.isSecure = true;
#else /* QCOM_HARDWARE */
    info.isSecure = secure;
#endif /* QCOM_HARDWARE */
    mCurrentState.displays.add(mBuiltinDisplays[type], info);
}

sp<IBinder> SurfaceFlinger::getBuiltInDisplay(int32_t id) {
    if (uint32_t(id) >= DisplayDevice::NUM_BUILTIN_DISPLAY_TYPES) {
        ALOGE("getDefaultDisplay: id=%d is not a valid default display id", id);
        return NULL;
    }
    return mBuiltinDisplays[id];
}

sp<IGraphicBufferAlloc> SurfaceFlinger::createGraphicBufferAlloc()
{
    sp<GraphicBufferAlloc> gba(new GraphicBufferAlloc());
    return gba;
}

void SurfaceFlinger::bootFinished()
{
    const nsecs_t now = systemTime();
    const nsecs_t duration = now - mBootTime;
    ALOGI("Boot is finished (%ld ms)", long(ns2ms(duration)) );
    mBootFinished = true;

    // wait patiently for the window manager death
    const String16 name("window");
    sp<IBinder> window(defaultServiceManager()->getService(name));
    if (window != 0) {
        window->linkToDeath(static_cast<IBinder::DeathRecipient*>(this));
    }

    // stop boot animation
    // formerly we would just kill the process, but we now ask it to exit so it
    // can choose where to stop the animation.
    property_set("service.bootanim.exit", "1");
}

void SurfaceFlinger::deleteTextureAsync(uint32_t texture) {
    class MessageDestroyGLTexture : public MessageBase {
        RenderEngine& engine;
        uint32_t texture;
    public:
        MessageDestroyGLTexture(RenderEngine& engine, uint32_t texture)
            : engine(engine), texture(texture) {
        }
        virtual bool handler() {
            engine.deleteTextures(1, &texture);
            return true;
        }
    };
    postMessageAsync(new MessageDestroyGLTexture(getRenderEngine(), texture));
}

class DispSyncSource : public VSyncSource, private DispSync::Callback {
public:
    DispSyncSource(DispSync* dispSync, nsecs_t phaseOffset, bool traceVsync,
        const char* label) :
            mValue(0),
            mTraceVsync(traceVsync),
            mVsyncOnLabel(String8::format("VsyncOn-%s", label)),
            mVsyncEventLabel(String8::format("VSYNC-%s", label)),
            mDispSync(dispSync),
            mCallbackMutex(),
            mCallback(),
            mVsyncMutex(),
            mPhaseOffset(phaseOffset),
            mEnabled(false) {}

    virtual ~DispSyncSource() {}

    virtual void setVSyncEnabled(bool enable) {
        Mutex::Autolock lock(mVsyncMutex);
        if (enable) {
            status_t err = mDispSync->addEventListener(mPhaseOffset,
                    static_cast<DispSync::Callback*>(this));
            if (err != NO_ERROR) {
                ALOGE("error registering vsync callback: %s (%d)",
                        strerror(-err), err);
            }
            //ATRACE_INT(mVsyncOnLabel.string(), 1);
        } else {
            status_t err = mDispSync->removeEventListener(
                    static_cast<DispSync::Callback*>(this));
            if (err != NO_ERROR) {
                ALOGE("error unregistering vsync callback: %s (%d)",
                        strerror(-err), err);
            }
            //ATRACE_INT(mVsyncOnLabel.string(), 0);
        }
        mEnabled = enable;
    }

    virtual void setCallback(const sp<VSyncSource::Callback>& callback) {
        Mutex::Autolock lock(mCallbackMutex);
        mCallback = callback;
    }

    virtual void setPhaseOffset(nsecs_t phaseOffset) {
        Mutex::Autolock lock(mVsyncMutex);

        // Normalize phaseOffset to [0, period)
        auto period = mDispSync->getPeriod();
        phaseOffset %= period;
        if (phaseOffset < 0) {
            // If we're here, then phaseOffset is in (-period, 0). After this
            // operation, it will be in (0, period)
            phaseOffset += period;
        }
        mPhaseOffset = phaseOffset;

        // If we're not enabled, we don't need to mess with the listeners
        if (!mEnabled) {
            return;
        }

        // Remove the listener with the old offset
        status_t err = mDispSync->removeEventListener(
                static_cast<DispSync::Callback*>(this));
        if (err != NO_ERROR) {
            ALOGE("error unregistering vsync callback: %s (%d)",
                    strerror(-err), err);
        }

        // Add a listener with the new offset
        err = mDispSync->addEventListener(mPhaseOffset,
                static_cast<DispSync::Callback*>(this));
        if (err != NO_ERROR) {
            ALOGE("error registering vsync callback: %s (%d)",
                    strerror(-err), err);
        }
    }

private:
    virtual void onDispSyncEvent(nsecs_t when) {
        sp<VSyncSource::Callback> callback;
        {
            Mutex::Autolock lock(mCallbackMutex);
            callback = mCallback;

            if (mTraceVsync) {
                mValue = (mValue + 1) % 2;
                ATRACE_INT(mVsyncEventLabel.string(), mValue);
            }
        }

        if (callback != NULL) {
            callback->onVSyncEvent(when);
        }
    }

    int mValue;

    const bool mTraceVsync;
    const String8 mVsyncOnLabel;
    const String8 mVsyncEventLabel;

    DispSync* mDispSync;

    Mutex mCallbackMutex; // Protects the following
    sp<VSyncSource::Callback> mCallback;

    Mutex mVsyncMutex; // Protects the following
    nsecs_t mPhaseOffset;
    bool mEnabled;
};

void SurfaceFlinger::init() {
    ALOGI(  "SurfaceFlinger's main thread ready to run. "
            "Initializing graphics H/W...");

    Mutex::Autolock _l(mStateLock);

#ifdef QCOM_HARDWARE
    /* Set the mask bit of the sigset to block the SIGPIPE signal */
    sigset_t sigMask;
    sigemptyset (&sigMask);
    sigaddset(&sigMask, SIGPIPE);
    sigprocmask(SIG_BLOCK, &sigMask, NULL);

#endif /* QCOM_HARDWARE */
    // initialize EGL for the default display
    mEGLDisplay = eglGetDisplay(EGL_DEFAULT_DISPLAY);
    eglInitialize(mEGLDisplay, NULL, NULL);

    // start the EventThread
    sp<VSyncSource> vsyncSrc = new DispSyncSource(&mPrimaryDispSync,
            vsyncPhaseOffsetNs, true, "app");
    mEventThread = new EventThread(vsyncSrc);
    sp<VSyncSource> sfVsyncSrc = new DispSyncSource(&mPrimaryDispSync,
            sfVsyncPhaseOffsetNs, true, "sf");
    mSFEventThread = new EventThread(sfVsyncSrc);
    mEventQueue.setEventThread(mSFEventThread);

    // Initialize the H/W composer object.  There may or may not be an
    // actual hardware composer underneath.
    mHwc = new HWComposer(this,
            *static_cast<HWComposer::EventHandler *>(this));

    // get a RenderEngine for the given display / config (can't fail)
    mRenderEngine = RenderEngine::create(mEGLDisplay, mHwc->getVisualID());

    // retrieve the EGL context that was selected/created
    mEGLContext = mRenderEngine->getEGLContext();

    LOG_ALWAYS_FATAL_IF(mEGLContext == EGL_NO_CONTEXT,
            "couldn't create EGLContext");

    // initialize our non-virtual displays
    for (size_t i=0 ; i<DisplayDevice::NUM_BUILTIN_DISPLAY_TYPES ; i++) {
        DisplayDevice::DisplayType type((DisplayDevice::DisplayType)i);
        // set-up the displays that are already connected
        if (mHwc->isConnected(i) || type==DisplayDevice::DISPLAY_PRIMARY) {
#ifndef QCOM_HARDWARE
            // All non-virtual displays are currently considered secure.
            bool isSecure = true;
            createBuiltinDisplayLocked(type);
#else /* QCOM_HARDWARE */
            // query from hwc if the non-virtual display is secure.
            bool isSecure = mHwc->isSecure(i);;
            createBuiltinDisplayLocked(type, isSecure);
#endif /* QCOM_HARDWARE */
            wp<IBinder> token = mBuiltinDisplays[i];

            sp<IGraphicBufferProducer> producer;
            sp<IGraphicBufferConsumer> consumer;
            BufferQueue::createBufferQueue(&producer, &consumer,
                    new GraphicBufferAlloc());

            sp<FramebufferSurface> fbs = new FramebufferSurface(*mHwc, i,
                    consumer);
            int32_t hwcId = allocateHwcDisplayId(type);
            sp<DisplayDevice> hw = new DisplayDevice(this,
                    type, hwcId, mHwc->getFormat(hwcId), isSecure, token,
                    fbs, producer,
                    mRenderEngine->getEGLConfig());
            if (i > DisplayDevice::DISPLAY_PRIMARY) {
                // FIXME: currently we don't get blank/unblank requests
                // for displays other than the main display, so we always
                // assume a connected display is unblanked.
                ALOGD("marking display %zu as acquired/unblanked", i);
                hw->setPowerMode(HWC_POWER_MODE_NORMAL);
            }
            mDisplays.add(token, hw);
        }
    }

    // make the GLContext current so that we can create textures when creating Layers
    // (which may happens before we render something)
    getDefaultDisplayDevice()->makeCurrent(mEGLDisplay, mEGLContext);

    mEventControlThread = new EventControlThread(this);
    mEventControlThread->run("EventControl", PRIORITY_URGENT_DISPLAY);

    // set a fake vsync period if there is no HWComposer
    if (mHwc->initCheck() != NO_ERROR) {
        mPrimaryDispSync.setPeriod(16666667);
    }

    // initialize our drawing state
    mDrawingState = mCurrentState;

    // set initial conditions (e.g. unblank default device)
    initializeDisplays();

    // start boot animation
    startBootAnim();
}

int32_t SurfaceFlinger::allocateHwcDisplayId(DisplayDevice::DisplayType type) {
    return (uint32_t(type) < DisplayDevice::NUM_BUILTIN_DISPLAY_TYPES) ?
            type : mHwc->allocateDisplayId();
}

void SurfaceFlinger::startBootAnim() {
    // start boot animation
    mBootFinished = false;
    property_set("service.bootanim.exit", "0");
    property_set("ctl.start", "bootanim");
}

size_t SurfaceFlinger::getMaxTextureSize() const {
    return mRenderEngine->getMaxTextureSize();
}

size_t SurfaceFlinger::getMaxViewportDims() const {
    return mRenderEngine->getMaxViewportDims();
}

// ----------------------------------------------------------------------------

bool SurfaceFlinger::authenticateSurfaceTexture(
        const sp<IGraphicBufferProducer>& bufferProducer) const {
    Mutex::Autolock _l(mStateLock);
    sp<IBinder> surfaceTextureBinder(IInterface::asBinder(bufferProducer));
    return mGraphicBufferProducerList.indexOf(surfaceTextureBinder) >= 0;
}

status_t SurfaceFlinger::getDisplayConfigs(const sp<IBinder>& display,
        Vector<DisplayInfo>* configs) {
#ifndef QCOM_HARDWARE
    if (configs == NULL) {
#else /* QCOM_HARDWARE */
    if ((configs == NULL) || (display.get() == NULL)) {
#endif /* QCOM_HARDWARE */
        return BAD_VALUE;
    }

    if (!display.get())
        return NAME_NOT_FOUND;

    int32_t type = NAME_NOT_FOUND;
    for (int i=0 ; i<DisplayDevice::NUM_BUILTIN_DISPLAY_TYPES ; i++) {
        if (display == mBuiltinDisplays[i]) {
            type = i;
            break;
        }
    }

    if (type < 0) {
        return type;
    }

    // TODO: Not sure if display density should handled by SF any longer
    class Density {
        static int getDensityFromProperty(char const* propName) {
            char property[PROPERTY_VALUE_MAX];
            int density = 0;
            if (property_get(propName, property, NULL) > 0) {
                density = atoi(property);
            }
            return density;
        }
    public:
        static int getEmuDensity() {
            return getDensityFromProperty("qemu.sf.lcd_density"); }
        static int getBuildDensity()  {
            return getDensityFromProperty("ro.sf.lcd_density"); }
    };

    configs->clear();

    const Vector<HWComposer::DisplayConfig>& hwConfigs =
            getHwComposer().getConfigs(type);
    for (size_t c = 0; c < hwConfigs.size(); ++c) {
        const HWComposer::DisplayConfig& hwConfig = hwConfigs[c];
        DisplayInfo info = DisplayInfo();

        float xdpi = hwConfig.xdpi;
        float ydpi = hwConfig.ydpi;

        if (type == DisplayDevice::DISPLAY_PRIMARY) {
            // The density of the device is provided by a build property
            float density = Density::getBuildDensity() / 160.0f;
            if (density == 0) {
                // the build doesn't provide a density -- this is wrong!
                // use xdpi instead
                ALOGE("ro.sf.lcd_density must be defined as a build property");
                density = xdpi / 160.0f;
            }
            if (Density::getEmuDensity()) {
                // if "qemu.sf.lcd_density" is specified, it overrides everything
                xdpi = ydpi = density = Density::getEmuDensity();
                density /= 160.0f;
            }
            info.density = density;

            // TODO: this needs to go away (currently needed only by webkit)
            sp<const DisplayDevice> hw(getDefaultDisplayDevice());
            info.orientation = hw->getOrientation();
        } else {
            // TODO: where should this value come from?
            static const int TV_DENSITY = 213;
            info.density = TV_DENSITY / 160.0f;
            info.orientation = 0;
        }

        int additionalRot = mDisplays[0]->getHardwareOrientation() / 90;
        if ((type == DisplayDevice::DISPLAY_PRIMARY) && (additionalRot & DisplayState::eOrientationSwapMask)) {
            info.h = hwConfig.width;
            info.w = hwConfig.height;
            info.xdpi = ydpi;
            info.ydpi = xdpi;
        }
        else {
            info.w = hwConfig.width;
            info.h = hwConfig.height;
            info.xdpi = xdpi;
            info.ydpi = ydpi;
        }
        info.fps = float(1e9 / hwConfig.refresh);
        info.appVsyncOffset = VSYNC_EVENT_PHASE_OFFSET_NS;
        info.colorTransform = hwConfig.colorTransform;

        // This is how far in advance a buffer must be queued for
        // presentation at a given time.  If you want a buffer to appear
        // on the screen at time N, you must submit the buffer before
        // (N - presentationDeadline).
        //
        // Normally it's one full refresh period (to give SF a chance to
        // latch the buffer), but this can be reduced by configuring a
        // DispSync offset.  Any additional delays introduced by the hardware
        // composer or panel must be accounted for here.
        //
        // We add an additional 1ms to allow for processing time and
        // differences between the ideal and actual refresh rate.
        info.presentationDeadline =
                hwConfig.refresh - SF_VSYNC_EVENT_PHASE_OFFSET_NS + 1000000;

#ifndef QCOM_HARDWARE
        // All non-virtual displays are currently considered secure.
        info.secure = true;
#else /* QCOM_HARDWARE */
        // set secure info based on the hwcConfig
        info.secure = hwConfig.secure;
#endif /* QCOM_HARDWARE */

        configs->push_back(info);
    }

    return NO_ERROR;
}

status_t SurfaceFlinger::getDisplayStats(const sp<IBinder>& /* display */,
        DisplayStatInfo* stats) {
    if (stats == NULL) {
        return BAD_VALUE;
    }

    // FIXME for now we always return stats for the primary display
    memset(stats, 0, sizeof(*stats));
    stats->vsyncTime   = mPrimaryDispSync.computeNextRefresh(0);
    stats->vsyncPeriod = mPrimaryDispSync.getPeriod();
    return NO_ERROR;
}

int SurfaceFlinger::getActiveConfig(const sp<IBinder>& display) {
    sp<DisplayDevice> device(getDisplayDevice(display));
    if (device != NULL) {
        return device->getActiveConfig();
    }
    return BAD_VALUE;
}

void SurfaceFlinger::setActiveConfigInternal(const sp<DisplayDevice>& hw, int mode) {
    ALOGD("Set active config mode=%d, type=%d flinger=%p", mode, hw->getDisplayType(),
          this);
    int32_t type = hw->getDisplayType();
    int currentMode = hw->getActiveConfig();

    if (mode == currentMode) {
        ALOGD("Screen type=%d is already mode=%d", hw->getDisplayType(), mode);
        return;
    }

    if (type >= DisplayDevice::NUM_BUILTIN_DISPLAY_TYPES) {
        ALOGW("Trying to set config for virtual display");
        return;
    }

#ifndef QCOM_HARDWARE
    hw->setActiveConfig(mode);
    getHwComposer().setActiveConfig(type, mode);
#else /* QCOM_HARDWARE */
    status_t status = getHwComposer().setActiveConfig(type, mode);
    if (status == NO_ERROR) {
        hw->setActiveConfig(mode);
    }
#endif /* QCOM_HARDWARE */
}

status_t SurfaceFlinger::setActiveConfig(const sp<IBinder>& display, int mode) {
    class MessageSetActiveConfig: public MessageBase {
        SurfaceFlinger& mFlinger;
        sp<IBinder> mDisplay;
        int mMode;
    public:
        MessageSetActiveConfig(SurfaceFlinger& flinger, const sp<IBinder>& disp,
                               int mode) :
            mFlinger(flinger), mDisplay(disp) { mMode = mode; }
        virtual bool handler() {
            Vector<DisplayInfo> configs;
            mFlinger.getDisplayConfigs(mDisplay, &configs);
            if (mMode < 0 || mMode >= static_cast<int>(configs.size())) {
                ALOGE("Attempt to set active config = %d for display with %zu configs",
                        mMode, configs.size());
            }
            sp<DisplayDevice> hw(mFlinger.getDisplayDevice(mDisplay));
            if (hw == NULL) {
                ALOGE("Attempt to set active config = %d for null display %p",
                        mMode, mDisplay.get());
            } else if (hw->getDisplayType() >= DisplayDevice::DISPLAY_VIRTUAL) {
                ALOGW("Attempt to set active config = %d for virtual display",
                        mMode);
            } else {
                mFlinger.setActiveConfigInternal(hw, mMode);
            }
            return true;
        }
    };
    sp<MessageBase> msg = new MessageSetActiveConfig(*this, display, mode);
    postMessageSync(msg);
    return NO_ERROR;
}

status_t SurfaceFlinger::clearAnimationFrameStats() {
    Mutex::Autolock _l(mStateLock);
    mAnimFrameTracker.clearStats();
    return NO_ERROR;
}

status_t SurfaceFlinger::getAnimationFrameStats(FrameStats* outStats) const {
    Mutex::Autolock _l(mStateLock);
    mAnimFrameTracker.getStats(outStats);
    return NO_ERROR;
}

// ----------------------------------------------------------------------------

sp<IDisplayEventConnection> SurfaceFlinger::createDisplayEventConnection() {
    return mEventThread->createEventConnection();
}

// ----------------------------------------------------------------------------

void SurfaceFlinger::waitForEvent() {
    mEventQueue.waitMessage();
}

void SurfaceFlinger::signalTransaction() {
    mEventQueue.invalidate();
}

void SurfaceFlinger::signalLayerUpdate() {
    mEventQueue.invalidate();
}

void SurfaceFlinger::signalRefresh() {
    mEventQueue.refresh();
}

status_t SurfaceFlinger::postMessageAsync(const sp<MessageBase>& msg,
        nsecs_t reltime, uint32_t /* flags */) {
    return mEventQueue.postMessage(msg, reltime);
}

status_t SurfaceFlinger::postMessageSync(const sp<MessageBase>& msg,
        nsecs_t reltime, uint32_t /* flags */) {
    status_t res = mEventQueue.postMessage(msg, reltime);
    if (res == NO_ERROR) {
        msg->wait();
    }
    return res;
}

void SurfaceFlinger::run() {
    do {
        waitForEvent();
    } while (true);
}

void SurfaceFlinger::enableHardwareVsync() {
    Mutex::Autolock _l(mHWVsyncLock);
    if (!mPrimaryHWVsyncEnabled && mHWVsyncAvailable) {
        mPrimaryDispSync.beginResync();
        //eventControl(HWC_DISPLAY_PRIMARY, SurfaceFlinger::EVENT_VSYNC, true);
        mEventControlThread->setVsyncEnabled(true);
        mPrimaryHWVsyncEnabled = true;
    }
}

void SurfaceFlinger::resyncToHardwareVsync(bool makeAvailable) {
    Mutex::Autolock _l(mHWVsyncLock);

    if (makeAvailable) {
        mHWVsyncAvailable = true;
    } else if (!mHWVsyncAvailable) {
        ALOGE("resyncToHardwareVsync called when HW vsync unavailable");
        return;
    }

    const nsecs_t period =
            getHwComposer().getRefreshPeriod(HWC_DISPLAY_PRIMARY);

    mPrimaryDispSync.reset();
    mPrimaryDispSync.setPeriod(period);

    if (!mPrimaryHWVsyncEnabled) {
        mPrimaryDispSync.beginResync();
        //eventControl(HWC_DISPLAY_PRIMARY, SurfaceFlinger::EVENT_VSYNC, true);
        mEventControlThread->setVsyncEnabled(true);
        mPrimaryHWVsyncEnabled = true;
    }
}

void SurfaceFlinger::disableHardwareVsync(bool makeUnavailable) {
    Mutex::Autolock _l(mHWVsyncLock);
    if (mPrimaryHWVsyncEnabled) {
        //eventControl(HWC_DISPLAY_PRIMARY, SurfaceFlinger::EVENT_VSYNC, false);
        mEventControlThread->setVsyncEnabled(false);
        mPrimaryDispSync.endResync();
        mPrimaryHWVsyncEnabled = false;
    }
    if (makeUnavailable) {
        mHWVsyncAvailable = false;
    }
}

void SurfaceFlinger::onVSyncReceived(int type, nsecs_t timestamp) {
    bool needsHwVsync = false;

    { // Scope for the lock
        Mutex::Autolock _l(mHWVsyncLock);
        if (type == 0 && mPrimaryHWVsyncEnabled) {
            needsHwVsync = mPrimaryDispSync.addResyncSample(timestamp);
        }
    }

    if (needsHwVsync) {
        enableHardwareVsync();
    } else {
        disableHardwareVsync(false);
    }
}

void SurfaceFlinger::onHotplugReceived(int type, bool connected) {
    if (mEventThread == NULL) {
        // This is a temporary workaround for b/7145521.  A non-null pointer
        // does not mean EventThread has finished initializing, so this
        // is not a correct fix.
        ALOGW("WARNING: EventThread not started, ignoring hotplug");
        return;
    }

    if (uint32_t(type) < DisplayDevice::NUM_BUILTIN_DISPLAY_TYPES) {
        Mutex::Autolock _l(mStateLock);
        if (connected) {
#ifndef QCOM_HARDWARE
            createBuiltinDisplayLocked((DisplayDevice::DisplayType)type);
#else /* QCOM_HARDWARE */
            // query from hwc if the connected display is secure
            bool secure = mHwc->isSecure(type);;
            createBuiltinDisplayLocked((DisplayDevice::DisplayType)type, secure);
#endif /* QCOM_HARDWARE */
        } else {
            mCurrentState.displays.removeItem(mBuiltinDisplays[type]);
            mBuiltinDisplays[type].clear();
#ifdef QCOM_HARDWARE
#ifdef QCOM_BSP
            // if extended_mode is set, and set mVisibleRegionsDirty
            // as we need to rebuildLayerStack
            if(isExtendedMode()) {
                mVisibleRegionsDirty = true;
            }
#endif
#endif /* QCOM_HARDWARE */
        }
        setTransactionFlags(eDisplayTransactionNeeded);

        // Defer EventThread notification until SF has updated mDisplays.
    }
}

void SurfaceFlinger::eventControl(int disp, int event, int enabled) {
    ATRACE_CALL();
    getHwComposer().eventControl(disp, event, enabled);
}

void SurfaceFlinger::onMessageReceived(int32_t what) {
    ATRACE_CALL();
    switch (what) {
        case MessageQueue::TRANSACTION: {
            handleMessageTransaction();
            break;
        }
        case MessageQueue::INVALIDATE: {
            bool refreshNeeded = handleMessageTransaction();
            refreshNeeded |= handleMessageInvalidate();
            refreshNeeded |= mRepaintEverything;
            if (refreshNeeded) {
                // Signal a refresh if a transaction modified the window state,
                // a new buffer was latched, or if HWC has requested a full
                // repaint
                signalRefresh();
            }
            break;
        }
        case MessageQueue::REFRESH: {
            handleMessageRefresh();
            break;
        }
    }
}

bool SurfaceFlinger::handleMessageTransaction() {
    uint32_t transactionFlags = peekTransactionFlags(eTransactionMask);
    if (transactionFlags) {
        handleTransaction(transactionFlags);
        return true;
    }
    return false;
}

bool SurfaceFlinger::handleMessageInvalidate() {
    ATRACE_CALL();
    return handlePageFlip();
}

#ifdef QCOM_HARDWARE
#ifdef QCOM_BSP
/* Compute DirtyRegion, if DR optimization for GPU comp optimization
 * is ON & and no external device is connected.*/
void SurfaceFlinger::setUpTiledDr() {
    if(mGpuTileRenderEnable && (mDisplays.size()==1)) {
        const sp<DisplayDevice>& hw(mDisplays[HWC_DISPLAY_PRIMARY]);
        mCanUseGpuTileRender = computeTiledDr(hw);
    }
}
#endif
#endif /* QCOM_HARDWARE */
void SurfaceFlinger::handleMessageRefresh() {
    ATRACE_CALL();
<<<<<<< HEAD
    preComposition();
    rebuildLayerStacks();
    setUpHWComposer();
#ifdef QCOM_HARDWARE
#ifdef QCOM_BSP
    setUpTiledDr();
#endif
#endif /* QCOM_HARDWARE */
    doDebugFlashRegions();
    doComposition();
    postComposition();
=======

    static nsecs_t previousExpectedPresent = 0;
    nsecs_t expectedPresent = mPrimaryDispSync.computeNextRefresh(0);
    static bool previousFrameMissed = false;
    bool frameMissed = (expectedPresent == previousExpectedPresent);
    if (frameMissed != previousFrameMissed) {
        ATRACE_INT("FrameMissed", static_cast<int>(frameMissed));
    }
    previousFrameMissed = frameMissed;

    if (CC_UNLIKELY(mDropMissedFrames && frameMissed)) {
        // Latch buffers, but don't send anything to HWC, then signal another
        // wakeup for the next vsync
        preComposition();
        repaintEverything();
    } else {
        preComposition();
        rebuildLayerStacks();
        setUpHWComposer();
        doDebugFlashRegions();
        doComposition();
        postComposition();
    }

    previousExpectedPresent = mPrimaryDispSync.computeNextRefresh(0);
>>>>>>> 3492a218
}

#ifndef QCOM_HARDWARE
void SurfaceFlinger::doDebugFlashRegions()
{
    // is debugging enabled
    if (CC_LIKELY(!mDebugRegion))
        return;

    const bool repaintEverything = mRepaintEverything;
    for (size_t dpy=0 ; dpy<mDisplays.size() ; dpy++) {
        const sp<DisplayDevice>& hw(mDisplays[dpy]);
        if (hw->isDisplayOn()) {
            // transform the dirty region into this screen's coordinate space
            const Region dirtyRegion(hw->getDirtyRegion(repaintEverything));
            if (!dirtyRegion.isEmpty()) {
                // redraw the whole screen
                doComposeSurfaces(hw, Region(hw->bounds()));

                // and draw the dirty region
                const int32_t height = hw->getHeight();
                RenderEngine& engine(getRenderEngine());
                engine.fillRegionWithColor(dirtyRegion, height, 1, 0, 1, 1);

                hw->compositionComplete();
                hw->swapBuffers(getHwComposer());
            }
        }
    }

    postFramebuffer();

    if (mDebugRegion > 1) {
        usleep(mDebugRegion * 1000);
    }

    HWComposer& hwc(getHwComposer());
    if (hwc.initCheck() == NO_ERROR) {
        status_t err = hwc.prepare();
        ALOGE_IF(err, "HWComposer::prepare failed (%s)", strerror(-err));
    }
}
#else
void SurfaceFlinger::doDebugFlashRegions()
{
    // is debugging enabled
    if (CC_LIKELY(!mDebugRegion))
        return;

    const bool repaintEverything = mRepaintEverything;
    for (size_t dpy=0 ; dpy<mDisplays.size() ; dpy++) {
        const sp<DisplayDevice>& hw(mDisplays[dpy]);

        if (hw->isDisplayOn()) {
            const int32_t height = hw->getHeight();
            RenderEngine& engine(getRenderEngine());
#ifdef QCOM_BSP
            // Use Union DR, if it is valid & GPU Tiled DR optimization is ON
            if(mCanUseGpuTileRender && !mUnionDirtyRect.isEmpty()) {
                // redraw the whole screen
                doComposeSurfaces(hw, Region(hw->bounds()));
                Region dirtyRegion(mUnionDirtyRect);
                Rect dr = mUnionDirtyRect;
                hw->eglSwapPreserved(true);
                engine.startTileComposition(dr.left, (height-dr.bottom),
                      (dr.right-dr.left),
                      (dr.bottom-dr.top), 1);
                // and draw the dirty region
                engine.fillRegionWithColor(dirtyRegion, height, 1, 0, 1, 1);
                engine.endTileComposition(GL_PRESERVE);
                hw->compositionComplete();
                hw->swapBuffers(getHwComposer());
            } else
#endif
            {
                // transform the dirty region into this screen's coordinate
                // space
                const Region dirtyRegion(hw->getDirtyRegion(repaintEverything));
                if (!dirtyRegion.isEmpty()) {
                   // redraw the whole screen
                   doComposeSurfaces(hw, Region(hw->bounds()));
                   // and draw the dirty region
#ifdef QCOM_BSP
                   if(mGpuTileRenderEnable)
                       hw->eglSwapPreserved(false);
#endif

                   engine.fillRegionWithColor(dirtyRegion, height, 1, 0, 1, 1);
                   hw->compositionComplete();
                   hw->swapBuffers(getHwComposer());
               }
            }
        }
    }

    postFramebuffer();

    if (mDebugRegion > 1) {
        usleep(mDebugRegion * 1000);
    }

    HWComposer& hwc(getHwComposer());
    if (hwc.initCheck() == NO_ERROR) {
        status_t err = hwc.prepare();
        ALOGE_IF(err, "HWComposer::prepare failed (%s)", strerror(-err));
    }
}
#endif

void SurfaceFlinger::preComposition()
{
    bool needExtraInvalidate = false;
    const LayerVector& layers(mDrawingState.layersSortedByZ);
    const size_t count = layers.size();
    for (size_t i=0 ; i<count ; i++) {
        if (layers[i]->onPreComposition()) {
            needExtraInvalidate = true;
        }
    }
    if (needExtraInvalidate) {
        signalLayerUpdate();
    }
}

void SurfaceFlinger::postComposition()
{
    const LayerVector& layers(mDrawingState.layersSortedByZ);
    const size_t count = layers.size();
    for (size_t i=0 ; i<count ; i++) {
        layers[i]->onPostComposition();
    }

    const HWComposer& hwc = getHwComposer();
    sp<Fence> presentFence = hwc.getDisplayFence(HWC_DISPLAY_PRIMARY);

    if (presentFence->isValid()) {
        if (mPrimaryDispSync.addPresentFence(presentFence)) {
            enableHardwareVsync();
        } else {
            disableHardwareVsync(false);
        }
    }

    const sp<const DisplayDevice> hw(getDefaultDisplayDevice());
    if (kIgnorePresentFences) {
        if (hw->isDisplayOn()) {
            enableHardwareVsync();
        }
    }

    if (mAnimCompositionPending) {
        mAnimCompositionPending = false;

        if (presentFence->isValid()) {
            mAnimFrameTracker.setActualPresentFence(presentFence);
        } else {
            // The HWC doesn't support present fences, so use the refresh
            // timestamp instead.
            nsecs_t presentTime = hwc.getRefreshTimestamp(HWC_DISPLAY_PRIMARY);
            mAnimFrameTracker.setActualPresentTime(presentTime);
        }
        mAnimFrameTracker.advanceFrame();
    }

    if (hw->getPowerMode() == HWC_POWER_MODE_OFF) {
        return;
    }

    nsecs_t currentTime = systemTime();
    if (mHasPoweredOff) {
        mHasPoweredOff = false;
    } else {
        nsecs_t period = mPrimaryDispSync.getPeriod();
        nsecs_t elapsedTime = currentTime - mLastSwapTime;
        size_t numPeriods = static_cast<size_t>(elapsedTime / period);
        if (numPeriods < NUM_BUCKETS - 1) {
            mFrameBuckets[numPeriods] += elapsedTime;
        } else {
            mFrameBuckets[NUM_BUCKETS - 1] += elapsedTime;
        }
        mTotalTime += elapsedTime;
    }
    mLastSwapTime = currentTime;
}

void SurfaceFlinger::rebuildLayerStacks() {
#ifdef QCOM_HARDWARE
#ifdef QCOM_BSP
    char prop[PROPERTY_VALUE_MAX];
    property_get("sys.extended_mode", prop, "0");
    sExtendedMode = atoi(prop) ? true : false;
#endif
#endif /* QCOM_HARDWARE */
    // rebuild the visible layer list per screen
    if (CC_UNLIKELY(mVisibleRegionsDirty)) {
        ATRACE_CALL();
        mVisibleRegionsDirty = false;
        invalidateHwcGeometry();

        const LayerVector& layers(mDrawingState.layersSortedByZ);
        for (size_t dpy=0 ; dpy<mDisplays.size() ; dpy++) {
            Region opaqueRegion;
            Region dirtyRegion;
            Vector< sp<Layer> > layersSortedByZ;
            const sp<DisplayDevice>& hw(mDisplays[dpy]);
            const Transform& tr(hw->getTransform());
            const Rect bounds(hw->getBounds());
#ifdef QCOM_HARDWARE
            int dpyId = hw->getHwcDisplayId();
#endif /* QCOM_HARDWARE */
            if (hw->isDisplayOn()) {
#ifndef QCOM_HARDWARE
                SurfaceFlinger::computeVisibleRegions(layers,
#else /* QCOM_HARDWARE */
                SurfaceFlinger::computeVisibleRegions(dpyId, layers,
#endif /* QCOM_HARDWARE */
                        hw->getLayerStack(), dirtyRegion, opaqueRegion);

                const size_t count = layers.size();
                for (size_t i=0 ; i<count ; i++) {
                    const sp<Layer>& layer(layers[i]);
                    const Layer::State& s(layer->getDrawingState());
#ifndef QCOM_HARDWARE
                    if (s.layerStack == hw->getLayerStack()) {
                        Region drawRegion(tr.transform(
                                layer->visibleNonTransparentRegion));
                        drawRegion.andSelf(bounds);
                        if (!drawRegion.isEmpty()) {
                            layersSortedByZ.add(layer);
                        }
#else /* QCOM_HARDWARE */
                    Region drawRegion(tr.transform(
                            layer->visibleNonTransparentRegion));
                    drawRegion.andSelf(bounds);
                    if (!drawRegion.isEmpty()) {
                        layersSortedByZ.add(layer);
#endif /* QCOM_HARDWARE */
                    }
                }
            }
            hw->setVisibleLayersSortedByZ(layersSortedByZ);
            hw->undefinedRegion.set(bounds);
            hw->undefinedRegion.subtractSelf(tr.transform(opaqueRegion));
            hw->dirtyRegion.orSelf(dirtyRegion);
        }
    }
}

void SurfaceFlinger::setUpHWComposer() {
    for (size_t dpy=0 ; dpy<mDisplays.size() ; dpy++) {
        bool dirty = !mDisplays[dpy]->getDirtyRegion(false).isEmpty();
        bool empty = mDisplays[dpy]->getVisibleLayersSortedByZ().size() == 0;
        bool wasEmpty = !mDisplays[dpy]->lastCompositionHadVisibleLayers;

        // If nothing has changed (!dirty), don't recompose.
        // If something changed, but we don't currently have any visible layers,
        //   and didn't when we last did a composition, then skip it this time.
        // The second rule does two things:
        // - When all layers are removed from a display, we'll emit one black
        //   frame, then nothing more until we get new layers.
        // - When a display is created with a private layer stack, we won't
        //   emit any black frames until a layer is added to the layer stack.
        bool mustRecompose = dirty && !(empty && wasEmpty);

        ALOGV_IF(mDisplays[dpy]->getDisplayType() == DisplayDevice::DISPLAY_VIRTUAL,
                "dpy[%zu]: %s composition (%sdirty %sempty %swasEmpty)", dpy,
                mustRecompose ? "doing" : "skipping",
                dirty ? "+" : "-",
                empty ? "+" : "-",
                wasEmpty ? "+" : "-");

        mDisplays[dpy]->beginFrame(mustRecompose);

        if (mustRecompose) {
            mDisplays[dpy]->lastCompositionHadVisibleLayers = !empty;
        }
    }

    HWComposer& hwc(getHwComposer());
    if (hwc.initCheck() == NO_ERROR) {
        // build the h/w work list
        if (CC_UNLIKELY(mHwWorkListDirty)) {
            mHwWorkListDirty = false;
            for (size_t dpy=0 ; dpy<mDisplays.size() ; dpy++) {
                sp<const DisplayDevice> hw(mDisplays[dpy]);
                const int32_t id = hw->getHwcDisplayId();
                if (id >= 0) {
                    const Vector< sp<Layer> >& currentLayers(
                        hw->getVisibleLayersSortedByZ());
                    const size_t count = currentLayers.size();
                    if (hwc.createWorkList(id, count) == NO_ERROR) {
                        HWComposer::LayerListIterator cur = hwc.begin(id);
                        const HWComposer::LayerListIterator end = hwc.end(id);
                        for (size_t i=0 ; cur!=end && i<count ; ++i, ++cur) {
                            const sp<Layer>& layer(currentLayers[i]);
                            layer->setGeometry(hw, *cur);
                            if (mDebugDisableHWC || mDebugRegion || mDaltonize || mHasColorMatrix) {
                                cur->setSkip(true);
                            }
                        }
                    }
                }
            }
        }

        // set the per-frame data
        for (size_t dpy=0 ; dpy<mDisplays.size() ; dpy++) {
            sp<const DisplayDevice> hw(mDisplays[dpy]);
            const int32_t id = hw->getHwcDisplayId();
            if (id >= 0) {
#ifdef QCOM_HARDWARE
                // Get the layers in the current drawying state
                const LayerVector& layers(mDrawingState.layersSortedByZ);
#ifdef QCOM_BSP
                bool freezeSurfacePresent = false;
                const size_t layerCount = layers.size();
                // Look for ScreenShotSurface in external layer list, only when
                // disable external rotation animation feature is enabled
                if(mDisableExtAnimation && (id != HWC_DISPLAY_PRIMARY)) {
                    for (size_t i = 0 ; i < layerCount ; ++i) {
                        static int screenShotLen = strlen("ScreenshotSurface");
                        const sp<Layer>& layer(layers[i]);
                        const Layer::State& s(layer->getDrawingState());
                        // check the layers associated with external display
                        if(s.layerStack == hw->getLayerStack()) {
                            if(!strncmp(layer->getName(), "ScreenshotSurface",
                                    screenShotLen)) {
                                // Screenshot layer is present, and animation in
                                // progress
                                freezeSurfacePresent = true;
                                break;
                            }
                        }
                    }
                }
#endif
#endif /* QCOM_HARDWARE */
                const Vector< sp<Layer> >& currentLayers(
                    hw->getVisibleLayersSortedByZ());
                const size_t count = currentLayers.size();
                HWComposer::LayerListIterator cur = hwc.begin(id);
                const HWComposer::LayerListIterator end = hwc.end(id);
                for (size_t i=0 ; cur!=end && i<count ; ++i, ++cur) {
                    /*
                     * update the per-frame h/w composer data for each layer
                     * and build the transparent region of the FB
                     */
                    const sp<Layer>& layer(currentLayers[i]);
                    layer->setPerFrameData(hw, *cur);
#ifdef QCOM_HARDWARE
#ifdef QCOM_BSP
                    if(freezeSurfacePresent) {
                        // if freezeSurfacePresent, set ANIMATING flag
                        cur->setAnimating(true);
                    } else {
                        const KeyedVector<wp<IBinder>, DisplayDeviceState>&
                                                draw(mDrawingState.displays);
                        size_t dc = draw.size();
                        for (size_t i=0 ; i<dc ; i++) {
                            if (draw[i].isMainDisplay()) {
                                 // Pass the current orientation to HWC
                                 hwc.eventControl(HWC_DISPLAY_PRIMARY,
                                         SurfaceFlinger::EVENT_ORIENTATION,
                                         uint32_t(draw[i].orientation));
                            }
                        }
                    }
#endif
#endif /* QCOM_HARDWARE */
                }
            }
        }

        // If possible, attempt to use the cursor overlay on each display.
        for (size_t dpy=0 ; dpy<mDisplays.size() ; dpy++) {
            sp<const DisplayDevice> hw(mDisplays[dpy]);
            const int32_t id = hw->getHwcDisplayId();
            if (id >= 0) {
                const Vector< sp<Layer> >& currentLayers(
                    hw->getVisibleLayersSortedByZ());
                const size_t count = currentLayers.size();
                HWComposer::LayerListIterator cur = hwc.begin(id);
                const HWComposer::LayerListIterator end = hwc.end(id);
                for (size_t i=0 ; cur!=end && i<count ; ++i, ++cur) {
                    const sp<Layer>& layer(currentLayers[i]);
                    if (layer->isPotentialCursor()) {
                        cur->setIsCursorLayerHint();
                        break;
                    }
                }
            }
        }

        status_t err = hwc.prepare();
        ALOGE_IF(err, "HWComposer::prepare failed (%s)", strerror(-err));

        for (size_t dpy=0 ; dpy<mDisplays.size() ; dpy++) {
            sp<const DisplayDevice> hw(mDisplays[dpy]);
            hw->prepareFrame(hwc);
        }
    }
}

void SurfaceFlinger::doComposition() {
    ATRACE_CALL();
    const bool repaintEverything = android_atomic_and(0, &mRepaintEverything);
    for (size_t dpy=0 ; dpy<mDisplays.size() ; dpy++) {
        const sp<DisplayDevice>& hw(mDisplays[dpy]);
        if (hw->isDisplayOn()) {
            // transform the dirty region into this screen's coordinate space
            const Region dirtyRegion(hw->getDirtyRegion(repaintEverything));

            // repaint the framebuffer (if needed)
            doDisplayComposition(hw, dirtyRegion);

            hw->dirtyRegion.clear();
            hw->flip(hw->swapRegion);
            hw->swapRegion.clear();
        }
        // inform the h/w that we're done compositing
        hw->compositionComplete();
    }
    postFramebuffer();
}

void SurfaceFlinger::postFramebuffer()
{
    ATRACE_CALL();

    const nsecs_t now = systemTime();
    mDebugInSwapBuffers = now;

    HWComposer& hwc(getHwComposer());
    if (hwc.initCheck() == NO_ERROR) {
        if (!hwc.supportsFramebufferTarget()) {
            // EGL spec says:
            //   "surface must be bound to the calling thread's current context,
            //    for the current rendering API."
            getDefaultDisplayDevice()->makeCurrent(mEGLDisplay, mEGLContext);
        }
        hwc.commit();
    }

    // make the default display current because the VirtualDisplayDevice code cannot
    // deal with dequeueBuffer() being called outside of the composition loop; however
    // the code below can call glFlush() which is allowed (and does in some case) call
    // dequeueBuffer().
    getDefaultDisplayDevice()->makeCurrent(mEGLDisplay, mEGLContext);

    for (size_t dpy=0 ; dpy<mDisplays.size() ; dpy++) {
        sp<const DisplayDevice> hw(mDisplays[dpy]);
        const Vector< sp<Layer> >& currentLayers(hw->getVisibleLayersSortedByZ());
        hw->onSwapBuffersCompleted(hwc);
        const size_t count = currentLayers.size();
        int32_t id = hw->getHwcDisplayId();
        if (id >=0 && hwc.initCheck() == NO_ERROR) {
            HWComposer::LayerListIterator cur = hwc.begin(id);
            const HWComposer::LayerListIterator end = hwc.end(id);
            for (size_t i = 0; cur != end && i < count; ++i, ++cur) {
                currentLayers[i]->onLayerDisplayed(hw, &*cur);
            }
        } else {
            for (size_t i = 0; i < count; i++) {
                currentLayers[i]->onLayerDisplayed(hw, NULL);
            }
        }
    }

    mLastSwapBufferTime = systemTime() - now;
    mDebugInSwapBuffers = 0;

    uint32_t flipCount = getDefaultDisplayDevice()->getPageFlipCount();
    if (flipCount % LOG_FRAME_STATS_PERIOD == 0) {
        logFrameStats();
    }
}

void SurfaceFlinger::handleTransaction(uint32_t transactionFlags)
{
    ATRACE_CALL();

    // here we keep a copy of the drawing state (that is the state that's
    // going to be overwritten by handleTransactionLocked()) outside of
    // mStateLock so that the side-effects of the State assignment
    // don't happen with mStateLock held (which can cause deadlocks).
    State drawingState(mDrawingState);

    Mutex::Autolock _l(mStateLock);
    const nsecs_t now = systemTime();
    mDebugInTransaction = now;

    // Here we're guaranteed that some transaction flags are set
    // so we can call handleTransactionLocked() unconditionally.
    // We call getTransactionFlags(), which will also clear the flags,
    // with mStateLock held to guarantee that mCurrentState won't change
    // until the transaction is committed.

    transactionFlags = getTransactionFlags(eTransactionMask);
    handleTransactionLocked(transactionFlags);

    mLastTransactionTime = systemTime() - now;
    mDebugInTransaction = 0;
    invalidateHwcGeometry();
    // here the transaction has been committed
}

#ifdef QCOM_HARDWARE
void SurfaceFlinger::setVirtualDisplayData(
    int32_t hwcDisplayId,
    const sp<IGraphicBufferProducer>& sink)
{
    sp<ANativeWindow> mNativeWindow = new Surface(sink);
    ANativeWindow* const window = mNativeWindow.get();

    int format;
    window->query(window, NATIVE_WINDOW_FORMAT, &format);

    EGLSurface surface;
    EGLint w, h;
    EGLDisplay display = eglGetDisplay(EGL_DEFAULT_DISPLAY);
    surface = eglCreateWindowSurface(display, mRenderEngine->getEGLConfig(), window, NULL);
    eglQuerySurface(display, surface, EGL_WIDTH,  &w);
    eglQuerySurface(display, surface, EGL_HEIGHT, &h);

    mHwc->setVirtualDisplayProperties(hwcDisplayId, w, h, format);
}

void SurfaceFlinger::configureVirtualDisplay(int32_t &hwcDisplayId,
                                        sp<DisplaySurface> &dispSurface,
                                        sp<IGraphicBufferProducer> &producer,
                                        const DisplayDeviceState state,
                                        sp<IGraphicBufferProducer> bqProducer,
                                        sp<IGraphicBufferConsumer> bqConsumer)
{
    bool vdsEnabled = mHwc->isVDSEnabled();

    //for V4L2 based virtual display implementation
    if(!vdsEnabled) {
        // persist.sys.wfd.virtual will be set if WFD is launched via
        // settings app. This is currently being done in
        // ExtendedRemoteDisplay-WFD stack.
        // This flag will be reset at the time of disconnection of virtual WFD
        // display.
        // This flag is set to zero if WFD is launched via QCOM WFD
        // proprietary APIs which use HDMI piggyback approach.
        char value[PROPERTY_VALUE_MAX];
        property_get("persist.sys.wfd.virtual", value, "0");
        int wfdVirtual = atoi(value);
        if(!wfdVirtual) {
            // This is for non-wfd virtual display scenarios(e.g. SSD/SR/CTS)
            sp<VirtualDisplaySurface> vds = new VirtualDisplaySurface(*mHwc,
                    hwcDisplayId, state.surface, bqProducer, bqConsumer,
                    state.displayName, state.isSecure);
            dispSurface = vds;
            // There won't be any interaction with HWC for this virtual display.
            // so the GLES driver can pass buffers directly to the sink.
            producer = state.surface;
        } else {
            int sinkUsage = -1;
            state.surface->query(NATIVE_WINDOW_CONSUMER_USAGE_BITS, &sinkUsage);
#ifdef QCOM_BSP
            if(sinkUsage & GRALLOC_USAGE_PRIVATE_WFD)
#endif
                hwcDisplayId = allocateHwcDisplayId(state.type);

            if (hwcDisplayId >= 0) {
                // This is for WFD virtual display scenario.
                // Read virtual display properties and create a
                // rendering surface for it inorder to be handled by hwc.
                setVirtualDisplayData(hwcDisplayId, state.surface);
                dispSurface = new FramebufferSurface(*mHwc, state.type,
                bqConsumer);
                producer = bqProducer;
            } else {
                // in case of WFD Virtual + SSD/SR concurrency scenario,
                // WFD virtual display instance gets valid hwcDisplayId and
                // SSD/SR will get invalid hwcDisplayId
                sp<VirtualDisplaySurface> vds = new VirtualDisplaySurface(*mHwc,
                        hwcDisplayId, state.surface, bqProducer, bqConsumer,
                        state.displayName, state.isSecure);
                dispSurface = vds;
                // There won't be any interaction with HWC for this virtual
                // display, so the GLES driver can pass buffers directly to the
                // sink.
                producer = state.surface;
            }
        }
    } else {
        // VDS solution is enabled
        // HWC is allocated for first virtual display.
        // Subsequent virtual display sessions will be composed by GLES driver.
        // ToDo: Modify VDS component to allocate hwcDisplayId based on
        // mForceHwcCopy (which is based on Usage Flags)

        sp<VirtualDisplaySurface> vds = new VirtualDisplaySurface(*mHwc,
                hwcDisplayId, state.surface, bqProducer, bqConsumer,
                state.displayName, state.isSecure);
        dispSurface = vds;
        if (hwcDisplayId >= 0) {
            producer = vds;
        } else {
            // There won't be any interaction with HWC for this virtual display,
            // so the GLES driver can pass buffers directly to the sink.
            producer = state.surface;
        }
    }
}
#endif /* QCOM_HARDWARE */

void SurfaceFlinger::handleTransactionLocked(uint32_t transactionFlags)
{
    const LayerVector& currentLayers(mCurrentState.layersSortedByZ);
    const size_t count = currentLayers.size();

    /*
     * Traversal of the children
     * (perform the transaction for each of them if needed)
     */

    if (transactionFlags & eTraversalNeeded) {
        for (size_t i=0 ; i<count ; i++) {
            const sp<Layer>& layer(currentLayers[i]);
            uint32_t trFlags = layer->getTransactionFlags(eTransactionNeeded);
            if (!trFlags) continue;

            const uint32_t flags = layer->doTransaction(0);
            if (flags & Layer::eVisibleRegion)
                mVisibleRegionsDirty = true;
        }
    }

    /*
     * Perform display own transactions if needed
     */

    if (transactionFlags & eDisplayTransactionNeeded) {
        // here we take advantage of Vector's copy-on-write semantics to
        // improve performance by skipping the transaction entirely when
        // know that the lists are identical
        const KeyedVector<  wp<IBinder>, DisplayDeviceState>& curr(mCurrentState.displays);
        const KeyedVector<  wp<IBinder>, DisplayDeviceState>& draw(mDrawingState.displays);
        if (!curr.isIdenticalTo(draw)) {
            mVisibleRegionsDirty = true;
            const size_t cc = curr.size();
                  size_t dc = draw.size();

            // find the displays that were removed
            // (ie: in drawing state but not in current state)
            // also handle displays that changed
            // (ie: displays that are in both lists)
            for (size_t i=0 ; i<dc ; i++) {
                const ssize_t j = curr.indexOfKey(draw.keyAt(i));
                if (j < 0) {
                    // in drawing state but not in current state
                    if (!draw[i].isMainDisplay()) {
                        // Call makeCurrent() on the primary display so we can
                        // be sure that nothing associated with this display
                        // is current.
                        const sp<const DisplayDevice> defaultDisplay(getDefaultDisplayDevice());
                        defaultDisplay->makeCurrent(mEGLDisplay, mEGLContext);
                        sp<DisplayDevice> hw(getDisplayDevice(draw.keyAt(i)));
                        if (hw != NULL)
                            hw->disconnect(getHwComposer());
                        if (draw[i].type < DisplayDevice::NUM_BUILTIN_DISPLAY_TYPES)
                            mEventThread->onHotplugReceived(draw[i].type, false);
                        mDisplays.removeItem(draw.keyAt(i));
                    } else {
                        ALOGW("trying to remove the main display");
                    }
                } else {
                    // this display is in both lists. see if something changed.
                    const DisplayDeviceState& state(curr[j]);
                    const wp<IBinder>& display(curr.keyAt(j));
                    const sp<IBinder> state_binder = IInterface::asBinder(state.surface);
                    const sp<IBinder> draw_binder = IInterface::asBinder(draw[i].surface);
                    if (state_binder != draw_binder) {
                        // changing the surface is like destroying and
                        // recreating the DisplayDevice, so we just remove it
                        // from the drawing state, so that it get re-added
                        // below.
                        sp<DisplayDevice> hw(getDisplayDevice(display));
                        if (hw != NULL)
                            hw->disconnect(getHwComposer());
                        mDisplays.removeItem(display);
                        mDrawingState.displays.removeItemsAt(i);
                        dc--; i--;
                        // at this point we must loop to the next item
                        continue;
                    }

                    const sp<DisplayDevice> disp(getDisplayDevice(display));
                    if (disp != NULL) {
                        if (state.layerStack != draw[i].layerStack) {
                            disp->setLayerStack(state.layerStack);
                        }
                        if ((state.orientation != draw[i].orientation)
                                || (state.viewport != draw[i].viewport)
                                || (state.frame != draw[i].frame))
                        {
#if defined(QCOM_BSP) && defined(QCOM_HARDWARE)
                            int orient = state.orientation;
                            // Honor the orientation change after boot
                            // animation completes and make sure boot
                            // animation is shown in panel orientation always.
                            if(mBootFinished){
                                disp->setProjection(state.orientation,
                                        state.viewport, state.frame);
                                orient = state.orientation;
                            }
                            else{
                                char property[PROPERTY_VALUE_MAX];
                                int panelOrientation =
                                        DisplayState::eOrientationDefault;
                                if(property_get("persist.panel.orientation",
                                            property, "0") > 0){
                                    panelOrientation = atoi(property) / 90;
                                }
                                disp->setProjection(panelOrientation,
                                        state.viewport, state.frame);
                                orient = panelOrientation;
                            }
                            // Set the view frame of each display only of its
                            // default orientation.
                            if(orient == DisplayState::eOrientationDefault and
                                    state.frame.isValid()) {
                                qdutils::setViewFrame(disp->getHwcDisplayId(),
                                    state.frame.left, state.frame.top,
                                    state.frame.right, state.frame.bottom);
                            }
#else
                            // Honor the orientation change after boot
                            // animation completes or the new orientation is
                            // same as panel orientation..
                            if(mBootFinished ||
                               state.orientation == disp->getOrientation()) {
                                disp->setProjection(state.orientation,
                                        state.viewport, state.frame);
                            }
#endif
                        }
                        if (state.width != draw[i].width || state.height != draw[i].height) {
                            disp->setDisplaySize(state.width, state.height);
                        }
                    }
                }
            }

            // find displays that were added
            // (ie: in current state but not in drawing state)
            for (size_t i=0 ; i<cc ; i++) {
                if (draw.indexOfKey(curr.keyAt(i)) < 0) {
                    const DisplayDeviceState& state(curr[i]);

                    sp<DisplaySurface> dispSurface;
                    sp<IGraphicBufferProducer> producer;
                    sp<IGraphicBufferProducer> bqProducer;
                    sp<IGraphicBufferConsumer> bqConsumer;
                    BufferQueue::createBufferQueue(&bqProducer, &bqConsumer,
                            new GraphicBufferAlloc());

                    int32_t hwcDisplayId = -1;
                    if (state.isVirtualDisplay()) {
                        // Virtual displays without a surface are dormant:
                        // they have external state (layer stack, projection,
                        // etc.) but no internal state (i.e. a DisplayDevice).
                        if (state.surface != NULL) {
#ifndef QCOM_HARDWARE

                            int width = 0;
                            int status = state.surface->query(
                                    NATIVE_WINDOW_WIDTH, &width);
                            ALOGE_IF(status != NO_ERROR,
                                    "Unable to query width (%d)", status);
                            int height = 0;
                            status = state.surface->query(
                                    NATIVE_WINDOW_HEIGHT, &height);
                            ALOGE_IF(status != NO_ERROR,
                                    "Unable to query height (%d)", status);
                            if (MAX_VIRTUAL_DISPLAY_DIMENSION == 0 ||
                                    (width <= MAX_VIRTUAL_DISPLAY_DIMENSION &&
                                     height <= MAX_VIRTUAL_DISPLAY_DIMENSION)) {
                                hwcDisplayId = allocateHwcDisplayId(state.type);
                            }

                            sp<VirtualDisplaySurface> vds = new VirtualDisplaySurface(
                                    *mHwc, hwcDisplayId, state.surface,
                                    bqProducer, bqConsumer, state.displayName);

                            dispSurface = vds;
                            producer = vds;
#else /* QCOM_HARDWARE */
                            configureVirtualDisplay(hwcDisplayId,
                                    dispSurface, producer, state, bqProducer,
                                    bqConsumer);
#endif /* QCOM_HARDWARE */
                        }
                    } else {
                        ALOGE_IF(state.surface!=NULL,
                                "adding a supported display, but rendering "
                                "surface is provided (%p), ignoring it",
                                state.surface.get());
                        hwcDisplayId = allocateHwcDisplayId(state.type);
                        // for supported (by hwc) displays we provide our
                        // own rendering surface
                        dispSurface = new FramebufferSurface(*mHwc, state.type,
                                bqConsumer);
                        producer = bqProducer;
                    }

                    const wp<IBinder>& display(curr.keyAt(i));
#ifndef QCOM_HARDWARE
                    if (dispSurface != NULL) {
#else /* QCOM_HARDWARE */
                    if (dispSurface != NULL && producer != NULL) {
#endif /* QCOM_HARDWARE */
                        sp<DisplayDevice> hw = new DisplayDevice(this,
                                state.type, hwcDisplayId,
                                mHwc->getFormat(hwcDisplayId), state.isSecure,
                                display, dispSurface, producer,
                                mRenderEngine->getEGLConfig());
                        hw->setLayerStack(state.layerStack);
                        hw->setProjection(state.orientation,
                                state.viewport, state.frame);
                        hw->setDisplayName(state.displayName);
#ifdef QCOM_HARDWARE
                        // When a new display device is added update the active
                        // config by querying HWC otherwise the default config
                        // (config 0) will be used.
                        int activeConfig = mHwc->getActiveConfig(hwcDisplayId);
                        if (activeConfig >= 0) {
                            hw->setActiveConfig(activeConfig);
                        }
#endif /* QCOM_HARDWARE */
                        mDisplays.add(display, hw);
                        if (state.isVirtualDisplay()) {
                            if (hwcDisplayId >= 0) {
                                mHwc->setVirtualDisplayProperties(hwcDisplayId,
                                        hw->getWidth(), hw->getHeight(),
                                        hw->getFormat());
                            }
                        } else {
                            mEventThread->onHotplugReceived(state.type, true);
                        }
                    }
                }
            }
        }
    }

    if (transactionFlags & (eTraversalNeeded|eDisplayTransactionNeeded)) {
        // The transform hint might have changed for some layers
        // (either because a display has changed, or because a layer
        // as changed).
        //
        // Walk through all the layers in currentLayers,
        // and update their transform hint.
        //
        // If a layer is visible only on a single display, then that
        // display is used to calculate the hint, otherwise we use the
        // default display.
        //
        // NOTE: we do this here, rather than in rebuildLayerStacks() so that
        // the hint is set before we acquire a buffer from the surface texture.
        //
        // NOTE: layer transactions have taken place already, so we use their
        // drawing state. However, SurfaceFlinger's own transaction has not
        // happened yet, so we must use the current state layer list
        // (soon to become the drawing state list).
        //
        sp<const DisplayDevice> disp;
        uint32_t currentlayerStack = 0;
        for (size_t i=0; i<count; i++) {
            // NOTE: we rely on the fact that layers are sorted by
            // layerStack first (so we don't have to traverse the list
            // of displays for every layer).
            const sp<Layer>& layer(currentLayers[i]);
            uint32_t layerStack = layer->getDrawingState().layerStack;
            if (i==0 || currentlayerStack != layerStack) {
                currentlayerStack = layerStack;
                // figure out if this layerstack is mirrored
                // (more than one display) if so, pick the default display,
                // if not, pick the only display it's on.
                disp.clear();
                for (size_t dpy=0 ; dpy<mDisplays.size() ; dpy++) {
                    sp<const DisplayDevice> hw(mDisplays[dpy]);
                    if (hw->getLayerStack() == currentlayerStack) {
                        if (disp == NULL) {
                            disp = hw;
                        } else {
                            disp = NULL;
                            break;
                        }
                    }
                }
            }
            if (disp == NULL) {
                // NOTE: TEMPORARY FIX ONLY. Real fix should cause layers to
                // redraw after transform hint changes. See bug 8508397.

                // could be null when this layer is using a layerStack
                // that is not visible on any display. Also can occur at
                // screen off/on times.
                disp = getDefaultDisplayDevice();
            }
            layer->updateTransformHint(disp);
        }
    }


    /*
     * Perform our own transaction if needed
     */

    const LayerVector& layers(mDrawingState.layersSortedByZ);
    if (currentLayers.size() > layers.size()) {
        // layers have been added
        mVisibleRegionsDirty = true;
    }

    // some layers might have been removed, so
    // we need to update the regions they're exposing.
    if (mLayersRemoved) {
        mLayersRemoved = false;
        mVisibleRegionsDirty = true;
        const size_t count = layers.size();
        for (size_t i=0 ; i<count ; i++) {
            const sp<Layer>& layer(layers[i]);
            if (currentLayers.indexOf(layer) < 0) {
                // this layer is not visible anymore
                // TODO: we could traverse the tree from front to back and
                //       compute the actual visible region
                // TODO: we could cache the transformed region
                const Layer::State& s(layer->getDrawingState());
                Region visibleReg = s.transform.transform(
                        Region(Rect(s.active.w, s.active.h)));
                invalidateLayerStack(s.layerStack, visibleReg);
            }
        }
    }

    commitTransaction();

    updateCursorAsync();
}

void SurfaceFlinger::updateCursorAsync()
{
    HWComposer& hwc(getHwComposer());
    for (size_t dpy=0 ; dpy<mDisplays.size() ; dpy++) {
        sp<const DisplayDevice> hw(mDisplays[dpy]);
        const int32_t id = hw->getHwcDisplayId();
        if (id < 0) {
            continue;
        }
        const Vector< sp<Layer> >& currentLayers(
            hw->getVisibleLayersSortedByZ());
        const size_t count = currentLayers.size();
        HWComposer::LayerListIterator cur = hwc.begin(id);
        const HWComposer::LayerListIterator end = hwc.end(id);
        for (size_t i=0 ; cur!=end && i<count ; ++i, ++cur) {
            if (cur->getCompositionType() != HWC_CURSOR_OVERLAY) {
                continue;
            }
            const sp<Layer>& layer(currentLayers[i]);
            Rect cursorPos = layer->getPosition(hw);
            hwc.setCursorPositionAsync(id, cursorPos);
            break;
        }
    }
}

void SurfaceFlinger::commitTransaction()
{
    if (!mLayersPendingRemoval.isEmpty()) {
        // Notify removed layers now that they can't be drawn from
        for (size_t i = 0; i < mLayersPendingRemoval.size(); i++) {
            mLayersPendingRemoval[i]->onRemoved();
        }
        mLayersPendingRemoval.clear();
    }

    // If this transaction is part of a window animation then the next frame
    // we composite should be considered an animation as well.
    mAnimCompositionPending = mAnimTransactionPending;

    mDrawingState = mCurrentState;
    mTransactionPending = false;
    mAnimTransactionPending = false;
    mTransactionCV.broadcast();
}

#ifndef QCOM_HARDWARE
void SurfaceFlinger::computeVisibleRegions(
#else /* QCOM_HARDWARE */
void SurfaceFlinger::computeVisibleRegions(size_t dpy,
#endif /* QCOM_HARDWARE */
        const LayerVector& currentLayers, uint32_t layerStack,
        Region& outDirtyRegion, Region& outOpaqueRegion)
{
    ATRACE_CALL();

    Region aboveOpaqueLayers;
    Region aboveCoveredLayers;
    Region dirty;

    outDirtyRegion.clear();
#ifndef QCOM_HARDWARE

#else /* QCOM_HARDWARE */
    bool bIgnoreLayers = false;
    int indexLOI = -1;
#endif /* QCOM_HARDWARE */
    size_t i = currentLayers.size();
#ifdef QCOM_HARDWARE
#ifdef QCOM_BSP
    while (i--) {
        const sp<Layer>& layer = currentLayers[i];
        // iterate through the layer list to find ext_only layers and store
        // the index
        if (layer->isSecureDisplay()) {
            bIgnoreLayers = true;
            indexLOI = -1;
            if(!dpy)
                indexLOI = i;
            break;
        }
        // iterate through the layer list to find ext_only layers or yuv
        // layer(extended_mode) and store the index
        if ((dpy && (layer->isExtOnly() ||
                     (isExtendedMode() && layer->isYuvLayer())))) {
            bIgnoreLayers= true;
            indexLOI = i;
        }
    }
    i = currentLayers.size();
#endif
#endif /* QCOM_HARDWARE */
    while (i--) {
        const sp<Layer>& layer = currentLayers[i];

        // start with the whole surface at its current location
        const Layer::State& s(layer->getDrawingState());

#ifndef QCOM_HARDWARE
        // only consider the layers on the given layer stack
        if (s.layerStack != layerStack)
            continue;
#else /* QCOM_HARDWARE */
#ifdef QCOM_BSP
        // Only add the layer marked as "external_only" or yuvLayer
        // (extended_mode) to external list and
        // only remove the layer marked as "external_only" or yuvLayer in
        // extended_mode from primary list
        // and do not add the layer marked as "internal_only" to external list
        // Add secure UI layers to primary and remove other layers from internal
        //and external list
        if(((bIgnoreLayers && indexLOI != (int)i) ||
           (!dpy && layer->isExtOnly()) ||
                     (!dpy && isExtendedMode() && layer->isYuvLayer()))||
                     (dpy && layer->isIntOnly())) {
            // Ignore all other layers except the layers marked as ext_only
            // by setting visible non transparent region empty.
            Region visibleNonTransRegion;
            visibleNonTransRegion.set(Rect(0,0));
            layer->setVisibleNonTransparentRegion(visibleNonTransRegion);
            continue;
        }
#endif
        // only consider the layers on the given later stack
        // Override layers created using presentation class by the layers having
        // ext_only flag enabled
        if(s.layerStack != layerStack && !bIgnoreLayers) {
            // set the visible region as empty since we have removed the
            // layerstack check in rebuildLayerStack() function.
            Region visibleNonTransRegion;
            visibleNonTransRegion.set(Rect(0,0));
            layer->setVisibleNonTransparentRegion(visibleNonTransRegion);
            continue;
        }
#endif /* QCOM_HARDWARE */

        /*
         * opaqueRegion: area of a surface that is fully opaque.
         */
        Region opaqueRegion;

        /*
         * visibleRegion: area of a surface that is visible on screen
         * and not fully transparent. This is essentially the layer's
         * footprint minus the opaque regions above it.
         * Areas covered by a translucent surface are considered visible.
         */
        Region visibleRegion;

        /*
         * coveredRegion: area of a surface that is covered by all
         * visible regions above it (which includes the translucent areas).
         */
        Region coveredRegion;

        /*
         * transparentRegion: area of a surface that is hinted to be completely
         * transparent. This is only used to tell when the layer has no visible
         * non-transparent regions and can be removed from the layer list. It
         * does not affect the visibleRegion of this layer or any layers
         * beneath it. The hint may not be correct if apps don't respect the
         * SurfaceView restrictions (which, sadly, some don't).
         */
        Region transparentRegion;


        // handle hidden surfaces by setting the visible region to empty
        if (CC_LIKELY(layer->isVisible())) {
            const bool translucent = !layer->isOpaque(s);
            Rect bounds(s.transform.transform(layer->computeBounds()));
            visibleRegion.set(bounds);
            if (!visibleRegion.isEmpty()) {
                // Remove the transparent area from the visible region
                if (translucent) {
                    const Transform tr(s.transform);
                    if (tr.transformed()) {
                        if (tr.preserveRects()) {
                            // transform the transparent region
                            transparentRegion = tr.transform(s.activeTransparentRegion);
                        } else {
                            // transformation too complex, can't do the
                            // transparent region optimization.
                            transparentRegion.clear();
                        }
                    } else {
                        transparentRegion = s.activeTransparentRegion;
                    }
                }

                // compute the opaque region
                const int32_t layerOrientation = s.transform.getOrientation();
                if (s.alpha==255 && !translucent &&
                        ((layerOrientation & Transform::ROT_INVALID) == false)) {
                    // the opaque region is the layer's footprint
                    opaqueRegion = visibleRegion;
                }
            }
        }

        // Clip the covered region to the visible region
        coveredRegion = aboveCoveredLayers.intersect(visibleRegion);

        // Update aboveCoveredLayers for next (lower) layer
        aboveCoveredLayers.orSelf(visibleRegion);

        // subtract the opaque region covered by the layers above us
        visibleRegion.subtractSelf(aboveOpaqueLayers);

        // compute this layer's dirty region
        if (layer->contentDirty) {
            // we need to invalidate the whole region
            dirty = visibleRegion;
            // as well, as the old visible region
            dirty.orSelf(layer->visibleRegion);
            layer->contentDirty = false;
        } else {
            /* compute the exposed region:
             *   the exposed region consists of two components:
             *   1) what's VISIBLE now and was COVERED before
             *   2) what's EXPOSED now less what was EXPOSED before
             *
             * note that (1) is conservative, we start with the whole
             * visible region but only keep what used to be covered by
             * something -- which mean it may have been exposed.
             *
             * (2) handles areas that were not covered by anything but got
             * exposed because of a resize.
             */
            const Region newExposed = visibleRegion - coveredRegion;
            const Region oldVisibleRegion = layer->visibleRegion;
            const Region oldCoveredRegion = layer->coveredRegion;
            const Region oldExposed = oldVisibleRegion - oldCoveredRegion;
            dirty = (visibleRegion&oldCoveredRegion) | (newExposed-oldExposed);
        }
        dirty.subtractSelf(aboveOpaqueLayers);

        // accumulate to the screen dirty region
        outDirtyRegion.orSelf(dirty);

        // Update aboveOpaqueLayers for next (lower) layer
        aboveOpaqueLayers.orSelf(opaqueRegion);

        // Store the visible region in screen space
        layer->setVisibleRegion(visibleRegion);
        layer->setCoveredRegion(coveredRegion);
        layer->setVisibleNonTransparentRegion(
                visibleRegion.subtract(transparentRegion));
    }

    outOpaqueRegion = aboveOpaqueLayers;
}

void SurfaceFlinger::invalidateLayerStack(uint32_t layerStack,
        const Region& dirty) {
    for (size_t dpy=0 ; dpy<mDisplays.size() ; dpy++) {
        const sp<DisplayDevice>& hw(mDisplays[dpy]);
        if (hw->getLayerStack() == layerStack) {
            hw->dirtyRegion.orSelf(dirty);
        }
    }
}

bool SurfaceFlinger::handlePageFlip()
{
    Region dirtyRegion;

    bool visibleRegions = false;
    const LayerVector& layers(mDrawingState.layersSortedByZ);
    bool frameQueued = false;

    // Store the set of layers that need updates. This set must not change as
    // buffers are being latched, as this could result in a deadlock.
    // Example: Two producers share the same command stream and:
    // 1.) Layer 0 is latched
    // 2.) Layer 0 gets a new frame
    // 2.) Layer 1 gets a new frame
    // 3.) Layer 1 is latched.
    // Display is now waiting on Layer 1's frame, which is behind layer 0's
    // second frame. But layer 0's second frame could be waiting on display.
    Vector<Layer*> layersWithQueuedFrames;
    for (size_t i = 0, count = layers.size(); i<count ; i++) {
        const sp<Layer>& layer(layers[i]);
        if (layer->hasQueuedFrame()) {
            frameQueued = true;
            if (layer->shouldPresentNow(mPrimaryDispSync)) {
                layersWithQueuedFrames.push_back(layer.get());
            } else {
                layer->useEmptyDamage();
            }
        } else {
            layer->useEmptyDamage();
        }
    }
    for (size_t i = 0, count = layersWithQueuedFrames.size() ; i<count ; i++) {
        Layer* layer = layersWithQueuedFrames[i];
        const Region dirty(layer->latchBuffer(visibleRegions));
        layer->useSurfaceDamage();
        const Layer::State& s(layer->getDrawingState());
        invalidateLayerStack(s.layerStack, dirty);
    }

    mVisibleRegionsDirty |= visibleRegions;

    // If we will need to wake up at some time in the future to deal with a
    // queued frame that shouldn't be displayed during this vsync period, wake
    // up during the next vsync period to check again.
    if (frameQueued && layersWithQueuedFrames.empty()) {
        signalLayerUpdate();
    }

    // Only continue with the refresh if there is actually new work to do
    return !layersWithQueuedFrames.empty();
}

void SurfaceFlinger::invalidateHwcGeometry()
{
    mHwWorkListDirty = true;
}


void SurfaceFlinger::doDisplayComposition(const sp<const DisplayDevice>& hw,
        const Region& inDirtyRegion)
{
    // We only need to actually compose the display if:
    // 1) It is being handled by hardware composer, which may need this to
    //    keep its virtual display state machine in sync, or
    // 2) There is work to be done (the dirty region isn't empty)
    bool isHwcDisplay = hw->getHwcDisplayId() >= 0;
    if (!isHwcDisplay && inDirtyRegion.isEmpty()) {
        return;
    }

    Region dirtyRegion(inDirtyRegion);

    // compute the invalid region
    hw->swapRegion.orSelf(dirtyRegion);

    uint32_t flags = hw->getFlags();
    if (flags & DisplayDevice::SWAP_RECTANGLE) {
        // we can redraw only what's dirty, but since SWAP_RECTANGLE only
        // takes a rectangle, we must make sure to update that whole
        // rectangle in that case
        dirtyRegion.set(hw->swapRegion.bounds());
    } else {
        if (flags & DisplayDevice::PARTIAL_UPDATES) {
            // We need to redraw the rectangle that will be updated
            // (pushed to the framebuffer).
            // This is needed because PARTIAL_UPDATES only takes one
            // rectangle instead of a region (see DisplayDevice::flip())
            dirtyRegion.set(hw->swapRegion.bounds());
        } else {
            // we need to redraw everything (the whole screen)
            dirtyRegion.set(hw->bounds());
            hw->swapRegion = dirtyRegion;
        }
    }

    if (CC_LIKELY(!mDaltonize && !mHasColorMatrix)) {
        if (!doComposeSurfaces(hw, dirtyRegion)) return;
    } else {
        RenderEngine& engine(getRenderEngine());
        mat4 colorMatrix = mColorMatrix;
        if (mDaltonize) {
            colorMatrix = colorMatrix * mDaltonizer();
        }
        mat4 oldMatrix = engine.setupColorTransform(colorMatrix);
        doComposeSurfaces(hw, dirtyRegion);
        engine.setupColorTransform(oldMatrix);
    }

    // update the swap region and clear the dirty region
    hw->swapRegion.orSelf(dirtyRegion);

    // swap buffers (presentation)
    hw->swapBuffers(getHwComposer());
}

#ifdef QCOM_HARDWARE
#ifdef QCOM_BSP
bool SurfaceFlinger::computeTiledDr(const sp<const DisplayDevice>& hw) {
    int fbWidth= hw->getWidth();
    int fbHeight= hw->getHeight();
    Rect fullScreenRect = Rect(0,0,fbWidth, fbHeight);
    const int32_t id = hw->getHwcDisplayId();
    mUnionDirtyRect.clear();
    HWComposer& hwc(getHwComposer());

    /* Compute and return the Union of Dirty Rects.
     * Return false if the unionDR is fullscreen, as there is no benefit from
     * preserving full screen.*/
    return (hwc.canUseTiledDR(id, mUnionDirtyRect) &&
          (mUnionDirtyRect != fullScreenRect));

}
#endif

#endif /* QCOM_HARDWARE */
bool SurfaceFlinger::doComposeSurfaces(const sp<const DisplayDevice>& hw, const Region& dirty)
{
    RenderEngine& engine(getRenderEngine());
    const int32_t id = hw->getHwcDisplayId();
    HWComposer& hwc(getHwComposer());
    HWComposer::LayerListIterator cur = hwc.begin(id);
    const HWComposer::LayerListIterator end = hwc.end(id);

#ifdef QCOM_HARDWARE
    Region clearRegion;
#endif /* QCOM_HARDWARE */
    bool hasGlesComposition = hwc.hasGlesComposition(id);
#ifdef QCOM_HARDWARE
    const bool hasHwcComposition = hwc.hasHwcComposition(id);
#endif /* QCOM_HARDWARE */
    if (hasGlesComposition) {
        if (!hw->makeCurrent(mEGLDisplay, mEGLContext)) {
            ALOGW("DisplayDevice::makeCurrent failed. Aborting surface composition for display %s",
                  hw->getDisplayName().string());
            eglMakeCurrent(mEGLDisplay, EGL_NO_SURFACE, EGL_NO_SURFACE, EGL_NO_CONTEXT);
            if(!getDefaultDisplayDevice()->makeCurrent(mEGLDisplay, mEGLContext)) {
              ALOGE("DisplayDevice::makeCurrent on default display failed. Aborting.");
            }
            return false;
        }

        // Never touch the framebuffer if we don't have any framebuffer layers
#ifndef QCOM_HARDWARE
        const bool hasHwcComposition = hwc.hasHwcComposition(id);
#endif /* ! QCOM_HARDWARE */
        if (hasHwcComposition) {
            // when using overlays, we assume a fully transparent framebuffer
            // NOTE: we could reduce how much we need to clear, for instance
            // remove where there are opaque FB layers. however, on some
            // GPUs doing a "clean slate" clear might be more efficient.
            // We'll revisit later if needed.
#ifndef QCOM_HARDWARE
            engine.clearWithColor(0, 0, 0, 0);
#else /* QCOM_HARDWARE */
            if(!(mGpuTileRenderEnable && (mDisplays.size()==1)))
                engine.clearWithColor(0, 0, 0, 0);
#endif /* QCOM_HARDWARE */
        } else {
            // we start with the whole screen area
            const Region bounds(hw->getBounds());

            // we remove the scissor part
            // we're left with the letterbox region
            // (common case is that letterbox ends-up being empty)
            const Region letterbox(bounds.subtract(hw->getScissor()));

            // compute the area to clear
            Region region(hw->undefinedRegion.merge(letterbox));

            // but limit it to the dirty region
            region.andSelf(dirty);

#ifdef QCOM_HARDWARE

#endif /* QCOM_HARDWARE */
            // screen is already cleared here
#ifndef QCOM_HARDWARE
            if (!region.isEmpty()) {
                // can happen with SurfaceView
                drawWormhole(hw, region);
#else /* QCOM_HARDWARE */
#ifdef QCOM_BSP
            clearRegion.clear();
            if(mGpuTileRenderEnable && (mDisplays.size()==1)) {
                clearRegion = region;
                if (cur == end) {
                    drawWormhole(hw, region);
                } else if(mCanUseGpuTileRender) {
                   /* If GPUTileRect DR optimization on clear only the UnionDR
                    * (computed by computeTiledDr) which is the actual region
                    * that will be drawn on FB in this cycle.. */
                    clearRegion = clearRegion.andSelf(Region(mUnionDirtyRect));
                }
            } else
#endif
            {
                if (!region.isEmpty()) {
                    if (cur != end) {
                        if (cur->getCompositionType() != HWC_BLIT)
                            // can happen with SurfaceView
                            drawWormhole(hw, region);
                    } else
                        drawWormhole(hw, region);
                }
#endif /* QCOM_HARDWARE */
            }
        }

        if (hw->getDisplayType() != DisplayDevice::DISPLAY_PRIMARY) {
            // just to be on the safe side, we don't set the
            // scissor on the main display. It should never be needed
            // anyways (though in theory it could since the API allows it).
            const Rect& bounds(hw->getBounds());
            const Rect& scissor(hw->getScissor());
            if (scissor != bounds) {
                // scissor doesn't match the screen's dimensions, so we
                // need to clear everything outside of it and enable
                // the GL scissor so we don't draw anything where we shouldn't

                // enable scissor for this frame
                const uint32_t height = hw->getHeight();
                engine.setScissor(scissor.left, height - scissor.bottom,
                        scissor.getWidth(), scissor.getHeight());
            }
        }
    }

    /*
     * and then, render the layers targeted at the framebuffer
     */

    const Vector< sp<Layer> >& layers(hw->getVisibleLayersSortedByZ());
    const size_t count = layers.size();
    const Transform& tr = hw->getTransform();
    if (cur != end) {
        // we're using h/w composer
#ifdef QCOM_HARDWARE
#ifdef QCOM_BSP
        int fbWidth= hw->getWidth();
        int fbHeight= hw->getHeight();
        /* if GPUTileRender optimization property is on & can be used
         * i) Enable EGL_SWAP_PRESERVED flag
         * ii) do startTile with union DirtyRect
         * else , Disable EGL_SWAP_PRESERVED */
        if(mGpuTileRenderEnable && (mDisplays.size()==1)) {
            if(mCanUseGpuTileRender && !mUnionDirtyRect.isEmpty()) {
                hw->eglSwapPreserved(true);
                Rect dr = mUnionDirtyRect;
                engine.startTileComposition(dr.left, (fbHeight-dr.bottom),
                      (dr.right-dr.left),
                      (dr.bottom-dr.top), 0);
            } else {
                // Un Set EGL_SWAP_PRESERVED flag, if no tiling required.
                hw->eglSwapPreserved(false);
            }
            // DrawWormHole/Any Draw has to be within startTile & EndTile
            if (hasGlesComposition) {
                if (hasHwcComposition) {
                    if(mCanUseGpuTileRender && !mUnionDirtyRect.isEmpty()) {
                        const Rect& scissor(mUnionDirtyRect);
                        engine.setScissor(scissor.left,
                              hw->getHeight()- scissor.bottom,
                              scissor.getWidth(), scissor.getHeight());
                        engine.clearWithColor(0, 0, 0, 0);
                        engine.disableScissor();
                    } else {
                        engine.clearWithColor(0, 0, 0, 0);
                    }
                } else {
                    if (cur->getCompositionType() != HWC_BLIT &&
                          !clearRegion.isEmpty()) {
                        drawWormhole(hw, clearRegion);
                    }
                }
            }
        }
#endif

#endif /* QCOM_HARDWARE */
        for (size_t i=0 ; i<count && cur!=end ; ++i, ++cur) {
            const sp<Layer>& layer(layers[i]);
            const Region clip(dirty.intersect(tr.transform(layer->visibleRegion)));
            if (!clip.isEmpty()) {
                switch (cur->getCompositionType()) {
                    case HWC_CURSOR_OVERLAY:
                    case HWC_OVERLAY: {
                        const Layer::State& state(layer->getDrawingState());
                        if ((cur->getHints() & HWC_HINT_CLEAR_FB)
                                && i
                                && layer->isOpaque(state) && (state.alpha == 0xFF)
                                && hasGlesComposition) {
                            // never clear the very first layer since we're
                            // guaranteed the FB is already cleared
                            layer->clearWithOpenGL(hw, clip);
                        }
                        break;
                    }
                    case HWC_FRAMEBUFFER: {
                        layer->draw(hw, clip);
                        break;
                    }
#ifdef QCOM_HARDWARE
                    case HWC_BLIT:
                        //Do nothing
                        break;
#endif /* QCOM_HARDWARE */
                    case HWC_FRAMEBUFFER_TARGET: {
                        // this should not happen as the iterator shouldn't
                        // let us get there.
                        ALOGW("HWC_FRAMEBUFFER_TARGET found in hwc list (index=%zu)", i);
                        break;
                    }
                }
            }
            layer->setAcquireFence(hw, *cur);
        }
#ifdef QCOM_HARDWARE

#ifdef QCOM_BSP
        // call EndTile, if starTile has been called in this cycle.
        if(mGpuTileRenderEnable && (mDisplays.size()==1)) {
            if(mCanUseGpuTileRender && !mUnionDirtyRect.isEmpty()) {
                engine.endTileComposition(GL_PRESERVE);
            }
        }
#endif
#endif /* QCOM_HARDWARE */
    } else {
        // we're not using h/w composer
        for (size_t i=0 ; i<count ; ++i) {
            const sp<Layer>& layer(layers[i]);
            const Region clip(dirty.intersect(
                    tr.transform(layer->visibleRegion)));
            if (!clip.isEmpty()) {
                layer->draw(hw, clip);
            }
        }
    }

    // disable scissor at the end of the frame
    engine.disableScissor();
    return true;
}

void SurfaceFlinger::drawWormhole(const sp<const DisplayDevice>& hw, const Region& region) const {
    const int32_t height = hw->getHeight();
    RenderEngine& engine(getRenderEngine());
    engine.fillRegionWithColor(region, height, 0, 0, 0, 0);
}

status_t SurfaceFlinger::addClientLayer(const sp<Client>& client,
        const sp<IBinder>& handle,
        const sp<IGraphicBufferProducer>& gbc,
        const sp<Layer>& lbc)
{
    // add this layer to the current state list
    {
        Mutex::Autolock _l(mStateLock);
        if (mCurrentState.layersSortedByZ.size() >= MAX_LAYERS) {
            return NO_MEMORY;
        }
        mCurrentState.layersSortedByZ.add(lbc);
        mGraphicBufferProducerList.add(IInterface::asBinder(gbc));
    }

    // attach this layer to the client
    client->attachLayer(handle, lbc);

    return NO_ERROR;
}

status_t SurfaceFlinger::removeLayer(const sp<Layer>& layer) {
    Mutex::Autolock _l(mStateLock);
    ssize_t index = mCurrentState.layersSortedByZ.remove(layer);
    if (index >= 0) {
        mLayersPendingRemoval.push(layer);
        mLayersRemoved = true;
        setTransactionFlags(eTransactionNeeded);
        return NO_ERROR;
    }
    return status_t(index);
}

uint32_t SurfaceFlinger::peekTransactionFlags(uint32_t /* flags */) {
    return android_atomic_release_load(&mTransactionFlags);
}

uint32_t SurfaceFlinger::getTransactionFlags(uint32_t flags) {
    return android_atomic_and(~flags, &mTransactionFlags) & flags;
}

uint32_t SurfaceFlinger::setTransactionFlags(uint32_t flags) {
    uint32_t old = android_atomic_or(flags, &mTransactionFlags);
    if ((old & flags)==0) { // wake the server up
        signalTransaction();
    }
    return old;
}

void SurfaceFlinger::setTransactionState(
        const Vector<ComposerState>& state,
        const Vector<DisplayState>& displays,
        uint32_t flags)
{
    ATRACE_CALL();
#ifdef QCOM_HARDWARE
    size_t count = displays.size();
#ifdef QCOM_BSP
    // Delay the display projection transaction by 50ms only when the disable
    // external rotation animation feature is enabled
    if(mDisableExtAnimation) {
        for (size_t i=0 ; i<count ; i++) {
            const DisplayState& s(displays[i]);
            if((mDisplays.indexOfKey(s.token) >= 0) && (s.token !=
                    mBuiltinDisplays[DisplayDevice::DISPLAY_PRIMARY])) {
                const uint32_t what = s.what;
                // Invalidate and Delay the binder thread by 50 ms on
                // eDisplayProjectionChanged to trigger a draw cycle so that
                // it can fix one incorrect frame on the External, when we
                // disable external animation
                if (what & DisplayState::eDisplayProjectionChanged) {
                    invalidateHwcGeometry();
                    repaintEverything();
                    usleep(50000);
                }
            }
        }
    }
#endif
#endif /* QCOM_HARDWARE */
    Mutex::Autolock _l(mStateLock);
    uint32_t transactionFlags = 0;

    if (flags & eAnimation) {
        // For window updates that are part of an animation we must wait for
        // previous animation "frames" to be handled.
        while (mAnimTransactionPending) {
            status_t err = mTransactionCV.waitRelative(mStateLock, s2ns(5));
            if (CC_UNLIKELY(err != NO_ERROR)) {
                // just in case something goes wrong in SF, return to the
                // caller after a few seconds.
                ALOGW_IF(err == TIMED_OUT, "setTransactionState timed out "
                        "waiting for previous animation frame");
                mAnimTransactionPending = false;
                break;
            }
        }
    }

#ifndef QCOM_HARDWARE
    size_t count = displays.size();
#endif /* ! QCOM_HARDWARE */
    for (size_t i=0 ; i<count ; i++) {
        const DisplayState& s(displays[i]);
        transactionFlags |= setDisplayStateLocked(s);
    }

    count = state.size();
    for (size_t i=0 ; i<count ; i++) {
        const ComposerState& s(state[i]);
        // Here we need to check that the interface we're given is indeed
        // one of our own. A malicious client could give us a NULL
        // IInterface, or one of its own or even one of our own but a
        // different type. All these situations would cause us to crash.
        //
        // NOTE: it would be better to use RTTI as we could directly check
        // that we have a Client*. however, RTTI is disabled in Android.
        if (s.client != NULL) {
            sp<IBinder> binder = IInterface::asBinder(s.client);
            if (binder != NULL) {
                String16 desc(binder->getInterfaceDescriptor());
                if (desc == ISurfaceComposerClient::descriptor) {
                    sp<Client> client( static_cast<Client *>(s.client.get()) );
                    transactionFlags |= setClientStateLocked(client, s.state);
                }
            }
        }
    }

    if (transactionFlags) {
        // this triggers the transaction
        setTransactionFlags(transactionFlags);

        // if this is a synchronous transaction, wait for it to take effect
        // before returning.
        if (flags & eSynchronous) {
            mTransactionPending = true;
        }
        if (flags & eAnimation) {
            mAnimTransactionPending = true;
        }
        while (mTransactionPending) {
            status_t err = mTransactionCV.waitRelative(mStateLock, s2ns(5));
            if (CC_UNLIKELY(err != NO_ERROR)) {
                // just in case something goes wrong in SF, return to the
                // called after a few seconds.
                ALOGW_IF(err == TIMED_OUT, "setTransactionState timed out!");
                mTransactionPending = false;
                break;
            }
        }
    }
}

uint32_t SurfaceFlinger::setDisplayStateLocked(const DisplayState& s)
{
    ssize_t dpyIdx = mCurrentState.displays.indexOfKey(s.token);
    if (dpyIdx < 0)
        return 0;

    uint32_t flags = 0;
    DisplayDeviceState& disp(mCurrentState.displays.editValueAt(dpyIdx));
    if (disp.isValid()) {
        const uint32_t what = s.what;
        if (what & DisplayState::eSurfaceChanged) {
            if (IInterface::asBinder(disp.surface) != IInterface::asBinder(s.surface)) {
                disp.surface = s.surface;
                flags |= eDisplayTransactionNeeded;
            }
        }
        if (what & DisplayState::eLayerStackChanged) {
            if (disp.layerStack != s.layerStack) {
                disp.layerStack = s.layerStack;
                flags |= eDisplayTransactionNeeded;
            }
        }
        if (what & DisplayState::eDisplayProjectionChanged) {
            if (disp.orientation != s.orientation) {
                disp.orientation = s.orientation;
                flags |= eDisplayTransactionNeeded;
            }
            if (disp.frame != s.frame) {
                disp.frame = s.frame;
                flags |= eDisplayTransactionNeeded;
            }
            if (disp.viewport != s.viewport) {
                disp.viewport = s.viewport;
                flags |= eDisplayTransactionNeeded;
            }
        }
        if (what & DisplayState::eDisplaySizeChanged) {
            if (disp.width != s.width) {
                disp.width = s.width;
                flags |= eDisplayTransactionNeeded;
            }
            if (disp.height != s.height) {
                disp.height = s.height;
                flags |= eDisplayTransactionNeeded;
            }
        }
    }
    return flags;
}

uint32_t SurfaceFlinger::setClientStateLocked(
        const sp<Client>& client,
        const layer_state_t& s)
{
    uint32_t flags = 0;
    sp<Layer> layer(client->getLayerUser(s.surface));
    if (layer != 0) {
        const uint32_t what = s.what;
        if (what & layer_state_t::ePositionChanged) {
            if (layer->setPosition(s.x, s.y))
                flags |= eTraversalNeeded;
        }
        if (what & layer_state_t::eLayerChanged) {
            // NOTE: index needs to be calculated before we update the state
            ssize_t idx = mCurrentState.layersSortedByZ.indexOf(layer);
            if (layer->setLayer(s.z)) {
                mCurrentState.layersSortedByZ.removeAt(idx);
                mCurrentState.layersSortedByZ.add(layer);
                // we need traversal (state changed)
                // AND transaction (list changed)
                flags |= eTransactionNeeded|eTraversalNeeded;
            }
        }
        if (what & layer_state_t::eSizeChanged) {
            if (layer->setSize(s.w, s.h)) {
                flags |= eTraversalNeeded;
            }
        }
        if (what & layer_state_t::eAlphaChanged) {
            if (layer->setAlpha(uint8_t(255.0f*s.alpha+0.5f)))
                flags |= eTraversalNeeded;
        }
        if (what & layer_state_t::eMatrixChanged) {
            if (layer->setMatrix(s.matrix))
                flags |= eTraversalNeeded;
        }
        if (what & layer_state_t::eTransparentRegionChanged) {
            if (layer->setTransparentRegionHint(s.transparentRegion))
                flags |= eTraversalNeeded;
        }

        if (what & layer_state_t::eFlagsChanged) {
            if (layer->setFlags(s.flags, s.mask))
                flags |= eTraversalNeeded;
        }
        if (what & layer_state_t::eCropChanged) {
            if (layer->setCrop(s.crop))
                flags |= eTraversalNeeded;
        }
        if (what & layer_state_t::eLayerStackChanged) {
            // NOTE: index needs to be calculated before we update the state
            ssize_t idx = mCurrentState.layersSortedByZ.indexOf(layer);
            if (layer->setLayerStack(s.layerStack)) {
                mCurrentState.layersSortedByZ.removeAt(idx);
                mCurrentState.layersSortedByZ.add(layer);
                // we need traversal (state changed)
                // AND transaction (list changed)
                flags |= eTransactionNeeded|eTraversalNeeded;
            }
        }
    }
    return flags;
}

status_t SurfaceFlinger::createLayer(
        const String8& name,
        const sp<Client>& client,
        uint32_t w, uint32_t h, PixelFormat format, uint32_t flags,
        sp<IBinder>* handle, sp<IGraphicBufferProducer>* gbp)
{
    //ALOGD("createLayer for (%d x %d), name=%s", w, h, name.string());
    if (int32_t(w|h) < 0) {
        ALOGE("createLayer() failed, w or h is negative (w=%d, h=%d)",
                int(w), int(h));
        return BAD_VALUE;
    }

    status_t result = NO_ERROR;

    sp<Layer> layer;

    switch (flags & ISurfaceComposerClient::eFXSurfaceMask) {
        case ISurfaceComposerClient::eFXSurfaceNormal:
            result = createNormalLayer(client,
                    name, w, h, flags, format,
                    handle, gbp, &layer);
            break;
        case ISurfaceComposerClient::eFXSurfaceDim:
            result = createDimLayer(client,
                    name, w, h, flags,
                    handle, gbp, &layer);
            break;
        default:
            result = BAD_VALUE;
            break;
    }

    if (result != NO_ERROR) {
        return result;
    }

    result = addClientLayer(client, *handle, *gbp, layer);
    if (result != NO_ERROR) {
        return result;
    }

    setTransactionFlags(eTransactionNeeded);
    return result;
}

status_t SurfaceFlinger::createNormalLayer(const sp<Client>& client,
        const String8& name, uint32_t w, uint32_t h, uint32_t flags, PixelFormat& format,
        sp<IBinder>* handle, sp<IGraphicBufferProducer>* gbp, sp<Layer>* outLayer)
{
    // initialize the surfaces
    switch (format) {
    case PIXEL_FORMAT_TRANSPARENT:
    case PIXEL_FORMAT_TRANSLUCENT:
        format = PIXEL_FORMAT_RGBA_8888;
        break;
    case PIXEL_FORMAT_OPAQUE:
        format = PIXEL_FORMAT_RGBX_8888;
        break;
    }

    *outLayer = new Layer(this, client, name, w, h, flags);
    status_t err = (*outLayer)->setBuffers(w, h, format, flags);
    if (err == NO_ERROR) {
        *handle = (*outLayer)->getHandle();
        *gbp = (*outLayer)->getProducer();
    }

    ALOGE_IF(err, "createNormalLayer() failed (%s)", strerror(-err));
    return err;
}

status_t SurfaceFlinger::createDimLayer(const sp<Client>& client,
        const String8& name, uint32_t w, uint32_t h, uint32_t flags,
        sp<IBinder>* handle, sp<IGraphicBufferProducer>* gbp, sp<Layer>* outLayer)
{
    *outLayer = new LayerDim(this, client, name, w, h, flags);
    *handle = (*outLayer)->getHandle();
    *gbp = (*outLayer)->getProducer();
    return NO_ERROR;
}

status_t SurfaceFlinger::onLayerRemoved(const sp<Client>& client, const sp<IBinder>& handle)
{
    // called by the window manager when it wants to remove a Layer
    status_t err = NO_ERROR;
    sp<Layer> l(client->getLayerUser(handle));
    if (l != NULL) {
        err = removeLayer(l);
        ALOGE_IF(err<0 && err != NAME_NOT_FOUND,
                "error removing layer=%p (%s)", l.get(), strerror(-err));
    }
    return err;
}

status_t SurfaceFlinger::onLayerDestroyed(const wp<Layer>& layer)
{
    // called by ~LayerCleaner() when all references to the IBinder (handle)
    // are gone
    status_t err = NO_ERROR;
    sp<Layer> l(layer.promote());
    if (l != NULL) {
        err = removeLayer(l);
        ALOGE_IF(err<0 && err != NAME_NOT_FOUND,
                "error removing layer=%p (%s)", l.get(), strerror(-err));
    }
    return err;
}

// ---------------------------------------------------------------------------

void SurfaceFlinger::onInitializeDisplays() {
    // reset screen orientation and use primary layer stack
    Vector<ComposerState> state;
    Vector<DisplayState> displays;
    DisplayState d;
    d.what = DisplayState::eDisplayProjectionChanged |
             DisplayState::eLayerStackChanged;
    d.token = mBuiltinDisplays[DisplayDevice::DISPLAY_PRIMARY];
    d.layerStack = 0;
    d.orientation = DisplayState::eOrientationDefault;
    d.frame.makeInvalid();
    d.viewport.makeInvalid();
    d.width = 0;
    d.height = 0;
    displays.add(d);
    setTransactionState(state, displays, 0);
    setPowerModeInternal(getDisplayDevice(d.token), HWC_POWER_MODE_NORMAL);

    const nsecs_t period =
            getHwComposer().getRefreshPeriod(HWC_DISPLAY_PRIMARY);
    mAnimFrameTracker.setDisplayRefreshPeriod(period);
}

void SurfaceFlinger::initializeDisplays() {
    class MessageScreenInitialized : public MessageBase {
        SurfaceFlinger* flinger;
    public:
        MessageScreenInitialized(SurfaceFlinger* flinger) : flinger(flinger) { }
        virtual bool handler() {
            flinger->onInitializeDisplays();
            return true;
        }
    };
    sp<MessageBase> msg = new MessageScreenInitialized(this);
    postMessageAsync(msg);  // we may be called from main thread, use async message
}

void SurfaceFlinger::setPowerModeInternal(const sp<DisplayDevice>& hw,
        int mode) {
    ALOGD("Set power mode=%d, type=%d flinger=%p", mode, hw->getDisplayType(),
            this);
    int32_t type = hw->getDisplayType();
    int currentMode = hw->getPowerMode();

    if (mode == currentMode) {
        ALOGD("Screen type=%d is already mode=%d", hw->getDisplayType(), mode);
        return;
    }

    hw->setPowerMode(mode);
    if (type >= DisplayDevice::NUM_BUILTIN_DISPLAY_TYPES) {
        ALOGW("Trying to set power mode for virtual display");
        return;
    }

    if (currentMode == HWC_POWER_MODE_OFF) {
        getHwComposer().setPowerMode(type, mode);
        if (type == DisplayDevice::DISPLAY_PRIMARY) {
            // FIXME: eventthread only knows about the main display right now
            mEventThread->onScreenAcquired();
            resyncToHardwareVsync(true);
        }

        mVisibleRegionsDirty = true;
        mHasPoweredOff = true;
        repaintEverything();
    } else if (mode == HWC_POWER_MODE_OFF) {
        if (type == DisplayDevice::DISPLAY_PRIMARY) {
            disableHardwareVsync(true); // also cancels any in-progress resync

            // FIXME: eventthread only knows about the main display right now
            mEventThread->onScreenReleased();
        }

        getHwComposer().setPowerMode(type, mode);
        mVisibleRegionsDirty = true;
        // from this point on, SF will stop drawing on this display
    } else {
        getHwComposer().setPowerMode(type, mode);
    }
}

void SurfaceFlinger::setPowerMode(const sp<IBinder>& display, int mode) {
    class MessageSetPowerMode: public MessageBase {
        SurfaceFlinger& mFlinger;
        sp<IBinder> mDisplay;
        int mMode;
    public:
        MessageSetPowerMode(SurfaceFlinger& flinger,
                const sp<IBinder>& disp, int mode) : mFlinger(flinger),
                    mDisplay(disp) { mMode = mode; }
        virtual bool handler() {
            sp<DisplayDevice> hw(mFlinger.getDisplayDevice(mDisplay));
            if (hw == NULL) {
                ALOGE("Attempt to set power mode = %d for null display %p",
                        mMode, mDisplay.get());
            } else if (hw->getDisplayType() >= DisplayDevice::DISPLAY_VIRTUAL) {
                ALOGW("Attempt to set power mode = %d for virtual display",
                        mMode);
            } else {
                mFlinger.setPowerModeInternal(hw, mMode);
            }
            return true;
        }
    };
    sp<MessageBase> msg = new MessageSetPowerMode(*this, display, mode);
    postMessageSync(msg);
}

// ---------------------------------------------------------------------------

status_t SurfaceFlinger::dump(int fd, const Vector<String16>& args)
{
    String8 result;

    IPCThreadState* ipc = IPCThreadState::self();
    const int pid = ipc->getCallingPid();
    const int uid = ipc->getCallingUid();
    if ((uid != AID_SHELL) &&
            !PermissionCache::checkPermission(sDump, pid, uid)) {
        result.appendFormat("Permission Denial: "
                "can't dump SurfaceFlinger from pid=%d, uid=%d\n", pid, uid);
    } else {
        // Try to get the main lock, but give up after one second
        // (this would indicate SF is stuck, but we want to be able to
        // print something in dumpsys).
        status_t err = mStateLock.timedLock(s2ns(1));
        bool locked = (err == NO_ERROR);
        if (!locked) {
            result.appendFormat(
                    "SurfaceFlinger appears to be unresponsive (%s [%d]), "
                    "dumping anyways (no locks held)\n", strerror(-err), err);
        }

        bool dumpAll = true;
        size_t index = 0;
        size_t numArgs = args.size();
        if (numArgs) {
            if ((index < numArgs) &&
                    (args[index] == String16("--list"))) {
                index++;
                listLayersLocked(args, index, result);
                dumpAll = false;
            }

            if ((index < numArgs) &&
                    (args[index] == String16("--latency"))) {
                index++;
                dumpStatsLocked(args, index, result);
                dumpAll = false;
            }

            if ((index < numArgs) &&
                    (args[index] == String16("--latency-clear"))) {
                index++;
                clearStatsLocked(args, index, result);
                dumpAll = false;
            }

            if ((index < numArgs) &&
                    (args[index] == String16("--dispsync"))) {
                index++;
                mPrimaryDispSync.dump(result);
                dumpAll = false;
            }

            if ((index < numArgs) &&
                    (args[index] == String16("--static-screen"))) {
                index++;
                dumpStaticScreenStats(result);
                dumpAll = false;
            }
        }

        if (dumpAll) {
            dumpAllLocked(args, index, result);
        }

        if (locked) {
            mStateLock.unlock();
        }
    }
    write(fd, result.string(), result.size());
    return NO_ERROR;
}

void SurfaceFlinger::listLayersLocked(const Vector<String16>& /* args */,
        size_t& /* index */, String8& result) const
{
    const LayerVector& currentLayers = mCurrentState.layersSortedByZ;
    const size_t count = currentLayers.size();
    for (size_t i=0 ; i<count ; i++) {
        const sp<Layer>& layer(currentLayers[i]);
        result.appendFormat("%s\n", layer->getName().string());
    }
}

void SurfaceFlinger::dumpStatsLocked(const Vector<String16>& args, size_t& index,
        String8& result) const
{
    String8 name;
    if (index < args.size()) {
        name = String8(args[index]);
        index++;
    }

    const nsecs_t period =
            getHwComposer().getRefreshPeriod(HWC_DISPLAY_PRIMARY);
    result.appendFormat("%" PRId64 "\n", period);

    if (name.isEmpty()) {
        mAnimFrameTracker.dumpStats(result);
    } else {
        const LayerVector& currentLayers = mCurrentState.layersSortedByZ;
        const size_t count = currentLayers.size();
        for (size_t i=0 ; i<count ; i++) {
            const sp<Layer>& layer(currentLayers[i]);
            if (name == layer->getName()) {
                layer->dumpFrameStats(result);
            }
        }
    }
}

void SurfaceFlinger::clearStatsLocked(const Vector<String16>& args, size_t& index,
        String8& /* result */)
{
    String8 name;
    if (index < args.size()) {
        name = String8(args[index]);
        index++;
    }

    const LayerVector& currentLayers = mCurrentState.layersSortedByZ;
    const size_t count = currentLayers.size();
    for (size_t i=0 ; i<count ; i++) {
        const sp<Layer>& layer(currentLayers[i]);
        if (name.isEmpty() || (name == layer->getName())) {
            layer->clearFrameStats();
        }
    }

    mAnimFrameTracker.clearStats();
}

// This should only be called from the main thread.  Otherwise it would need
// the lock and should use mCurrentState rather than mDrawingState.
void SurfaceFlinger::logFrameStats() {
    const LayerVector& drawingLayers = mDrawingState.layersSortedByZ;
    const size_t count = drawingLayers.size();
    for (size_t i=0 ; i<count ; i++) {
        const sp<Layer>& layer(drawingLayers[i]);
        layer->logFrameStats();
    }

    mAnimFrameTracker.logAndResetStats(String8("<win-anim>"));
}

/*static*/ void SurfaceFlinger::appendSfConfigString(String8& result)
{
    static const char* config =
            " [sf"
#ifdef HAS_CONTEXT_PRIORITY
            " HAS_CONTEXT_PRIORITY"
#endif
#ifdef NEVER_DEFAULT_TO_ASYNC_MODE
            " NEVER_DEFAULT_TO_ASYNC_MODE"
#endif
#ifdef TARGET_DISABLE_TRIPLE_BUFFERING
            " TARGET_DISABLE_TRIPLE_BUFFERING"
#endif
            "]";
    result.append(config);
}

void SurfaceFlinger::dumpStaticScreenStats(String8& result) const
{
    result.appendFormat("Static screen stats:\n");
    for (size_t b = 0; b < NUM_BUCKETS - 1; ++b) {
        float bucketTimeSec = mFrameBuckets[b] / 1e9;
        float percent = 100.0f *
                static_cast<float>(mFrameBuckets[b]) / mTotalTime;
        result.appendFormat("  < %zd frames: %.3f s (%.1f%%)\n",
                b + 1, bucketTimeSec, percent);
    }
    float bucketTimeSec = mFrameBuckets[NUM_BUCKETS - 1] / 1e9;
    float percent = 100.0f *
            static_cast<float>(mFrameBuckets[NUM_BUCKETS - 1]) / mTotalTime;
    result.appendFormat("  %zd+ frames: %.3f s (%.1f%%)\n",
            NUM_BUCKETS - 1, bucketTimeSec, percent);
}

void SurfaceFlinger::dumpAllLocked(const Vector<String16>& args, size_t& index,
        String8& result) const
{
    bool colorize = false;
    if (index < args.size()
            && (args[index] == String16("--color"))) {
        colorize = true;
        index++;
    }

    Colorizer colorizer(colorize);

    // figure out if we're stuck somewhere
    const nsecs_t now = systemTime();
    const nsecs_t inSwapBuffers(mDebugInSwapBuffers);
    const nsecs_t inTransaction(mDebugInTransaction);
    nsecs_t inSwapBuffersDuration = (inSwapBuffers) ? now-inSwapBuffers : 0;
    nsecs_t inTransactionDuration = (inTransaction) ? now-inTransaction : 0;

    /*
     * Dump library configuration.
     */

    colorizer.bold(result);
    result.append("Build configuration:");
    colorizer.reset(result);
    appendSfConfigString(result);
    appendUiConfigString(result);
    appendGuiConfigString(result);
    result.append("\n");

    colorizer.bold(result);
    result.append("Sync configuration: ");
    colorizer.reset(result);
    result.append(SyncFeatures::getInstance().toString());
    result.append("\n");

    colorizer.bold(result);
    result.append("DispSync configuration: ");
    colorizer.reset(result);
    result.appendFormat("app phase %" PRId64 " ns, sf phase %" PRId64 " ns, "
            "present offset %d ns (refresh %" PRId64 " ns)",
        vsyncPhaseOffsetNs, sfVsyncPhaseOffsetNs, PRESENT_TIME_OFFSET_FROM_VSYNC_NS,
        mHwc->getRefreshPeriod(HWC_DISPLAY_PRIMARY));
    result.append("\n");

    // Dump static screen stats
    result.append("\n");
    dumpStaticScreenStats(result);
    result.append("\n");

    /*
     * Dump the visible layer list
     */
    const LayerVector& currentLayers = mCurrentState.layersSortedByZ;
    const size_t count = currentLayers.size();
    colorizer.bold(result);
    result.appendFormat("Visible layers (count = %zu)\n", count);
    colorizer.reset(result);
    for (size_t i=0 ; i<count ; i++) {
        const sp<Layer>& layer(currentLayers[i]);
        layer->dump(result, colorizer);
    }

    /*
     * Dump Display state
     */

    colorizer.bold(result);
    result.appendFormat("Displays (%zu entries)\n", mDisplays.size());
    colorizer.reset(result);
    for (size_t dpy=0 ; dpy<mDisplays.size() ; dpy++) {
        const sp<const DisplayDevice>& hw(mDisplays[dpy]);
        hw->dump(result);
    }

    /*
     * Dump SurfaceFlinger global state
     */

    colorizer.bold(result);
    result.append("SurfaceFlinger global state:\n");
    colorizer.reset(result);

    HWComposer& hwc(getHwComposer());
    sp<const DisplayDevice> hw(getDefaultDisplayDevice());

    colorizer.bold(result);
    result.appendFormat("EGL implementation : %s\n",
            eglQueryStringImplementationANDROID(mEGLDisplay, EGL_VERSION));
    colorizer.reset(result);
    result.appendFormat("%s\n",
            eglQueryStringImplementationANDROID(mEGLDisplay, EGL_EXTENSIONS));

    mRenderEngine->dump(result);

    hw->undefinedRegion.dump(result, "undefinedRegion");
    result.appendFormat("  orientation=%d, isDisplayOn=%d\n",
            hw->getOrientation(), hw->isDisplayOn());
    result.appendFormat(
            "  last eglSwapBuffers() time: %f us\n"
            "  last transaction time     : %f us\n"
            "  transaction-flags         : %08x\n"
            "  refresh-rate              : %f fps\n"
            "  x-dpi                     : %f\n"
            "  y-dpi                     : %f\n"
            "  gpu_to_cpu_unsupported    : %d\n"
            ,
            mLastSwapBufferTime/1000.0,
            mLastTransactionTime/1000.0,
            mTransactionFlags,
            1e9 / hwc.getRefreshPeriod(HWC_DISPLAY_PRIMARY),
            hwc.getDpiX(HWC_DISPLAY_PRIMARY),
            hwc.getDpiY(HWC_DISPLAY_PRIMARY),
            !mGpuToCpuSupported);

    result.appendFormat("  eglSwapBuffers time: %f us\n",
            inSwapBuffersDuration/1000.0);

    result.appendFormat("  transaction time: %f us\n",
            inTransactionDuration/1000.0);

    /*
     * VSYNC state
     */
    mEventThread->dump(result);

    /*
     * Dump HWComposer state
     */
    colorizer.bold(result);
    result.append("h/w composer state:\n");
    colorizer.reset(result);
    result.appendFormat("  h/w composer %s and %s\n",
            hwc.initCheck()==NO_ERROR ? "present" : "not present",
                    (mDebugDisableHWC || mDebugRegion || mDaltonize
                            || mHasColorMatrix) ? "disabled" : "enabled");
    hwc.dump(result);

    /*
     * Dump gralloc state
     */
    const GraphicBufferAllocator& alloc(GraphicBufferAllocator::get());
    alloc.dump(result);
}

const Vector< sp<Layer> >&
SurfaceFlinger::getLayerSortedByZForHwcDisplay(int id) {
    // Note: mStateLock is held here
    wp<IBinder> dpy;
    for (size_t i=0 ; i<mDisplays.size() ; i++) {
        if (mDisplays.valueAt(i)->getHwcDisplayId() == id) {
            dpy = mDisplays.keyAt(i);
            break;
        }
    }
    if (dpy == NULL) {
        ALOGE("getLayerSortedByZForHwcDisplay: invalid hwc display id %d", id);
        // Just use the primary display so we have something to return
        dpy = getBuiltInDisplay(DisplayDevice::DISPLAY_PRIMARY);
    }
    return getDisplayDevice(dpy)->getVisibleLayersSortedByZ();
}

bool SurfaceFlinger::startDdmConnection()
{
    void* libddmconnection_dso =
            dlopen("libsurfaceflinger_ddmconnection.so", RTLD_NOW);
    if (!libddmconnection_dso) {
        return false;
    }
    void (*DdmConnection_start)(const char* name);
    DdmConnection_start =
            (decltype(DdmConnection_start))dlsym(libddmconnection_dso, "DdmConnection_start");
    if (!DdmConnection_start) {
        dlclose(libddmconnection_dso);
        return false;
    }
    (*DdmConnection_start)(getServiceName());
    return true;
}

status_t SurfaceFlinger::onTransact(
    uint32_t code, const Parcel& data, Parcel* reply, uint32_t flags)
{
    switch (code) {
        case CREATE_CONNECTION:
        case CREATE_DISPLAY:
        case SET_TRANSACTION_STATE:
        case BOOT_FINISHED:
        case CLEAR_ANIMATION_FRAME_STATS:
        case GET_ANIMATION_FRAME_STATS:
        case SET_POWER_MODE:
        {
            // codes that require permission check
            IPCThreadState* ipc = IPCThreadState::self();
            const int pid = ipc->getCallingPid();
            const int uid = ipc->getCallingUid();
            if ((uid != AID_GRAPHICS && uid != AID_SYSTEM) &&
                    !PermissionCache::checkPermission(sAccessSurfaceFlinger, pid, uid)) {
                ALOGE("Permission Denial: "
                        "can't access SurfaceFlinger pid=%d, uid=%d", pid, uid);
                return PERMISSION_DENIED;
            }
            break;
        }
        case CAPTURE_SCREEN:
        {
            // codes that require permission check
            IPCThreadState* ipc = IPCThreadState::self();
            const int pid = ipc->getCallingPid();
            const int uid = ipc->getCallingUid();
            if ((uid != AID_GRAPHICS) &&
                    !PermissionCache::checkPermission(sReadFramebuffer, pid, uid)) {
                ALOGE("Permission Denial: "
                        "can't read framebuffer pid=%d, uid=%d", pid, uid);
                return PERMISSION_DENIED;
            }
            break;
        }
    }

    status_t err = BnSurfaceComposer::onTransact(code, data, reply, flags);
    if (err == UNKNOWN_TRANSACTION || err == PERMISSION_DENIED) {
        CHECK_INTERFACE(ISurfaceComposer, data, reply);
        if (CC_UNLIKELY(!PermissionCache::checkCallingPermission(sHardwareTest))) {
            IPCThreadState* ipc = IPCThreadState::self();
            const int pid = ipc->getCallingPid();
            const int uid = ipc->getCallingUid();
            ALOGE("Permission Denial: "
                    "can't access SurfaceFlinger pid=%d, uid=%d", pid, uid);
            return PERMISSION_DENIED;
        }
        int n;
        switch (code) {
            case 1000: // SHOW_CPU, NOT SUPPORTED ANYMORE
            case 1001: // SHOW_FPS, NOT SUPPORTED ANYMORE
                return NO_ERROR;
            case 1002:  // SHOW_UPDATES
                n = data.readInt32();
                mDebugRegion = n ? n : (mDebugRegion ? 0 : 1);
                invalidateHwcGeometry();
                repaintEverything();
                return NO_ERROR;
            case 1004:{ // repaint everything
                repaintEverything();
                return NO_ERROR;
            }
            case 1005:{ // force transaction
                setTransactionFlags(
                        eTransactionNeeded|
                        eDisplayTransactionNeeded|
                        eTraversalNeeded);
                return NO_ERROR;
            }
            case 1006:{ // send empty update
                signalRefresh();
                return NO_ERROR;
            }
            case 1008:  // toggle use of hw composer
                n = data.readInt32();
                mDebugDisableHWC = n ? 1 : 0;
                invalidateHwcGeometry();
                repaintEverything();
                return NO_ERROR;
            case 1009:  // toggle use of transform hint
                n = data.readInt32();
                mDebugDisableTransformHint = n ? 1 : 0;
                invalidateHwcGeometry();
                repaintEverything();
                return NO_ERROR;
            case 1010:  // interrogate.
                reply->writeInt32(0);
                reply->writeInt32(0);
                reply->writeInt32(mDebugRegion);
                reply->writeInt32(0);
                reply->writeInt32(mDebugDisableHWC);
                return NO_ERROR;
            case 1013: {
                Mutex::Autolock _l(mStateLock);
                sp<const DisplayDevice> hw(getDefaultDisplayDevice());
                reply->writeInt32(hw->getPageFlipCount());
                return NO_ERROR;
            }
            case 1014: {
                // daltonize
                n = data.readInt32();
                switch (n % 10) {
                    case 1: mDaltonizer.setType(Daltonizer::protanomaly);   break;
                    case 2: mDaltonizer.setType(Daltonizer::deuteranomaly); break;
                    case 3: mDaltonizer.setType(Daltonizer::tritanomaly);   break;
                }
                if (n >= 10) {
                    mDaltonizer.setMode(Daltonizer::correction);
                } else {
                    mDaltonizer.setMode(Daltonizer::simulation);
                }
                mDaltonize = n > 0;
                invalidateHwcGeometry();
                repaintEverything();
                return NO_ERROR;
            }
            case 1015: {
                // apply a color matrix
                n = data.readInt32();
                mHasColorMatrix = n ? 1 : 0;
                if (n) {
                    // color matrix is sent as mat3 matrix followed by vec3
                    // offset, then packed into a mat4 where the last row is
                    // the offset and extra values are 0
                    for (size_t i = 0 ; i < 4; i++) {
                      for (size_t j = 0; j < 4; j++) {
                          mColorMatrix[i][j] = data.readFloat();
                      }
                    }
                } else {
                    mColorMatrix = mat4();
                }
                invalidateHwcGeometry();
                repaintEverything();
                return NO_ERROR;
            }
            // This is an experimental interface
            // Needs to be shifted to proper binder interface when we productize
            case 1016: {
                n = data.readInt32();
                mPrimaryDispSync.setRefreshSkipCount(n);
                return NO_ERROR;
            }
            case 1017: {
                n = data.readInt32();
                mForceFullDamage = static_cast<bool>(n);
                return NO_ERROR;
            }
            case 1018: { // Modify Choreographer's phase offset
                n = data.readInt32();
                mEventThread->setPhaseOffset(static_cast<nsecs_t>(n));
                return NO_ERROR;
            }
            case 1019: { // Modify SurfaceFlinger's phase offset
                n = data.readInt32();
                mSFEventThread->setPhaseOffset(static_cast<nsecs_t>(n));
                return NO_ERROR;
            }
        }
    }
    return err;
}

void SurfaceFlinger::repaintEverything() {
    android_atomic_or(1, &mRepaintEverything);
    signalTransaction();
}

// ---------------------------------------------------------------------------
// Capture screen into an IGraphiBufferProducer
// ---------------------------------------------------------------------------

/* The code below is here to handle b/8734824
 *
 * We create a IGraphicBufferProducer wrapper that forwards all calls
 * from the surfaceflinger thread to the calling binder thread, where they
 * are executed. This allows the calling thread in the calling process to be
 * reused and not depend on having "enough" binder threads to handle the
 * requests.
 */
class GraphicProducerWrapper : public BBinder, public MessageHandler {
    /* Parts of GraphicProducerWrapper are run on two different threads,
     * communicating by sending messages via Looper but also by shared member
     * data. Coherence maintenance is subtle and in places implicit (ugh).
     *
     * Don't rely on Looper's sendMessage/handleMessage providing
     * release/acquire semantics for any data not actually in the Message.
     * Data going from surfaceflinger to binder threads needs to be
     * synchronized explicitly.
     *
     * Barrier open/wait do provide release/acquire semantics. This provides
     * implicit synchronization for data coming back from binder to
     * surfaceflinger threads.
     */

    sp<IGraphicBufferProducer> impl;
    sp<Looper> looper;
    status_t result;
    bool exitPending;
    bool exitRequested;
    Barrier barrier;
    uint32_t code;
    Parcel const* data;
    Parcel* reply;

    enum {
        MSG_API_CALL,
        MSG_EXIT
    };

    /*
     * Called on surfaceflinger thread. This is called by our "fake"
     * BpGraphicBufferProducer. We package the data and reply Parcel and
     * forward them to the binder thread.
     */
    virtual status_t transact(uint32_t code,
            const Parcel& data, Parcel* reply, uint32_t /* flags */) {
        this->code = code;
        this->data = &data;
        this->reply = reply;
        if (exitPending) {
            // if we've exited, we run the message synchronously right here.
            // note (JH): as far as I can tell from looking at the code, this
            // never actually happens. if it does, i'm not sure if it happens
            // on the surfaceflinger or binder thread.
            handleMessage(Message(MSG_API_CALL));
        } else {
            barrier.close();
            // Prevent stores to this->{code, data, reply} from being
            // reordered later than the construction of Message.
            atomic_thread_fence(memory_order_release);
            looper->sendMessage(this, Message(MSG_API_CALL));
            barrier.wait();
        }
        return result;
    }

    /*
     * here we run on the binder thread. All we've got to do is
     * call the real BpGraphicBufferProducer.
     */
    virtual void handleMessage(const Message& message) {
        int what = message.what;
        // Prevent reads below from happening before the read from Message
        atomic_thread_fence(memory_order_acquire);
        if (what == MSG_API_CALL) {
            result = IInterface::asBinder(impl)->transact(code, data[0], reply);
            barrier.open();
        } else if (what == MSG_EXIT) {
            exitRequested = true;
        }
    }

public:
    GraphicProducerWrapper(const sp<IGraphicBufferProducer>& impl)
    :   impl(impl),
        looper(new Looper(true)),
        exitPending(false),
        exitRequested(false)
    {}

    // Binder thread
    status_t waitForResponse() {
        do {
            looper->pollOnce(-1);
        } while (!exitRequested);
        return result;
    }

    // Client thread
    void exit(status_t result) {
        this->result = result;
        exitPending = true;
        // Ensure this->result is visible to the binder thread before it
        // handles the message.
        atomic_thread_fence(memory_order_release);
        looper->sendMessage(this, Message(MSG_EXIT));
    }
};


status_t SurfaceFlinger::captureScreen(const sp<IBinder>& display,
        const sp<IGraphicBufferProducer>& producer,
        Rect sourceCrop, uint32_t reqWidth, uint32_t reqHeight,
        uint32_t minLayerZ, uint32_t maxLayerZ,
        bool useIdentityTransform, ISurfaceComposer::Rotation rotation,
        bool useReadPixels) {

    if (CC_UNLIKELY(display == 0))
        return BAD_VALUE;

    if (CC_UNLIKELY(producer == 0))
        return BAD_VALUE;

    // if we have secure windows on this display, never allow the screen capture
    // unless the producer interface is local (i.e.: we can take a screenshot for
    // ourselves).
    if (!IInterface::asBinder(producer)->localBinder()) {
        Mutex::Autolock _l(mStateLock);
        sp<const DisplayDevice> hw(getDisplayDevice(display));
        if (hw->getSecureLayerVisible()) {
            ALOGW("FB is protected: PERMISSION_DENIED");
            return PERMISSION_DENIED;
        }
    }

    // Convert to surfaceflinger's internal rotation type.
    Transform::orientation_flags rotationFlags;
    switch (rotation) {
        case ISurfaceComposer::eRotateNone:
            rotationFlags = Transform::ROT_0;
            break;
        case ISurfaceComposer::eRotate90:
            rotationFlags = Transform::ROT_90;
            break;
        case ISurfaceComposer::eRotate180:
            rotationFlags = Transform::ROT_180;
            break;
        case ISurfaceComposer::eRotate270:
            rotationFlags = Transform::ROT_270;
            break;
        default:
            rotationFlags = Transform::ROT_0;
            ALOGE("Invalid rotation passed to captureScreen(): %d\n", rotation);
            break;
    }

    class MessageCaptureScreen : public MessageBase {
        SurfaceFlinger* flinger;
        sp<IBinder> display;
        sp<IGraphicBufferProducer> producer;
        Rect sourceCrop;
        uint32_t reqWidth, reqHeight;
        uint32_t minLayerZ,maxLayerZ;
        bool useIdentityTransform;
        Transform::orientation_flags rotation;
        bool useReadPixels;
        status_t result;
    public:
        MessageCaptureScreen(SurfaceFlinger* flinger,
                const sp<IBinder>& display,
                const sp<IGraphicBufferProducer>& producer,
                Rect sourceCrop, uint32_t reqWidth, uint32_t reqHeight,
                uint32_t minLayerZ, uint32_t maxLayerZ,
                bool useIdentityTransform, Transform::orientation_flags rotation,
                bool useReadPixels)
            : flinger(flinger), display(display), producer(producer),
              sourceCrop(sourceCrop), reqWidth(reqWidth), reqHeight(reqHeight),
              minLayerZ(minLayerZ), maxLayerZ(maxLayerZ),
              useIdentityTransform(useIdentityTransform),
              rotation(rotation),
              useReadPixels(useReadPixels),
              result(PERMISSION_DENIED)
        {
        }
        status_t getResult() const {
            return result;
        }
        virtual bool handler() {
            Mutex::Autolock _l(flinger->mStateLock);
            sp<const DisplayDevice> hw(flinger->getDisplayDevice(display));
            bool useReadPixels = this->useReadPixels && !flinger->mGpuToCpuSupported;
            result = flinger->captureScreenImplLocked(hw, producer,
                    sourceCrop, reqWidth, reqHeight, minLayerZ, maxLayerZ,
                    useIdentityTransform, rotation, useReadPixels);
            static_cast<GraphicProducerWrapper*>(IInterface::asBinder(producer).get())->exit(result);
            return true;
        }
    };

    // make sure to process transactions before screenshots -- a transaction
    // might already be pending but scheduled for VSYNC; this guarantees we
    // will handle it before the screenshot. When VSYNC finally arrives
    // the scheduled transaction will be a no-op. If no transactions are
    // scheduled at this time, this will end-up being a no-op as well.
    mEventQueue.invalidateTransactionNow();

    // this creates a "fake" BBinder which will serve as a "fake" remote
    // binder to receive the marshaled calls and forward them to the
    // real remote (a BpGraphicBufferProducer)
    sp<GraphicProducerWrapper> wrapper = new GraphicProducerWrapper(producer);

    // the asInterface() call below creates our "fake" BpGraphicBufferProducer
    // which does the marshaling work forwards to our "fake remote" above.
    sp<MessageBase> msg = new MessageCaptureScreen(this,
            display, IGraphicBufferProducer::asInterface( wrapper ),
            sourceCrop, reqWidth, reqHeight, minLayerZ, maxLayerZ,
            useIdentityTransform, rotationFlags, useReadPixels);

    status_t res = postMessageAsync(msg);
    if (res == NO_ERROR) {
        res = wrapper->waitForResponse();
    }
    return res;
}


void SurfaceFlinger::renderScreenImplLocked(
        const sp<const DisplayDevice>& hw,
        Rect sourceCrop, uint32_t reqWidth, uint32_t reqHeight,
        uint32_t minLayerZ, uint32_t maxLayerZ,
        bool yswap, bool useIdentityTransform, Transform::orientation_flags rotation)
{
    ATRACE_CALL();
    RenderEngine& engine(getRenderEngine());

    // get screen geometry
    const int32_t hw_w = hw->getWidth();
    const int32_t hw_h = hw->getHeight();
    const bool filtering = static_cast<int32_t>(reqWidth) != hw_w ||
                           static_cast<int32_t>(reqHeight) != hw_h;

    // if a default or invalid sourceCrop is passed in, set reasonable values
    if (sourceCrop.width() == 0 || sourceCrop.height() == 0 ||
            !sourceCrop.isValid()) {
        sourceCrop.setLeftTop(Point(0, 0));
        sourceCrop.setRightBottom(Point(hw_w, hw_h));
    }

    // ensure that sourceCrop is inside screen
    if (sourceCrop.left < 0) {
        ALOGE("Invalid crop rect: l = %d (< 0)", sourceCrop.left);
    }
    if (sourceCrop.right > hw_w) {
        ALOGE("Invalid crop rect: r = %d (> %d)", sourceCrop.right, hw_w);
    }
    if (sourceCrop.top < 0) {
        ALOGE("Invalid crop rect: t = %d (< 0)", sourceCrop.top);
    }
    if (sourceCrop.bottom > hw_h) {
        ALOGE("Invalid crop rect: b = %d (> %d)", sourceCrop.bottom, hw_h);
    }

    // make sure to clear all GL error flags
    engine.checkErrors();

#ifdef QCOM_HARDWARE
    if (DisplayDevice::DISPLAY_PRIMARY == hw->getDisplayType() &&
                hw->isPanelInverseMounted()) {
        rotation = (Transform::orientation_flags)
                (rotation ^ Transform::ROT_180);
    }

#endif /* QCOM_HARDWARE */
    // set-up our viewport
    engine.setViewportAndProjection(
        reqWidth, reqHeight, sourceCrop, hw_h, yswap, rotation);
    engine.disableTexturing();

    // redraw the screen entirely...
    engine.clearWithColor(0, 0, 0, 1);

    const LayerVector& layers( mDrawingState.layersSortedByZ );
    const size_t count = layers.size();
    for (size_t i=0 ; i<count ; ++i) {
        const sp<Layer>& layer(layers[i]);
        const Layer::State& state(layer->getDrawingState());
        if (state.layerStack == hw->getLayerStack()) {
            if (state.z >= minLayerZ && state.z <= maxLayerZ) {
#ifdef QCOM_HARDWARE
#ifdef QCOM_BSP
                // dont render the secure Display Layer
                if(layer->isSecureDisplay()) {
                    continue;
                }
#endif
#ifdef QCOM_BSP
                int dispType = hw->getDisplayType();
                // Dont let ext_only and extended_mode to be captured
                // If not, we would see incorrect image during rotatoin
                // on primary
                if (layer->isVisible() &&
                    not (!dispType && (layer->isExtOnly() ||
                         (isExtendedMode() && layer->isYuvLayer())))) {
#else
                if (layer->isVisible()) {
#endif
#else /* QCOM_HARDWARE */
                if (layer->isVisible()) {
#endif /* QCOM_HARDWARE */
                    if (filtering) layer->setFiltering(true);
#ifndef QCOM_HARDWARE
                    layer->draw(hw, useIdentityTransform);
#else /* QCOM_HARDWARE */
                    if(!layer->isProtected())
                           layer->draw(hw, useIdentityTransform);
#endif /* QCOM_HARDWARE */
                    if (filtering) layer->setFiltering(false);
                }
            }
        }
    }

    // compositionComplete is needed for older driver
    hw->compositionComplete();
    hw->setViewportAndProjection();
}


status_t SurfaceFlinger::captureScreenImplLocked(
        const sp<const DisplayDevice>& hw,
        const sp<IGraphicBufferProducer>& producer,
        Rect sourceCrop, uint32_t reqWidth, uint32_t reqHeight,
        uint32_t minLayerZ, uint32_t maxLayerZ,
        bool useIdentityTransform, Transform::orientation_flags rotation,
        bool useReadPixels)
{
    ATRACE_CALL();

    // get screen geometry
    uint32_t hw_w = hw->getWidth();
    uint32_t hw_h = hw->getHeight();

    if (rotation & Transform::ROT_90) {
        std::swap(hw_w, hw_h);
    }

    if ((reqWidth > hw_w) || (reqHeight > hw_h)) {
        ALOGE("size mismatch (%d, %d) > (%d, %d)",
                reqWidth, reqHeight, hw_w, hw_h);
        return BAD_VALUE;
    }

    reqWidth  = (!reqWidth)  ? hw_w : reqWidth;
    reqHeight = (!reqHeight) ? hw_h : reqHeight;

    // create a surface (because we're a producer, and we need to
    // dequeue/queue a buffer)
    sp<Surface> sur = new Surface(producer, false);
    ANativeWindow* window = sur.get();

    status_t result = native_window_api_connect(window, NATIVE_WINDOW_API_EGL);
    if (result == NO_ERROR) {
        uint32_t usage = GRALLOC_USAGE_SW_READ_OFTEN | GRALLOC_USAGE_SW_WRITE_OFTEN |
                        GRALLOC_USAGE_HW_RENDER | GRALLOC_USAGE_HW_TEXTURE;

        int err = 0;
        err = native_window_set_buffers_dimensions(window, reqWidth, reqHeight);
        err |= native_window_set_scaling_mode(window, NATIVE_WINDOW_SCALING_MODE_SCALE_TO_WINDOW);
        err |= native_window_set_buffers_format(window, HAL_PIXEL_FORMAT_RGBA_8888);
        err |= native_window_set_usage(window, usage);

        if (err == NO_ERROR) {
            ANativeWindowBuffer* buffer;
            /* TODO: Once we have the sync framework everywhere this can use
             * server-side waits on the fence that dequeueBuffer returns.
             */
            result = native_window_dequeue_buffer_and_wait(window,  &buffer);
            if (result == NO_ERROR) {
#ifndef QCOM_HARDWARE
                int syncFd = -1;
#endif /* ! QCOM_HARDWARE */
                // create an EGLImage from the buffer so we can later
                // turn it into a texture
                EGLImageKHR image = eglCreateImageKHR(mEGLDisplay, EGL_NO_CONTEXT,
                        EGL_NATIVE_BUFFER_ANDROID, buffer, NULL);
                if (image != EGL_NO_IMAGE_KHR) {
                    // this binds the given EGLImage as a framebuffer for the
                    // duration of this scope.
                    RenderEngine::BindImageAsFramebuffer imageBond(getRenderEngine(), image, useReadPixels, reqWidth, reqHeight);
                    if (imageBond.getStatus() == NO_ERROR) {
                        // this will in fact render into our dequeued buffer
                        // via an FBO, which means we didn't have to create
                        // an EGLSurface and therefore we're not
                        // dependent on the context's EGLConfig.
                        renderScreenImplLocked(
                            hw, sourceCrop, reqWidth, reqHeight, minLayerZ, maxLayerZ, true,
                            useIdentityTransform, rotation);

                        // Attempt to create a sync khr object that can produce a sync point. If that
                        // isn't available, create a non-dupable sync object in the fallback path and
                        // wait on it directly.
                        EGLSyncKHR sync;
                        if (!DEBUG_SCREENSHOTS) {
                           sync = eglCreateSyncKHR(mEGLDisplay, EGL_SYNC_NATIVE_FENCE_ANDROID, NULL);
                           // native fence fd will not be populated until flush() is done.
                           getRenderEngine().flush();
                        } else {
                            sync = EGL_NO_SYNC_KHR;
                        }
                        if (sync != EGL_NO_SYNC_KHR) {
#ifndef QCOM_HARDWARE
                            // get the sync fd
                            syncFd = eglDupNativeFenceFDANDROID(mEGLDisplay, sync);
                            if (syncFd == EGL_NO_NATIVE_FENCE_FD_ANDROID) {
                                ALOGW("captureScreen: failed to dup sync khr object");
                                syncFd = -1;
                            }
                            eglDestroySyncKHR(mEGLDisplay, sync);
                        } else {
                            // fallback path
                            sync = eglCreateSyncKHR(mEGLDisplay, EGL_SYNC_FENCE_KHR, NULL);
                            if (sync != EGL_NO_SYNC_KHR) {
                                EGLint result = eglClientWaitSyncKHR(mEGLDisplay, sync,
#else /* QCOM_HARDWARE */
                            EGLint result = eglClientWaitSyncKHR(mEGLDisplay, sync,
#endif /* QCOM_HARDWARE */
                                    EGL_SYNC_FLUSH_COMMANDS_BIT_KHR, 2000000000 /*2 sec*/);
#ifndef QCOM_HARDWARE
                                EGLint eglErr = eglGetError();
                                if (result == EGL_TIMEOUT_EXPIRED_KHR) {
                                    ALOGW("captureScreen: fence wait timed out");
                                } else {
                                    ALOGW_IF(eglErr != EGL_SUCCESS,
                                            "captureScreen: error waiting on EGL fence: %#x", eglErr);
                                }
                                eglDestroySyncKHR(mEGLDisplay, sync);
#else /* QCOM_HARDWARE */
                            EGLint eglErr = eglGetError();
                            eglDestroySyncKHR(mEGLDisplay, sync);
                            if (result == EGL_TIMEOUT_EXPIRED_KHR) {
                                ALOGW("captureScreen: fence wait timed out");
#endif /* QCOM_HARDWARE */
                            } else {
#ifndef QCOM_HARDWARE
                                ALOGW("captureScreen: error creating EGL fence: %#x", eglGetError());
#else /* QCOM_HARDWARE */
                                ALOGW_IF(eglErr != EGL_SUCCESS,
                                        "captureScreen: error waiting on EGL fence: %#x", eglErr);
#endif /* QCOM_HARDWARE */
                            }
#ifdef QCOM_HARDWARE
                        } else {
                            ALOGW("captureScreen: error creating EGL fence: %#x", eglGetError());
                            // not fatal
#endif /* QCOM_HARDWARE */
                        }

#ifndef QCOM_HARDWARE
                        if (useReadPixels) {
                            sp<GraphicBuffer> buf = static_cast<GraphicBuffer*>(buffer);
                            void* vaddr;
                            if (buf->lock(GRALLOC_USAGE_SW_WRITE_OFTEN, &vaddr) == NO_ERROR) {
                                getRenderEngine().readPixels(0, 0, buffer->stride, reqHeight, (uint32_t *)vaddr);
                                buf->unlock();
                            }
                        }
#endif /* QCOM_HARDWARE */

                        if (DEBUG_SCREENSHOTS) {
                            uint32_t* pixels = new uint32_t[reqWidth*reqHeight];
                            getRenderEngine().readPixels(0, 0, reqWidth, reqHeight, pixels);
                            checkScreenshot(reqWidth, reqHeight, reqWidth, pixels,
                                    hw, minLayerZ, maxLayerZ);
                            delete [] pixels;
                        }

                    } else {
                        ALOGE("got GL_FRAMEBUFFER_COMPLETE_OES error while taking screenshot");
                        result = INVALID_OPERATION;
                    }
                    // destroy our image
                    eglDestroyImageKHR(mEGLDisplay, image);
                } else {
                    result = BAD_VALUE;
                }
#ifndef QCOM_HARDWARE
                // queueBuffer takes ownership of syncFd
                result = window->queueBuffer(window, buffer, syncFd);
#else /* QCOM_HARDWARE */
                result = window->queueBuffer(window, buffer, -1);
#endif /* QCOM_HARDWARE */
            }
        } else {
            result = BAD_VALUE;
        }
        native_window_api_disconnect(window, NATIVE_WINDOW_API_EGL);
    }

    return result;
}

void SurfaceFlinger::checkScreenshot(size_t w, size_t s, size_t h, void const* vaddr,
        const sp<const DisplayDevice>& hw, uint32_t minLayerZ, uint32_t maxLayerZ) {
    if (DEBUG_SCREENSHOTS) {
        for (size_t y=0 ; y<h ; y++) {
            uint32_t const * p = (uint32_t const *)vaddr + y*s;
            for (size_t x=0 ; x<w ; x++) {
                if (p[x] != 0xFF000000) return;
            }
        }
        ALOGE("*** we just took a black screenshot ***\n"
                "requested minz=%d, maxz=%d, layerStack=%d",
                minLayerZ, maxLayerZ, hw->getLayerStack());
        const LayerVector& layers( mDrawingState.layersSortedByZ );
        const size_t count = layers.size();
        for (size_t i=0 ; i<count ; ++i) {
            const sp<Layer>& layer(layers[i]);
            const Layer::State& state(layer->getDrawingState());
            const bool visible = (state.layerStack == hw->getLayerStack())
                                && (state.z >= minLayerZ && state.z <= maxLayerZ)
                                && (layer->isVisible());
            ALOGE("%c index=%zu, name=%s, layerStack=%d, z=%d, visible=%d, flags=%x, alpha=%x",
                    visible ? '+' : '-',
                            i, layer->getName().string(), state.layerStack, state.z,
                            layer->isVisible(), state.flags, state.alpha);
        }
    }
}

// ---------------------------------------------------------------------------

SurfaceFlinger::LayerVector::LayerVector() {
}

SurfaceFlinger::LayerVector::LayerVector(const LayerVector& rhs)
    : SortedVector<sp<Layer> >(rhs) {
}

int SurfaceFlinger::LayerVector::do_compare(const void* lhs,
    const void* rhs) const
{
    // sort layers per layer-stack, then by z-order and finally by sequence
    const sp<Layer>& l(*reinterpret_cast<const sp<Layer>*>(lhs));
    const sp<Layer>& r(*reinterpret_cast<const sp<Layer>*>(rhs));

    uint32_t ls = l->getCurrentState().layerStack;
    uint32_t rs = r->getCurrentState().layerStack;
    if (ls != rs)
        return ls - rs;

    uint32_t lz = l->getCurrentState().z;
    uint32_t rz = r->getCurrentState().z;
    if (lz != rz)
        return lz - rz;

    return l->sequence - r->sequence;
}

// ---------------------------------------------------------------------------

SurfaceFlinger::DisplayDeviceState::DisplayDeviceState()
    : type(DisplayDevice::DISPLAY_ID_INVALID), width(0), height(0) {
}

SurfaceFlinger::DisplayDeviceState::DisplayDeviceState(DisplayDevice::DisplayType type)
    : type(type), layerStack(DisplayDevice::NO_LAYER_STACK), orientation(0), width(0), height(0) {
    viewport.makeInvalid();
    frame.makeInvalid();
}

// ---------------------------------------------------------------------------

}; // namespace android


#if defined(__gl_h_)
#error "don't include gl/gl.h in this file"
#endif

#if defined(__gl2_h_)
#error "don't include gl2/gl2.h in this file"
#endif<|MERGE_RESOLUTION|>--- conflicted
+++ resolved
@@ -1017,33 +1017,8 @@
     return handlePageFlip();
 }
 
-#ifdef QCOM_HARDWARE
-#ifdef QCOM_BSP
-/* Compute DirtyRegion, if DR optimization for GPU comp optimization
- * is ON & and no external device is connected.*/
-void SurfaceFlinger::setUpTiledDr() {
-    if(mGpuTileRenderEnable && (mDisplays.size()==1)) {
-        const sp<DisplayDevice>& hw(mDisplays[HWC_DISPLAY_PRIMARY]);
-        mCanUseGpuTileRender = computeTiledDr(hw);
-    }
-}
-#endif
-#endif /* QCOM_HARDWARE */
 void SurfaceFlinger::handleMessageRefresh() {
     ATRACE_CALL();
-<<<<<<< HEAD
-    preComposition();
-    rebuildLayerStacks();
-    setUpHWComposer();
-#ifdef QCOM_HARDWARE
-#ifdef QCOM_BSP
-    setUpTiledDr();
-#endif
-#endif /* QCOM_HARDWARE */
-    doDebugFlashRegions();
-    doComposition();
-    postComposition();
-=======
 
     static nsecs_t previousExpectedPresent = 0;
     nsecs_t expectedPresent = mPrimaryDispSync.computeNextRefresh(0);
@@ -1069,7 +1044,6 @@
     }
 
     previousExpectedPresent = mPrimaryDispSync.computeNextRefresh(0);
->>>>>>> 3492a218
 }
 
 #ifndef QCOM_HARDWARE
