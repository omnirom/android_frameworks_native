/*
 * Copyright (C) 2018 The Android Open Source Project
 *
 * Licensed under the Apache License, Version 2.0 (the "License");
 * you may not use this file except in compliance with the License.
 * You may obtain a copy of the License at
 *
 *      http://www.apache.org/licenses/LICENSE-2.0
 *
 * Unless required by applicable law or agreed to in writing, software
 * distributed under the License is distributed on an "AS IS" BASIS,
 * WITHOUT WARRANTIES OR CONDITIONS OF ANY KIND, either express or implied.
 * See the License for the specific language governing permissions and
 * limitations under the License.
 */
#pragma once

#include <sys/types.h>

#include <cstdint>

#include "Layer.h"

namespace android {

class ContainerLayer : public Layer {
public:
    explicit ContainerLayer(const LayerCreationArgs&);
    ~ContainerLayer() override;

    const char* getTypeId() const override { return "ContainerLayer"; }
    void onDraw(const RenderArea& renderArea, const Region& clip,
                bool useIdentityTransform) override;
<<<<<<< HEAD
    bool isVisible() const override;
=======
    bool isVisible() const override EXCLUDES(mStateMutex);
>>>>>>> eed5d453

    void setPerFrameData(DisplayId displayId, const ui::Transform& transform, const Rect& viewport,
                         int32_t supportedPerFrameMetadata) override;

    bool isCreatedFromMainThread() const override { return true; }

    bool onPreComposition(nsecs_t /*refreshStartTime*/) override { return false; }
};

} // namespace android<|MERGE_RESOLUTION|>--- conflicted
+++ resolved
@@ -31,11 +31,7 @@
     const char* getTypeId() const override { return "ContainerLayer"; }
     void onDraw(const RenderArea& renderArea, const Region& clip,
                 bool useIdentityTransform) override;
-<<<<<<< HEAD
-    bool isVisible() const override;
-=======
     bool isVisible() const override EXCLUDES(mStateMutex);
->>>>>>> eed5d453
 
     void setPerFrameData(DisplayId displayId, const ui::Transform& transform, const Rect& viewport,
                          int32_t supportedPerFrameMetadata) override;
