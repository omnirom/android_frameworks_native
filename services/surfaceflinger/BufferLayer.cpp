--- conflicted
+++ resolved
@@ -105,13 +105,10 @@
     return getEffectiveScalingMode() != NATIVE_WINDOW_SCALING_MODE_FREEZE;
 }
 
-<<<<<<< HEAD
-=======
 bool BufferLayer::usesSourceCrop() const {
     return true;
 }
 
->>>>>>> 4b02403d
 static constexpr mat4 inverseOrientation(uint32_t transform) {
     const mat4 flipH(-1, 0, 0, 0, 0, 1, 0, 0, 0, 0, 1, 0, 1, 0, 0, 1);
     const mat4 flipV(1, 0, 0, 0, 0, -1, 0, 0, 0, 0, 1, 0, 0, 1, 0, 1);
@@ -211,10 +208,6 @@
         }
 
         const Rect win{getBounds()};
-<<<<<<< HEAD
-        const float bufferWidth = getBufferSize(s).getWidth();
-        const float bufferHeight = getBufferSize(s).getHeight();
-=======
         float bufferWidth = getBufferSize(s).getWidth();
         float bufferHeight = getBufferSize(s).getHeight();
 
@@ -225,13 +218,11 @@
             bufferWidth = float(win.right) - float(win.left);
             bufferHeight = float(win.bottom) - float(win.top);
         }
->>>>>>> 4b02403d
 
         const float scaleHeight = (float(win.bottom) - float(win.top)) / bufferHeight;
         const float scaleWidth = (float(win.right) - float(win.left)) / bufferWidth;
         const float translateY = float(win.top) / bufferHeight;
         const float translateX = float(win.left) / bufferWidth;
-<<<<<<< HEAD
 
         // Flip y-coordinates because GLConsumer expects OpenGL convention.
         mat4 tr = mat4::translate(vec4(.5, .5, 0, 1)) * mat4::scale(vec4(1, -1, 1, 1)) *
@@ -239,15 +230,6 @@
                 mat4::translate(vec4(translateX, translateY, 0, 1)) *
                 mat4::scale(vec4(scaleWidth, scaleHeight, 1.0, 1.0));
 
-=======
-
-        // Flip y-coordinates because GLConsumer expects OpenGL convention.
-        mat4 tr = mat4::translate(vec4(.5, .5, 0, 1)) * mat4::scale(vec4(1, -1, 1, 1)) *
-                mat4::translate(vec4(-.5, -.5, 0, 1)) *
-                mat4::translate(vec4(translateX, translateY, 0, 1)) *
-                mat4::scale(vec4(scaleWidth, scaleHeight, 1.0, 1.0));
-
->>>>>>> 4b02403d
         layer.source.buffer.useTextureFiltering = useFiltering;
         layer.source.buffer.textureTransform = mat4(static_cast<const float*>(textureMatrix)) * tr;
     } else {
@@ -296,7 +278,6 @@
         ALOGE("[%s] Failed to set surface damage: %s (%d)", mName.string(),
               to_string(error).c_str(), static_cast<int32_t>(error));
         surfaceDamageRegion.dump(LOG_TAG);
-<<<<<<< HEAD
     }
     layerCompositionState.surfaceDamage = surfaceDamageRegion;
 
@@ -323,44 +304,14 @@
         setCompositionType(displayDevice, Hwc2::IComposerClient::Composition::DEVICE);
     }
 
-    ui::Dataspace dataspace = isColorSpaceAgnostic() ? targetDataspace : mCurrentDataSpace;
-=======
-    }
-    layerCompositionState.surfaceDamage = surfaceDamageRegion;
-
-    // Sideband layers
-    if (layerCompositionState.sidebandStream.get()) {
-        setCompositionType(displayDevice, Hwc2::IComposerClient::Composition::SIDEBAND);
-        ALOGV("[%s] Requesting Sideband composition", mName.string());
-        error = hwcLayer->setSidebandStream(layerCompositionState.sidebandStream->handle());
-        if (error != HWC2::Error::None) {
-            ALOGE("[%s] Failed to set sideband stream %p: %s (%d)", mName.string(),
-                  layerCompositionState.sidebandStream->handle(), to_string(error).c_str(),
-                  static_cast<int32_t>(error));
-        }
-        layerCompositionState.compositionType = Hwc2::IComposerClient::Composition::SIDEBAND;
-        return;
-    }
-
-    // Device or Cursor layers
-    if (mPotentialCursor) {
-        ALOGV("[%s] Requesting Cursor composition", mName.string());
-        setCompositionType(displayDevice, Hwc2::IComposerClient::Composition::CURSOR);
-    } else {
-        ALOGV("[%s] Requesting Device composition", mName.string());
-        setCompositionType(displayDevice, Hwc2::IComposerClient::Composition::DEVICE);
-    }
-
     ui::Dataspace dataspace = isColorSpaceAgnostic() && targetDataspace != ui::Dataspace::UNKNOWN
             ? targetDataspace
             : mCurrentDataSpace;
->>>>>>> 4b02403d
     error = hwcLayer->setDataspace(dataspace);
     if (error != HWC2::Error::None) {
         ALOGE("[%s] Failed to set dataspace %d: %s (%d)", mName.string(), dataspace,
               to_string(error).c_str(), static_cast<int32_t>(error));
     }
-<<<<<<< HEAD
 
     const HdrMetadata& metadata = getDrawingHdrMetadata();
     error = hwcLayer->setPerFrameMetadata(supportedPerFrameMetadata, metadata);
@@ -369,16 +320,6 @@
               to_string(error).c_str(), static_cast<int32_t>(error));
     }
 
-=======
-
-    const HdrMetadata& metadata = getDrawingHdrMetadata();
-    error = hwcLayer->setPerFrameMetadata(supportedPerFrameMetadata, metadata);
-    if (error != HWC2::Error::None && error != HWC2::Error::Unsupported) {
-        ALOGE("[%s] Failed to set hdrMetadata: %s (%d)", mName.string(),
-              to_string(error).c_str(), static_cast<int32_t>(error));
-    }
-
->>>>>>> 4b02403d
     error = hwcLayer->setColorTransform(getColorTransform());
     if (error != HWC2::Error::None) {
         ALOGE("[%s] Failed to setColorTransform: %s (%d)", mName.string(),
@@ -627,10 +568,7 @@
         latch = atoi(value);
         propertyLoaded = true;
     }
-<<<<<<< HEAD
-
-=======
->>>>>>> 4b02403d
+
     return latch;
 }
 
@@ -688,7 +626,6 @@
     // only return mNeedsFiltering
     if (displayDevice == nullptr) {
         return mNeedsFiltering;
-<<<<<<< HEAD
     }
 
     const auto outputLayer = findOutputLayerForDisplay(displayDevice);
@@ -696,15 +633,6 @@
         return mNeedsFiltering;
     }
 
-=======
-    }
-
-    const auto outputLayer = findOutputLayerForDisplay(displayDevice);
-    if (outputLayer == nullptr) {
-        return mNeedsFiltering;
-    }
-
->>>>>>> 4b02403d
     const auto& compositionState = outputLayer->getState();
     const auto displayFrame = compositionState.displayFrame;
     const auto sourceCrop = compositionState.sourceCrop;
