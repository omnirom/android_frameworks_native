/*
 * Copyright (C) 2007 The Android Open Source Project
 *
 * Licensed under the Apache License, Version 2.0 (the "License");
 * you may not use this file except in compliance with the License.
 * You may obtain a copy of the License at
 *
 *      http://www.apache.org/licenses/LICENSE-2.0
 *
 * Unless required by applicable law or agreed to in writing, software
 * distributed under the License is distributed on an "AS IS" BASIS,
 * WITHOUT WARRANTIES OR CONDITIONS OF ANY KIND, either express or implied.
 * See the License for the specific language governing permissions and
 * limitations under the License.
 */

//#define LOG_NDEBUG 0
#undef LOG_TAG
#define LOG_TAG "Layer"
#define ATRACE_TAG ATRACE_TAG_GRAPHICS

#include <math.h>
#include <stdint.h>
#include <stdlib.h>
#include <sys/types.h>
#include <algorithm>

#include <cutils/compiler.h>
#include <cutils/native_handle.h>
#include <cutils/properties.h>

#include <utils/Errors.h>
#include <utils/Log.h>
#include <utils/NativeHandle.h>
#include <utils/StopWatch.h>
#include <utils/Trace.h>

#include <ui/DebugUtils.h>
#include <ui/GraphicBuffer.h>
#include <ui/PixelFormat.h>

#include <gui/BufferItem.h>
#include <gui/LayerDebugInfo.h>
#include <gui/Surface.h>

#include "BufferLayer.h"
#include "Colorizer.h"
#include "DisplayDevice.h"
#include "Layer.h"
#include "LayerRejecter.h"
#include "MonitoredProducer.h"
#include "SurfaceFlinger.h"
<<<<<<< HEAD
#include "clz.h"
#include "gralloc_priv.h"
=======
>>>>>>> 9ec0324a

#include "DisplayHardware/HWComposer.h"

#include "RenderEngine/RenderEngine.h"

#include <mutex>
#include "LayerProtoHelper.h"

#define DEBUG_RESIZE 0

namespace android {

int32_t Layer::sSequence = 1;

Layer::Layer(SurfaceFlinger* flinger, const sp<Client>& client, const String8& name, uint32_t w,
             uint32_t h, uint32_t flags)
      : contentDirty(false),
        sequence(uint32_t(android_atomic_inc(&sSequence))),
        mFlinger(flinger),
        mPremultipliedAlpha(true),
        mName(name),
        mTransactionFlags(0),
        mPendingStateMutex(),
        mPendingStates(),
        mCurrentTransform(0),
        mOverrideScalingMode(-1),
        mCurrentFrameNumber(0),
        mFrameLatencyNeeded(false),
        mFiltering(false),
        mNeedsFiltering(false),
        mProtectedByApp(false),
        mClientRef(client),
        mPotentialCursor(false),
        mFreezeGeometryUpdates(false),
        mCurrentChildren(LayerVector::StateSet::Current),
        mDrawingChildren(LayerVector::StateSet::Drawing),
        mBE{this, name.string()} {

    mCurrentCrop.makeInvalid();

    uint32_t layerFlags = 0;
    if (flags & ISurfaceComposerClient::eHidden) layerFlags |= layer_state_t::eLayerHidden;
    if (flags & ISurfaceComposerClient::eOpaque) layerFlags |= layer_state_t::eLayerOpaque;
    if (flags & ISurfaceComposerClient::eSecure) layerFlags |= layer_state_t::eLayerSecure;

    mName = name;
    mTransactionName = String8("TX - ") + mName;

    mCurrentState.active_legacy.w = w;
    mCurrentState.active_legacy.h = h;
    mCurrentState.flags = layerFlags;
    mCurrentState.active_legacy.transform.set(0, 0);
    mCurrentState.crop_legacy.makeInvalid();
    mCurrentState.finalCrop_legacy.makeInvalid();
    mCurrentState.requestedFinalCrop_legacy = mCurrentState.finalCrop_legacy;
    mCurrentState.requestedCrop_legacy = mCurrentState.crop_legacy;
    mCurrentState.z = 0;
    mCurrentState.color.a = 1.0f;
    mCurrentState.layerStack = 0;
    mCurrentState.sequence = 0;
    mCurrentState.requested_legacy = mCurrentState.active_legacy;
    mCurrentState.appId = 0;
    mCurrentState.type = 0;
    mCurrentState.active.w = 0;
    mCurrentState.active.h = 0;
    mCurrentState.active.transform.set(0, 0);
    mCurrentState.transform = 0;
    mCurrentState.transformToDisplayInverse = false;
    mCurrentState.crop.makeInvalid();
    mCurrentState.acquireFence = new Fence(-1);
    mCurrentState.dataspace = ui::Dataspace::UNKNOWN;
    mCurrentState.hdrMetadata.validTypes = 0;
    mCurrentState.surfaceDamageRegion.clear();
    mCurrentState.api = -1;

    // drawing state & current state are identical
    mDrawingState = mCurrentState;

    CompositorTiming compositorTiming;
    flinger->getCompositorTiming(&compositorTiming);
    mFrameEventHistory.initializeCompositorTiming(compositorTiming);
    mFrameTracker.setDisplayRefreshPeriod(compositorTiming.interval);
}

Layer::~Layer() {
    sp<Client> c(mClientRef.promote());
    if (c != 0) {
        c->detachLayer(this);
    }

    for (auto& point : mRemoteSyncPoints) {
        point->setTransactionApplied();
    }
    for (auto& point : mLocalSyncPoints) {
        point->setFrameAvailable();
    }
    mFrameTracker.logAndResetStats(mName);
}

// ---------------------------------------------------------------------------
// callbacks
// ---------------------------------------------------------------------------

/*
 * onLayerDisplayed is only meaningful for BufferLayer, but, is called through
 * Layer.  So, the implementation is done in BufferLayer.  When called on a
 * ColorLayer object, it's essentially a NOP.
 */
void Layer::onLayerDisplayed(const sp<Fence>& /*releaseFence*/) {}

void Layer::onRemovedFromCurrentState() {
    // the layer is removed from SF mCurrentState to mLayersPendingRemoval

    mPendingRemoval = true;

    if (mCurrentState.zOrderRelativeOf != nullptr) {
        sp<Layer> strongRelative = mCurrentState.zOrderRelativeOf.promote();
        if (strongRelative != nullptr) {
            strongRelative->removeZOrderRelative(this);
            mFlinger->setTransactionFlags(eTraversalNeeded);
        }
        mCurrentState.zOrderRelativeOf = nullptr;
    }

    for (const auto& child : mCurrentChildren) {
        child->onRemovedFromCurrentState();
    }
}

void Layer::onRemoved() {
    // the layer is removed from SF mLayersPendingRemoval
    abandon();

    destroyAllHwcLayers();

    for (const auto& child : mCurrentChildren) {
        child->onRemoved();
    }
}

// ---------------------------------------------------------------------------
// set-up
// ---------------------------------------------------------------------------

const String8& Layer::getName() const {
    return mName;
}

bool Layer::getPremultipledAlpha() const {
    return mPremultipliedAlpha;
}

sp<IBinder> Layer::getHandle() {
    Mutex::Autolock _l(mLock);
    return new Handle(mFlinger, this);
}

// ---------------------------------------------------------------------------
// h/w composer set-up
// ---------------------------------------------------------------------------

bool Layer::createHwcLayer(HWComposer* hwc, int32_t displayId) {
    LOG_ALWAYS_FATAL_IF(getBE().mHwcLayers.count(displayId) != 0,
                        "Already have a layer for display %d", displayId);
    auto layer = std::shared_ptr<HWC2::Layer>(
            hwc->createLayer(displayId),
            [hwc, displayId](HWC2::Layer* layer) {
               hwc->destroyLayer(displayId, layer); });
    if (!layer) {
        return false;
    }
    LayerBE::HWCInfo& hwcInfo = getBE().mHwcLayers[displayId];
    hwcInfo.hwc = hwc;
    hwcInfo.layer = layer;
    layer->setLayerDestroyedListener(
            [this, displayId](HWC2::Layer* /*layer*/) { getBE().mHwcLayers.erase(displayId); });
    return true;
}

bool Layer::destroyHwcLayer(int32_t displayId) {
    if (getBE().mHwcLayers.count(displayId) == 0) {
        return false;
    }
    auto& hwcInfo = getBE().mHwcLayers[displayId];
    LOG_ALWAYS_FATAL_IF(hwcInfo.layer == nullptr, "Attempt to destroy null layer");
    LOG_ALWAYS_FATAL_IF(hwcInfo.hwc == nullptr, "Missing HWComposer");
    hwcInfo.layer = nullptr;

    return true;
}

void Layer::destroyAllHwcLayers() {
    size_t numLayers = getBE().mHwcLayers.size();
    for (size_t i = 0; i < numLayers; ++i) {
        LOG_ALWAYS_FATAL_IF(getBE().mHwcLayers.empty(), "destroyAllHwcLayers failed");
        destroyHwcLayer(getBE().mHwcLayers.begin()->first);
    }
    LOG_ALWAYS_FATAL_IF(!getBE().mHwcLayers.empty(),
                        "All hardware composer layers should have been destroyed");
}

Rect Layer::getContentCrop() const {
    // this is the crop rectangle that applies to the buffer
    // itself (as opposed to the window)
    Rect crop;
    if (!mCurrentCrop.isEmpty()) {
        // if the buffer crop is defined, we use that
        crop = mCurrentCrop;
    } else if (getBE().compositionInfo.mBuffer != nullptr) {
        // otherwise we use the whole buffer
        crop = getBE().compositionInfo.mBuffer->getBounds();
    } else {
        // if we don't have a buffer yet, we use an empty/invalid crop
        crop.makeInvalid();
    }
    return crop;
}

static Rect reduce(const Rect& win, const Region& exclude) {
    if (CC_LIKELY(exclude.isEmpty())) {
        return win;
    }
    if (exclude.isRect()) {
        return win.reduce(exclude.getBounds());
    }
    return Region(win).subtract(exclude).getBounds();
}

static FloatRect reduce(const FloatRect& win, const Region& exclude) {
    if (CC_LIKELY(exclude.isEmpty())) {
        return win;
    }
    // Convert through Rect (by rounding) for lack of FloatRegion
    return Region(Rect{win}).subtract(exclude).getBounds().toFloatRect();
}

Rect Layer::computeScreenBounds(bool reduceTransparentRegion) const {
    const Layer::State& s(getDrawingState());
    Rect win(getActiveWidth(s), getActiveHeight(s));

    Rect crop = getCrop(s);
    if (!crop.isEmpty()) {
        win.intersect(crop, &win);
    }

    ui::Transform t = getTransform();
    win = t.transform(win);

    Rect finalCrop = getFinalCrop(s);
    if (!finalCrop.isEmpty()) {
        win.intersect(finalCrop, &win);
    }

    const sp<Layer>& p = mDrawingParent.promote();
    // Now we need to calculate the parent bounds, so we can clip ourselves to those.
    // When calculating the parent bounds for purposes of clipping,
    // we don't need to constrain the parent to its transparent region.
    // The transparent region is an optimization based on the
    // buffer contents of the layer, but does not affect the space allocated to
    // it by policy, and thus children should be allowed to extend into the
    // parent's transparent region. In fact one of the main uses, is to reduce
    // buffer allocation size in cases where a child window sits behind a main window
    // (by marking the hole in the parent window as a transparent region)
    if (p != nullptr) {
        Rect bounds = p->computeScreenBounds(false);
        bounds.intersect(win, &win);
    }

    if (reduceTransparentRegion) {
        auto const screenTransparentRegion = t.transform(getActiveTransparentRegion(s));
        win = reduce(win, screenTransparentRegion);
    }

    return win;
}

FloatRect Layer::computeBounds() const {
    const Layer::State& s(getDrawingState());
    return computeBounds(getActiveTransparentRegion(s));
}

FloatRect Layer::computeBounds(const Region& activeTransparentRegion) const {
    const Layer::State& s(getDrawingState());
    Rect win(getActiveWidth(s), getActiveHeight(s));

    Rect crop = getCrop(s);
    if (!crop.isEmpty()) {
        win.intersect(crop, &win);
    }

    const auto& p = mDrawingParent.promote();
    FloatRect floatWin = win.toFloatRect();
    FloatRect parentBounds = floatWin;
    if (p != nullptr) {
        // We pass an empty Region here for reasons mirroring that of the case described in
        // the computeScreenBounds reduceTransparentRegion=false case.
        parentBounds = p->computeBounds(Region());
    }

    ui::Transform t = s.active_legacy.transform;

    if (p != nullptr || !s.finalCrop_legacy.isEmpty()) {
        floatWin = t.transform(floatWin);
        floatWin = floatWin.intersect(parentBounds);

        if (!s.finalCrop_legacy.isEmpty()) {
            floatWin = floatWin.intersect(s.finalCrop_legacy.toFloatRect());
        }
        floatWin = t.inverse().transform(floatWin);
    }

    // subtract the transparent region and snap to the bounds
    return reduce(floatWin, activeTransparentRegion);
}

Rect Layer::computeInitialCrop(const sp<const DisplayDevice>& display) const {
    // the crop is the area of the window that gets cropped, but not
    // scaled in any ways.
    const State& s(getDrawingState());

    // apply the projection's clipping to the window crop in
    // layerstack space, and convert-back to layer space.
    // if there are no window scaling involved, this operation will map to full
    // pixels in the buffer.
    // FIXME: the 3 lines below can produce slightly incorrect clipping when we have
    // a viewport clipping and a window transform. we should use floating point to fix this.

    Rect activeCrop(getActiveWidth(s), getActiveHeight(s));
    Rect crop = getCrop(s);
    if (!crop.isEmpty()) {
        activeCrop.intersect(crop, &activeCrop);
    }

    ui::Transform t = getTransform();
    activeCrop = t.transform(activeCrop);
    if (!activeCrop.intersect(display->getViewport(), &activeCrop)) {
        activeCrop.clear();
    }
    Rect finalCrop = getFinalCrop(s);
    if (!finalCrop.isEmpty()) {
        if (!activeCrop.intersect(finalCrop, &activeCrop)) {
            activeCrop.clear();
        }
    }

    const auto& p = mDrawingParent.promote();
    if (p != nullptr) {
        auto parentCrop = p->computeInitialCrop(display);
        activeCrop.intersect(parentCrop, &activeCrop);
    }

    return activeCrop;
}

FloatRect Layer::computeCrop(const sp<const DisplayDevice>& display) const {
    // the content crop is the area of the content that gets scaled to the
    // layer's size. This is in buffer space.
    FloatRect crop = getContentCrop().toFloatRect();

    // In addition there is a WM-specified crop we pull from our drawing state.
    const State& s(getDrawingState());

    // Screen space to make reduction to parent crop clearer.
    Rect activeCrop = computeInitialCrop(display);
    ui::Transform t = getTransform();
    // Back to layer space to work with the content crop.
    activeCrop = t.inverse().transform(activeCrop);

    // This needs to be here as transform.transform(Rect) computes the
    // transformed rect and then takes the bounding box of the result before
    // returning. This means
    // transform.inverse().transform(transform.transform(Rect)) != Rect
    // in which case we need to make sure the final rect is clipped to the
    // display bounds.
    if (!activeCrop.intersect(Rect(getActiveWidth(s), getActiveHeight(s)), &activeCrop)) {
        activeCrop.clear();
    }

    // subtract the transparent region and snap to the bounds
    activeCrop = reduce(activeCrop, getActiveTransparentRegion(s));

    // Transform the window crop to match the buffer coordinate system,
    // which means using the inverse of the current transform set on the
    // SurfaceFlingerConsumer.
    uint32_t invTransform = mCurrentTransform;
    if (getTransformToDisplayInverse()) {
        /*
         * the code below applies the primary display's inverse transform to the
         * buffer
         */
        uint32_t invTransformOrient = DisplayDevice::getPrimaryDisplayOrientationTransform();
        // calculate the inverse transform
        if (invTransformOrient & NATIVE_WINDOW_TRANSFORM_ROT_90) {
            invTransformOrient ^= NATIVE_WINDOW_TRANSFORM_FLIP_V | NATIVE_WINDOW_TRANSFORM_FLIP_H;
        }
        // and apply to the current transform
        invTransform = (ui::Transform(invTransformOrient) *
                        ui::Transform(invTransform)).getOrientation();
    }

    int winWidth = getActiveWidth(s);
    int winHeight = getActiveHeight(s);
    if (invTransform & NATIVE_WINDOW_TRANSFORM_ROT_90) {
        // If the activeCrop has been rotate the ends are rotated but not
        // the space itself so when transforming ends back we can't rely on
        // a modification of the axes of rotation. To account for this we
        // need to reorient the inverse rotation in terms of the current
        // axes of rotation.
        bool is_h_flipped = (invTransform & NATIVE_WINDOW_TRANSFORM_FLIP_H) != 0;
        bool is_v_flipped = (invTransform & NATIVE_WINDOW_TRANSFORM_FLIP_V) != 0;
        if (is_h_flipped == is_v_flipped) {
            invTransform ^= NATIVE_WINDOW_TRANSFORM_FLIP_V | NATIVE_WINDOW_TRANSFORM_FLIP_H;
        }
        winWidth = getActiveHeight(s);
        winHeight = getActiveWidth(s);
    }
    const Rect winCrop = activeCrop.transform(invTransform, getActiveWidth(s), getActiveHeight(s));

    // below, crop is intersected with winCrop expressed in crop's coordinate space
    float xScale = crop.getWidth() / float(winWidth);
    float yScale = crop.getHeight() / float(winHeight);

    float insetL = winCrop.left * xScale;
    float insetT = winCrop.top * yScale;
    float insetR = (winWidth - winCrop.right) * xScale;
    float insetB = (winHeight - winCrop.bottom) * yScale;

    crop.left += insetL;
    crop.top += insetT;
    crop.right -= insetR;
    crop.bottom -= insetB;

    return crop;
}

void Layer::setGeometry(const sp<const DisplayDevice>& display, uint32_t z) {
    const auto displayId = display->getId();
    if (!hasHwcLayer(displayId)) {
        ALOGE("[%s] failed to setGeometry: no HWC layer found (%d)",
              mName.string(), displayId);
        return;
    }
    auto& hwcInfo = getBE().mHwcLayers[displayId];

    // enable this layer
    hwcInfo.forceClientComposition = false;

    if (isSecure() && !display->isSecure()) {
        hwcInfo.forceClientComposition = true;
    }

    auto& hwcLayer = hwcInfo.layer;

    // this gives us only the "orientation" component of the transform
    const State& s(getDrawingState());
    auto blendMode = HWC2::BlendMode::None;
    if (!isOpaque(s) || getAlpha() != 1.0f) {
        blendMode =
                mPremultipliedAlpha ? HWC2::BlendMode::Premultiplied : HWC2::BlendMode::Coverage;
    }
    auto error = hwcLayer->setBlendMode(blendMode);
    ALOGE_IF(error != HWC2::Error::None,
             "[%s] Failed to set blend mode %s:"
             " %s (%d)",
             mName.string(), to_string(blendMode).c_str(), to_string(error).c_str(),
             static_cast<int32_t>(error));
    getBE().compositionInfo.hwc.blendMode = blendMode;

    // apply the layer's transform, followed by the display's global transform
    // here we're guaranteed that the layer's transform preserves rects
    Region activeTransparentRegion(getActiveTransparentRegion(s));
    ui::Transform t = getTransform();
    Rect activeCrop = getCrop(s);
    if (!activeCrop.isEmpty()) {
        activeCrop = t.transform(activeCrop);
        if (!activeCrop.intersect(display->getViewport(), &activeCrop)) {
            activeCrop.clear();
        }
        activeCrop = t.inverse().transform(activeCrop, true);
        // This needs to be here as transform.transform(Rect) computes the
        // transformed rect and then takes the bounding box of the result before
        // returning. This means
        // transform.inverse().transform(transform.transform(Rect)) != Rect
        // in which case we need to make sure the final rect is clipped to the
        // display bounds.
        if (!activeCrop.intersect(Rect(getActiveWidth(s), getActiveHeight(s)), &activeCrop)) {
            activeCrop.clear();
        }
        // mark regions outside the crop as transparent
        activeTransparentRegion.orSelf(Rect(0, 0, getActiveWidth(s), activeCrop.top));
        activeTransparentRegion.orSelf(
                Rect(0, activeCrop.bottom, getActiveWidth(s), getActiveHeight(s)));
        activeTransparentRegion.orSelf(Rect(0, activeCrop.top, activeCrop.left, activeCrop.bottom));
        activeTransparentRegion.orSelf(
                Rect(activeCrop.right, activeCrop.top, getActiveWidth(s), activeCrop.bottom));
    }

    // computeBounds returns a FloatRect to provide more accuracy during the
    // transformation. We then round upon constructing 'frame'.
    Rect frame{t.transform(computeBounds(activeTransparentRegion))};
    Rect finalCrop = getFinalCrop(s);
    if (!finalCrop.isEmpty()) {
        if (!frame.intersect(finalCrop, &frame)) {
            frame.clear();
        }
    }
    if (!frame.intersect(display->getViewport(), &frame)) {
        frame.clear();
    }
    const ui::Transform& tr = display->getTransform();
    Rect transformedFrame = tr.transform(frame);
    error = hwcLayer->setDisplayFrame(transformedFrame);
    if (error != HWC2::Error::None) {
        ALOGE("[%s] Failed to set display frame [%d, %d, %d, %d]: %s (%d)", mName.string(),
              transformedFrame.left, transformedFrame.top, transformedFrame.right,
              transformedFrame.bottom, to_string(error).c_str(), static_cast<int32_t>(error));
    } else {
        hwcInfo.displayFrame = transformedFrame;
    }
    getBE().compositionInfo.hwc.displayFrame = transformedFrame;

    FloatRect sourceCrop = computeCrop(display);
    error = hwcLayer->setSourceCrop(sourceCrop);
    if (error != HWC2::Error::None) {
        ALOGE("[%s] Failed to set source crop [%.3f, %.3f, %.3f, %.3f]: "
              "%s (%d)",
              mName.string(), sourceCrop.left, sourceCrop.top, sourceCrop.right, sourceCrop.bottom,
              to_string(error).c_str(), static_cast<int32_t>(error));
    } else {
        hwcInfo.sourceCrop = sourceCrop;
    }
    getBE().compositionInfo.hwc.sourceCrop = sourceCrop;

    float alpha = static_cast<float>(getAlpha());
    error = hwcLayer->setPlaneAlpha(alpha);
    ALOGE_IF(error != HWC2::Error::None,
             "[%s] Failed to set plane alpha %.3f: "
             "%s (%d)",
             mName.string(), alpha, to_string(error).c_str(), static_cast<int32_t>(error));
    getBE().compositionInfo.hwc.alpha = alpha;

    error = hwcLayer->setZOrder(z);
    ALOGE_IF(error != HWC2::Error::None, "[%s] Failed to set Z %u: %s (%d)", mName.string(), z,
             to_string(error).c_str(), static_cast<int32_t>(error));
    getBE().compositionInfo.hwc.z = z;

    int type = s.type;
    int appId = s.appId;
    sp<Layer> parent = mDrawingParent.promote();
    if (parent.get()) {
        auto& parentState = parent->getDrawingState();
        if (parentState.type >= 0 || parentState.appId >= 0) {
            type = parentState.type;
            appId = parentState.appId;
        }
    }

    error = hwcLayer->setInfo(type, appId);
    ALOGE_IF(error != HWC2::Error::None, "[%s] Failed to set info (%d)", mName.string(),
             static_cast<int32_t>(error));

    getBE().compositionInfo.hwc.type = type;
    getBE().compositionInfo.hwc.appId = appId;

    /*
     * Transformations are applied in this order:
     * 1) buffer orientation/flip/mirror
     * 2) state transformation (window manager)
     * 3) layer orientation (screen orientation)
     * (NOTE: the matrices are multiplied in reverse order)
     */

    const ui::Transform bufferOrientation(mCurrentTransform);
    ui::Transform transform(tr * t * bufferOrientation);

    if (getTransformToDisplayInverse()) {
        /*
         * the code below applies the primary display's inverse transform to the
         * buffer
         */
        uint32_t invTransform = DisplayDevice::getPrimaryDisplayOrientationTransform();
        // calculate the inverse transform
        if (invTransform & NATIVE_WINDOW_TRANSFORM_ROT_90) {
            invTransform ^= NATIVE_WINDOW_TRANSFORM_FLIP_V | NATIVE_WINDOW_TRANSFORM_FLIP_H;
        }

        /*
         * Here we cancel out the orientation component of the WM transform.
         * The scaling and translate components are already included in our bounds
         * computation so it's enough to just omit it in the composition.
         * See comment in onDraw with ref to b/36727915 for why.
         */
        transform = ui::Transform(invTransform) * tr * bufferOrientation;
    }

    // this gives us only the "orientation" component of the transform
    const uint32_t orientation = transform.getOrientation();
    if (orientation & ui::Transform::ROT_INVALID) {
        // we can only handle simple transformation
        hwcInfo.forceClientComposition = true;
        getBE().mHwcLayers[displayId].compositionType = HWC2::Composition::Client;
    } else {
        auto transform = static_cast<HWC2::Transform>(orientation);
        hwcInfo.transform = transform;
        auto error = hwcLayer->setTransform(transform);
        ALOGE_IF(error != HWC2::Error::None,
                 "[%s] Failed to set transform %s: "
                 "%s (%d)",
                 mName.string(), to_string(transform).c_str(), to_string(error).c_str(),
                 static_cast<int32_t>(error));
        getBE().compositionInfo.hwc.transform = transform;
    }
}

void Layer::forceClientComposition(int32_t displayId) {
    if (getBE().mHwcLayers.count(displayId) == 0) {
        ALOGE("forceClientComposition: no HWC layer found (%d)", displayId);
        return;
    }

    getBE().mHwcLayers[displayId].forceClientComposition = true;
}

bool Layer::getForceClientComposition(int32_t displayId) {
    if (getBE().mHwcLayers.count(displayId) == 0) {
        ALOGE("getForceClientComposition: no HWC layer found (%d)", displayId);
        return false;
    }

    return getBE().mHwcLayers[displayId].forceClientComposition;
}

void Layer::updateCursorPosition(const sp<const DisplayDevice>& display) {
    const auto displayId = display->getId();
    if (getBE().mHwcLayers.count(displayId) == 0 ||
        getCompositionType(displayId) != HWC2::Composition::Cursor) {
        return;
    }

    // This gives us only the "orientation" component of the transform
    const State& s(getCurrentState());

    // Apply the layer's transform, followed by the display's global transform
    // Here we're guaranteed that the layer's transform preserves rects
    Rect win(getActiveWidth(s), getActiveHeight(s));
    Rect crop = getCrop(s);
    if (!crop.isEmpty()) {
        win.intersect(crop, &win);
    }
    // Subtract the transparent region and snap to the bounds
    Rect bounds = reduce(win, getActiveTransparentRegion(s));
    Rect frame(getTransform().transform(bounds));
    frame.intersect(display->getViewport(), &frame);
    Rect finalCrop = getFinalCrop(s);
    if (!finalCrop.isEmpty()) {
        frame.intersect(finalCrop, &frame);
    }
    auto& displayTransform = display->getTransform();
    auto position = displayTransform.transform(frame);

    auto error =
            (getBE().mHwcLayers[displayId].layer)->setCursorPosition(
                    position.left, position.top);
    ALOGE_IF(error != HWC2::Error::None,
             "[%s] Failed to set cursor position "
             "to (%d, %d): %s (%d)",
             mName.string(), position.left, position.top, to_string(error).c_str(),
             static_cast<int32_t>(error));
}

// ---------------------------------------------------------------------------
// drawing...
// ---------------------------------------------------------------------------

void Layer::draw(const RenderArea& renderArea, const Region& clip) {
    onDraw(renderArea, clip, false);
}

void Layer::draw(const RenderArea& renderArea, bool useIdentityTransform) {
    onDraw(renderArea, Region(renderArea.getBounds()), useIdentityTransform);
}

void Layer::draw(const RenderArea& renderArea) {
    onDraw(renderArea, Region(renderArea.getBounds()), false);
}

void Layer::clearWithOpenGL(const RenderArea& renderArea, float red, float green, float blue,
                            float alpha) const {
    auto& engine(mFlinger->getRenderEngine());
    computeGeometry(renderArea, getBE().mMesh, false);
    engine.setupFillWithColor(red, green, blue, alpha);
    engine.drawMesh(getBE().mMesh);
}

void Layer::clearWithOpenGL(const RenderArea& renderArea) const {
    clearWithOpenGL(renderArea, 0, 0, 0, 0);
}

void Layer::setCompositionType(int32_t displayId, HWC2::Composition type, bool callIntoHwc) {
    if (getBE().mHwcLayers.count(displayId) == 0) {
        ALOGE("setCompositionType called without a valid HWC layer");
        return;
    }
    auto& hwcInfo = getBE().mHwcLayers[displayId];
    auto& hwcLayer = hwcInfo.layer;
    ALOGV("setCompositionType(%" PRIx64 ", %s, %d)", (hwcLayer)->getId(), to_string(type).c_str(),
          static_cast<int>(callIntoHwc));
    if (hwcInfo.compositionType != type) {
        ALOGV("    actually setting");
        hwcInfo.compositionType = type;
        if (callIntoHwc) {
            auto error = (hwcLayer)->setCompositionType(type);
            ALOGE_IF(error != HWC2::Error::None,
                     "[%s] Failed to set "
                     "composition type %s: %s (%d)",
                     mName.string(), to_string(type).c_str(), to_string(error).c_str(),
                     static_cast<int32_t>(error));
        }
    }
}

HWC2::Composition Layer::getCompositionType(int32_t displayId) const {
    if (displayId == DisplayDevice::DISPLAY_ID_INVALID) {
        // If we're querying the composition type for a display that does not
        // have a HWC counterpart, then it will always be Client
        return HWC2::Composition::Client;
    }
    if (getBE().mHwcLayers.count(displayId) == 0) {
        ALOGE("getCompositionType called with an invalid HWC layer");
        return HWC2::Composition::Invalid;
    }
    return getBE().mHwcLayers.at(displayId).compositionType;
}

void Layer::setClearClientTarget(int32_t displayId, bool clear) {
    if (getBE().mHwcLayers.count(displayId) == 0) {
        ALOGE("setClearClientTarget called without a valid HWC layer");
        return;
    }
    getBE().mHwcLayers[displayId].clearClientTarget = clear;
}

bool Layer::getClearClientTarget(int32_t displayId) const {
    if (getBE().mHwcLayers.count(displayId) == 0) {
        ALOGE("getClearClientTarget called without a valid HWC layer");
        return false;
    }
    return getBE().mHwcLayers.at(displayId).clearClientTarget;
}

bool Layer::addSyncPoint(const std::shared_ptr<SyncPoint>& point) {
    if (point->getFrameNumber() <= mCurrentFrameNumber) {
        // Don't bother with a SyncPoint, since we've already latched the
        // relevant frame
        return false;
    }

    Mutex::Autolock lock(mLocalSyncPointMutex);
    mLocalSyncPoints.push_back(point);
    return true;
}

void Layer::setFiltering(bool filtering) {
    mFiltering = filtering;
}

bool Layer::getFiltering() const {
    return mFiltering;
}

// ----------------------------------------------------------------------------
// local state
// ----------------------------------------------------------------------------

static void boundPoint(vec2* point, const Rect& crop) {
    if (point->x < crop.left) {
        point->x = crop.left;
    }
    if (point->x > crop.right) {
        point->x = crop.right;
    }
    if (point->y < crop.top) {
        point->y = crop.top;
    }
    if (point->y > crop.bottom) {
        point->y = crop.bottom;
    }
}

void Layer::computeGeometry(const RenderArea& renderArea, Mesh& mesh,
                            bool useIdentityTransform) const {
    const Layer::State& s(getDrawingState());
    const ui::Transform renderAreaTransform(renderArea.getTransform());
    const uint32_t height = renderArea.getHeight();
    FloatRect win = computeBounds();

    vec2 lt = vec2(win.left, win.top);
    vec2 lb = vec2(win.left, win.bottom);
    vec2 rb = vec2(win.right, win.bottom);
    vec2 rt = vec2(win.right, win.top);

    ui::Transform layerTransform = getTransform();
    if (!useIdentityTransform) {
        lt = layerTransform.transform(lt);
        lb = layerTransform.transform(lb);
        rb = layerTransform.transform(rb);
        rt = layerTransform.transform(rt);
    }

    Rect finalCrop = getFinalCrop(s);
    if (!finalCrop.isEmpty()) {
        boundPoint(&lt, finalCrop);
        boundPoint(&lb, finalCrop);
        boundPoint(&rb, finalCrop);
        boundPoint(&rt, finalCrop);
    }

    Mesh::VertexArray<vec2> position(mesh.getPositionArray<vec2>());
    position[0] = renderAreaTransform.transform(lt);
    position[1] = renderAreaTransform.transform(lb);
    position[2] = renderAreaTransform.transform(rb);
    position[3] = renderAreaTransform.transform(rt);
    for (size_t i = 0; i < 4; i++) {
        position[i].y = height - position[i].y;
    }
}

bool Layer::isSecure() const {
    const Layer::State& s(mDrawingState);
    return (s.flags & layer_state_t::eLayerSecure);
}

bool Layer::isSecureDisplay() const {
    const sp<GraphicBuffer>& activeBuffer(mActiveBuffer);
    return activeBuffer && (activeBuffer->getUsage() & GRALLOC_USAGE_PRIVATE_SECURE_DISPLAY);
}

void Layer::setVisibleRegion(const Region& visibleRegion) {
    // always called from main thread
    this->visibleRegion = visibleRegion;
}

void Layer::setCoveredRegion(const Region& coveredRegion) {
    // always called from main thread
    this->coveredRegion = coveredRegion;
}

void Layer::setVisibleNonTransparentRegion(const Region& setVisibleNonTransparentRegion) {
    // always called from main thread
    this->visibleNonTransparentRegion = setVisibleNonTransparentRegion;
}

void Layer::clearVisibilityRegions() {
    visibleRegion.clear();
    visibleNonTransparentRegion.clear();
    coveredRegion.clear();
}

// ----------------------------------------------------------------------------
// transaction
// ----------------------------------------------------------------------------

void Layer::pushPendingState() {
    if (!mCurrentState.modified) {
        return;
    }

    // If this transaction is waiting on the receipt of a frame, generate a sync
    // point and send it to the remote layer.
    if (mCurrentState.barrierLayer_legacy != nullptr) {
        sp<Layer> barrierLayer = mCurrentState.barrierLayer_legacy.promote();
        if (barrierLayer == nullptr) {
            ALOGE("[%s] Unable to promote barrier Layer.", mName.string());
            // If we can't promote the layer we are intended to wait on,
            // then it is expired or otherwise invalid. Allow this transaction
            // to be applied as per normal (no synchronization).
            mCurrentState.barrierLayer_legacy = nullptr;
        } else {
            auto syncPoint = std::make_shared<SyncPoint>(mCurrentState.frameNumber_legacy);
            if (barrierLayer->addSyncPoint(syncPoint)) {
                mRemoteSyncPoints.push_back(std::move(syncPoint));
            } else {
                // We already missed the frame we're supposed to synchronize
                // on, so go ahead and apply the state update
                mCurrentState.barrierLayer_legacy = nullptr;
            }
        }

        // Wake us up to check if the frame has been received
        setTransactionFlags(eTransactionNeeded);
        mFlinger->setTransactionFlags(eTraversalNeeded);
    }
    mPendingStates.push_back(mCurrentState);
    ATRACE_INT(mTransactionName.string(), mPendingStates.size());
}

void Layer::popPendingState(State* stateToCommit) {
    *stateToCommit = mPendingStates[0];

    mPendingStates.removeAt(0);
    ATRACE_INT(mTransactionName.string(), mPendingStates.size());
}

bool Layer::applyPendingStates(State* stateToCommit) {
    bool stateUpdateAvailable = false;
    while (!mPendingStates.empty()) {
        if (mPendingStates[0].barrierLayer_legacy != nullptr) {
            if (mRemoteSyncPoints.empty()) {
                // If we don't have a sync point for this, apply it anyway. It
                // will be visually wrong, but it should keep us from getting
                // into too much trouble.
                ALOGE("[%s] No local sync point found", mName.string());
                popPendingState(stateToCommit);
                stateUpdateAvailable = true;
                continue;
            }

            if (mRemoteSyncPoints.front()->getFrameNumber() !=
                mPendingStates[0].frameNumber_legacy) {
                ALOGE("[%s] Unexpected sync point frame number found", mName.string());

                // Signal our end of the sync point and then dispose of it
                mRemoteSyncPoints.front()->setTransactionApplied();
                mRemoteSyncPoints.pop_front();
                continue;
            }

            if (mRemoteSyncPoints.front()->frameIsAvailable()) {
                // Apply the state update
                popPendingState(stateToCommit);
                stateUpdateAvailable = true;

                // Signal our end of the sync point and then dispose of it
                mRemoteSyncPoints.front()->setTransactionApplied();
                mRemoteSyncPoints.pop_front();
            } else {
                break;
            }
        } else {
            popPendingState(stateToCommit);
            stateUpdateAvailable = true;
        }
    }

    // If we still have pending updates, wake SurfaceFlinger back up and point
    // it at this layer so we can process them
    if (!mPendingStates.empty()) {
        setTransactionFlags(eTransactionNeeded);
        mFlinger->setTransactionFlags(eTraversalNeeded);
    }

    mCurrentState.modified = false;
    return stateUpdateAvailable;
}

uint32_t Layer::doTransactionResize(uint32_t flags, State* stateToCommit) {
    const Layer::State& s(getDrawingState());

    const bool sizeChanged = (stateToCommit->requested_legacy.w != s.requested_legacy.w) ||
            (stateToCommit->requested_legacy.h != s.requested_legacy.h);

    if (sizeChanged) {
        // the size changed, we need to ask our client to request a new buffer
        ALOGD_IF(DEBUG_RESIZE,
                 "doTransaction: geometry (layer=%p '%s'), tr=%02x, scalingMode=%d\n"
                 "  current={ active   ={ wh={%4u,%4u} crop={%4d,%4d,%4d,%4d} (%4d,%4d) }\n"
                 "            requested={ wh={%4u,%4u} }}\n"
                 "  drawing={ active   ={ wh={%4u,%4u} crop={%4d,%4d,%4d,%4d} (%4d,%4d) }\n"
                 "            requested={ wh={%4u,%4u} }}\n",
                 this, getName().string(), mCurrentTransform, getEffectiveScalingMode(),
                 stateToCommit->active_legacy.w, stateToCommit->active_legacy.h,
                 stateToCommit->crop_legacy.left, stateToCommit->crop_legacy.top,
                 stateToCommit->crop_legacy.right, stateToCommit->crop_legacy.bottom,
                 stateToCommit->crop_legacy.getWidth(), stateToCommit->crop_legacy.getHeight(),
                 stateToCommit->requested_legacy.w, stateToCommit->requested_legacy.h,
                 s.active_legacy.w, s.active_legacy.h, s.crop_legacy.left, s.crop_legacy.top,
                 s.crop_legacy.right, s.crop_legacy.bottom, s.crop_legacy.getWidth(),
                 s.crop_legacy.getHeight(), s.requested_legacy.w, s.requested_legacy.h);

        // record the new size, form this point on, when the client request
        // a buffer, it'll get the new size.
        setDefaultBufferSize(stateToCommit->requested_legacy.w, stateToCommit->requested_legacy.h);
    }

    // Don't let Layer::doTransaction update the drawing state
    // if we have a pending resize, unless we are in fixed-size mode.
    // the drawing state will be updated only once we receive a buffer
    // with the correct size.
    //
    // In particular, we want to make sure the clip (which is part
    // of the geometry state) is latched together with the size but is
    // latched immediately when no resizing is involved.
    //
    // If a sideband stream is attached, however, we want to skip this
    // optimization so that transactions aren't missed when a buffer
    // never arrives
    //
    // In the case that we don't have a buffer we ignore other factors
    // and avoid entering the resizePending state. At a high level the
    // resizePending state is to avoid applying the state of the new buffer
    // to the old buffer. However in the state where we don't have an old buffer
    // there is no such concern but we may still be being used as a parent layer.
    const bool resizePending =
            ((stateToCommit->requested_legacy.w != stateToCommit->active_legacy.w) ||
             (stateToCommit->requested_legacy.h != stateToCommit->active_legacy.h)) &&
            (getBE().compositionInfo.mBuffer != nullptr);
    if (!isFixedSize()) {
        if (resizePending && getBE().compositionInfo.hwc.sidebandStream == nullptr) {
            flags |= eDontUpdateGeometryState;
        }
    }

    // Here we apply various requested geometry states, depending on our
    // latching configuration. See Layer.h for a detailed discussion of
    // how geometry latching is controlled.
    if (!(flags & eDontUpdateGeometryState)) {
        Layer::State& editCurrentState(getCurrentState());

        // If mFreezeGeometryUpdates is true we are in the setGeometryAppliesWithResize
        // mode, which causes attributes which normally latch regardless of scaling mode,
        // to be delayed. We copy the requested state to the active state making sure
        // to respect these rules (again see Layer.h for a detailed discussion).
        //
        // There is an awkward asymmetry in the handling of the crop states in the position
        // states, as can be seen below. Largely this arises from position and transform
        // being stored in the same data structure while having different latching rules.
        // b/38182305
        //
        // Careful that "stateToCommit" and editCurrentState may not begin as equivalent due to
        // applyPendingStates in the presence of deferred transactions.
        if (mFreezeGeometryUpdates) {
            float tx = stateToCommit->active_legacy.transform.tx();
            float ty = stateToCommit->active_legacy.transform.ty();
            stateToCommit->active_legacy = stateToCommit->requested_legacy;
            stateToCommit->active_legacy.transform.set(tx, ty);
            editCurrentState.active_legacy = stateToCommit->active_legacy;
        } else {
            editCurrentState.active_legacy = editCurrentState.requested_legacy;
            stateToCommit->active_legacy = stateToCommit->requested_legacy;
        }
    }

    return flags;
}

uint32_t Layer::doTransaction(uint32_t flags) {
    ATRACE_CALL();

    pushPendingState();
    Layer::State c = getCurrentState();
    if (!applyPendingStates(&c)) {
        return 0;
    }

    flags = doTransactionResize(flags, &c);

    const Layer::State& s(getDrawingState());

    if (getActiveGeometry(c) != getActiveGeometry(s)) {
        // invalidate and recompute the visible regions if needed
        flags |= Layer::eVisibleRegion;
    }

    if (c.sequence != s.sequence) {
        // invalidate and recompute the visible regions if needed
        flags |= eVisibleRegion;
        this->contentDirty = true;

        // we may use linear filtering, if the matrix scales us
        const uint8_t type = getActiveTransform(c).getType();
        mNeedsFiltering = (!getActiveTransform(c).preserveRects() || type >= ui::Transform::SCALE);
    }

    // If the layer is hidden, signal and clear out all local sync points so
    // that transactions for layers depending on this layer's frames becoming
    // visible are not blocked
    if (c.flags & layer_state_t::eLayerHidden) {
        clearSyncPoints();
    }

    // Commit the transaction
    commitTransaction(c);
    return flags;
}

void Layer::commitTransaction(const State& stateToCommit) {
    mDrawingState = stateToCommit;
}

uint32_t Layer::getTransactionFlags(uint32_t flags) {
    return android_atomic_and(~flags, &mTransactionFlags) & flags;
}

uint32_t Layer::setTransactionFlags(uint32_t flags) {
    return android_atomic_or(flags, &mTransactionFlags);
}

bool Layer::setPosition(float x, float y, bool immediate) {
    if (mCurrentState.requested_legacy.transform.tx() == x &&
        mCurrentState.requested_legacy.transform.ty() == y)
        return false;
    mCurrentState.sequence++;

    // We update the requested and active position simultaneously because
    // we want to apply the position portion of the transform matrix immediately,
    // but still delay scaling when resizing a SCALING_MODE_FREEZE layer.
    mCurrentState.requested_legacy.transform.set(x, y);
    if (immediate && !mFreezeGeometryUpdates) {
        // Here we directly update the active state
        // unlike other setters, because we store it within
        // the transform, but use different latching rules.
        // b/38182305
        mCurrentState.active_legacy.transform.set(x, y);
    }
    mFreezeGeometryUpdates = mFreezeGeometryUpdates || !immediate;

    mCurrentState.modified = true;
    setTransactionFlags(eTransactionNeeded);
    return true;
}

bool Layer::setChildLayer(const sp<Layer>& childLayer, int32_t z) {
    ssize_t idx = mCurrentChildren.indexOf(childLayer);
    if (idx < 0) {
        return false;
    }
    if (childLayer->setLayer(z)) {
        mCurrentChildren.removeAt(idx);
        mCurrentChildren.add(childLayer);
        return true;
    }
    return false;
}

bool Layer::setChildRelativeLayer(const sp<Layer>& childLayer,
        const sp<IBinder>& relativeToHandle, int32_t relativeZ) {
    ssize_t idx = mCurrentChildren.indexOf(childLayer);
    if (idx < 0) {
        return false;
    }
    if (childLayer->setRelativeLayer(relativeToHandle, relativeZ)) {
        mCurrentChildren.removeAt(idx);
        mCurrentChildren.add(childLayer);
        return true;
    }
    return false;
}

bool Layer::setLayer(int32_t z) {
    if (mCurrentState.z == z && !usingRelativeZ(LayerVector::StateSet::Current)) return false;
    mCurrentState.sequence++;
    mCurrentState.z = z;
    mCurrentState.modified = true;

    // Discard all relative layering.
    if (mCurrentState.zOrderRelativeOf != nullptr) {
        sp<Layer> strongRelative = mCurrentState.zOrderRelativeOf.promote();
        if (strongRelative != nullptr) {
            strongRelative->removeZOrderRelative(this);
        }
        mCurrentState.zOrderRelativeOf = nullptr;
    }
    setTransactionFlags(eTransactionNeeded);
    return true;
}

void Layer::removeZOrderRelative(const wp<Layer>& relative) {
    mCurrentState.zOrderRelatives.remove(relative);
    mCurrentState.sequence++;
    mCurrentState.modified = true;
    setTransactionFlags(eTransactionNeeded);
}

void Layer::addZOrderRelative(const wp<Layer>& relative) {
    mCurrentState.zOrderRelatives.add(relative);
    mCurrentState.modified = true;
    mCurrentState.sequence++;
    setTransactionFlags(eTransactionNeeded);
}

bool Layer::setRelativeLayer(const sp<IBinder>& relativeToHandle, int32_t relativeZ) {
    sp<Handle> handle = static_cast<Handle*>(relativeToHandle.get());
    if (handle == nullptr) {
        return false;
    }
    sp<Layer> relative = handle->owner.promote();
    if (relative == nullptr) {
        return false;
    }

    if (mCurrentState.z == relativeZ && usingRelativeZ(LayerVector::StateSet::Current) &&
            mCurrentState.zOrderRelativeOf == relative) {
        return false;
    }

    mCurrentState.sequence++;
    mCurrentState.modified = true;
    mCurrentState.z = relativeZ;

    auto oldZOrderRelativeOf = mCurrentState.zOrderRelativeOf.promote();
    if (oldZOrderRelativeOf != nullptr) {
        oldZOrderRelativeOf->removeZOrderRelative(this);
    }
    mCurrentState.zOrderRelativeOf = relative;
    relative->addZOrderRelative(this);

    setTransactionFlags(eTransactionNeeded);

    return true;
}

bool Layer::setSize(uint32_t w, uint32_t h) {
    if (mCurrentState.requested_legacy.w == w && mCurrentState.requested_legacy.h == h)
        return false;
    mCurrentState.requested_legacy.w = w;
    mCurrentState.requested_legacy.h = h;
    mCurrentState.modified = true;
    setTransactionFlags(eTransactionNeeded);
    return true;
}
bool Layer::setAlpha(float alpha) {
    if (mCurrentState.color.a == alpha) return false;
    mCurrentState.sequence++;
    mCurrentState.color.a = alpha;
    mCurrentState.modified = true;
    setTransactionFlags(eTransactionNeeded);
    return true;
}

bool Layer::setColor(const half3& color) {
    if (color.r == mCurrentState.color.r && color.g == mCurrentState.color.g &&
        color.b == mCurrentState.color.b)
        return false;

    mCurrentState.sequence++;
    mCurrentState.color.r = color.r;
    mCurrentState.color.g = color.g;
    mCurrentState.color.b = color.b;
    mCurrentState.modified = true;
    setTransactionFlags(eTransactionNeeded);
    return true;
}

bool Layer::setMatrix(const layer_state_t::matrix22_t& matrix,
        bool allowNonRectPreservingTransforms) {
    ui::Transform t;
    t.set(matrix.dsdx, matrix.dtdy, matrix.dtdx, matrix.dsdy);

    if (!allowNonRectPreservingTransforms && !t.preserveRects()) {
        ALOGW("Attempt to set rotation matrix without permission ACCESS_SURFACE_FLINGER ignored");
        return false;
    }
    mCurrentState.sequence++;
    mCurrentState.requested_legacy.transform.set(matrix.dsdx, matrix.dtdy, matrix.dtdx,
                                                 matrix.dsdy);
    mCurrentState.modified = true;
    setTransactionFlags(eTransactionNeeded);
    return true;
}

bool Layer::setTransparentRegionHint(const Region& transparent) {
    mCurrentState.requestedTransparentRegion_legacy = transparent;
    mCurrentState.modified = true;
    setTransactionFlags(eTransactionNeeded);
    return true;
}
bool Layer::setFlags(uint8_t flags, uint8_t mask) {
    const uint32_t newFlags = (mCurrentState.flags & ~mask) | (flags & mask);
    if (mCurrentState.flags == newFlags) return false;
    mCurrentState.sequence++;
    mCurrentState.flags = newFlags;
    mCurrentState.modified = true;
    setTransactionFlags(eTransactionNeeded);
    return true;
}

bool Layer::setCrop_legacy(const Rect& crop, bool immediate) {
    if (mCurrentState.requestedCrop_legacy == crop) return false;
    mCurrentState.sequence++;
    mCurrentState.requestedCrop_legacy = crop;
    if (immediate && !mFreezeGeometryUpdates) {
        mCurrentState.crop_legacy = crop;
    }
    mFreezeGeometryUpdates = mFreezeGeometryUpdates || !immediate;

    mCurrentState.modified = true;
    setTransactionFlags(eTransactionNeeded);
    return true;
}

bool Layer::setFinalCrop_legacy(const Rect& crop, bool immediate) {
    if (mCurrentState.requestedFinalCrop_legacy == crop) return false;
    mCurrentState.sequence++;
    mCurrentState.requestedFinalCrop_legacy = crop;
    if (immediate && !mFreezeGeometryUpdates) {
        mCurrentState.finalCrop_legacy = crop;
    }
    mFreezeGeometryUpdates = mFreezeGeometryUpdates || !immediate;

    mCurrentState.modified = true;
    setTransactionFlags(eTransactionNeeded);
    return true;
}

bool Layer::setOverrideScalingMode(int32_t scalingMode) {
    if (scalingMode == mOverrideScalingMode) return false;
    mOverrideScalingMode = scalingMode;
    setTransactionFlags(eTransactionNeeded);
    return true;
}

void Layer::setInfo(int32_t type, int32_t appId) {
    mCurrentState.appId = appId;
    mCurrentState.type = type;
    mCurrentState.modified = true;
    setTransactionFlags(eTransactionNeeded);
}

bool Layer::setLayerStack(uint32_t layerStack) {
    if (mCurrentState.layerStack == layerStack) return false;
    mCurrentState.sequence++;
    mCurrentState.layerStack = layerStack;
    mCurrentState.modified = true;
    setTransactionFlags(eTransactionNeeded);
    return true;
}

uint32_t Layer::getLayerStack() const {
    auto p = mDrawingParent.promote();
    if (p == nullptr) {
        return getDrawingState().layerStack;
    }
    return p->getLayerStack();
}

void Layer::deferTransactionUntil_legacy(const sp<Layer>& barrierLayer, uint64_t frameNumber) {
    mCurrentState.barrierLayer_legacy = barrierLayer;
    mCurrentState.frameNumber_legacy = frameNumber;
    // We don't set eTransactionNeeded, because just receiving a deferral
    // request without any other state updates shouldn't actually induce a delay
    mCurrentState.modified = true;
    pushPendingState();
    mCurrentState.barrierLayer_legacy = nullptr;
    mCurrentState.frameNumber_legacy = 0;
    mCurrentState.modified = false;
}

void Layer::deferTransactionUntil_legacy(const sp<IBinder>& barrierHandle, uint64_t frameNumber) {
    sp<Handle> handle = static_cast<Handle*>(barrierHandle.get());
    deferTransactionUntil_legacy(handle->owner.promote(), frameNumber);
}

// ----------------------------------------------------------------------------
// pageflip handling...
// ----------------------------------------------------------------------------

bool Layer::isHiddenByPolicy() const {
    const Layer::State& s(mDrawingState);
    const auto& parent = mDrawingParent.promote();
    if (parent != nullptr && parent->isHiddenByPolicy()) {
        return true;
    }
    return s.flags & layer_state_t::eLayerHidden;
}

uint32_t Layer::getEffectiveUsage(uint32_t usage) const {
    // TODO: should we do something special if mSecure is set?
    if (mProtectedByApp) {
        // need a hardware-protected path to external video sink
        usage |= GraphicBuffer::USAGE_PROTECTED;
    }
    if (mPotentialCursor) {
        usage |= GraphicBuffer::USAGE_CURSOR;
    }
    usage |= GraphicBuffer::USAGE_HW_COMPOSER;
    return usage;
}

void Layer::updateTransformHint(const sp<const DisplayDevice>& display) const {
    uint32_t orientation = 0;
    if (!mFlinger->mDebugDisableTransformHint) {
        // The transform hint is used to improve performance, but we can
        // only have a single transform hint, it cannot
        // apply to all displays.
        const ui::Transform& planeTransform = display->getTransform();
        orientation = planeTransform.getOrientation();
        if (orientation & ui::Transform::ROT_INVALID) {
            orientation = 0;
        }
    }
    setTransformHint(orientation);
}

// ----------------------------------------------------------------------------
// debugging
// ----------------------------------------------------------------------------

// TODO(marissaw): add new layer state info to layer debugging
LayerDebugInfo Layer::getLayerDebugInfo() const {
    LayerDebugInfo info;
    const Layer::State& ds = getDrawingState();
    info.mName = getName();
    sp<Layer> parent = getParent();
    info.mParentName = (parent == nullptr ? std::string("none") : parent->getName().string());
    info.mType = String8(getTypeId());
    info.mTransparentRegion = ds.activeTransparentRegion_legacy;
    info.mVisibleRegion = visibleRegion;
    info.mSurfaceDamageRegion = surfaceDamageRegion;
    info.mLayerStack = getLayerStack();
    info.mX = ds.active_legacy.transform.tx();
    info.mY = ds.active_legacy.transform.ty();
    info.mZ = ds.z;
    info.mWidth = ds.active_legacy.w;
    info.mHeight = ds.active_legacy.h;
    info.mCrop = ds.crop_legacy;
    info.mFinalCrop = ds.finalCrop_legacy;
    info.mColor = ds.color;
    info.mFlags = ds.flags;
    info.mPixelFormat = getPixelFormat();
    info.mDataSpace = static_cast<android_dataspace>(mCurrentDataSpace);
    info.mMatrix[0][0] = ds.active_legacy.transform[0][0];
    info.mMatrix[0][1] = ds.active_legacy.transform[0][1];
    info.mMatrix[1][0] = ds.active_legacy.transform[1][0];
    info.mMatrix[1][1] = ds.active_legacy.transform[1][1];
    {
        sp<const GraphicBuffer> buffer = mActiveBuffer;
        if (buffer != 0) {
            info.mActiveBufferWidth = buffer->getWidth();
            info.mActiveBufferHeight = buffer->getHeight();
            info.mActiveBufferStride = buffer->getStride();
            info.mActiveBufferFormat = buffer->format;
        } else {
            info.mActiveBufferWidth = 0;
            info.mActiveBufferHeight = 0;
            info.mActiveBufferStride = 0;
            info.mActiveBufferFormat = 0;
        }
    }
    info.mNumQueuedFrames = getQueuedFrameCount();
    info.mRefreshPending = isBufferLatched();
    info.mIsOpaque = isOpaque(ds);
    info.mContentDirty = contentDirty;
    return info;
}

void Layer::miniDumpHeader(String8& result) {
    result.append("-------------------------------");
    result.append("-------------------------------");
    result.append("-----------------------------\n");
    result.append(" Layer name\n");
    result.append("           Z | ");
    result.append(" Comp Type | ");
    result.append(" Transform | ");
    result.append("  Disp Frame (LTRB) | ");
    result.append("         Source Crop (LTRB)\n");
    result.append("-------------------------------");
    result.append("-------------------------------");
    result.append("-----------------------------\n");
}

void Layer::miniDump(String8& result, int32_t displayId) const {
    if (getBE().mHwcLayers.count(displayId) == 0) {
        return;
    }

    String8 name;
    if (mName.length() > 77) {
        std::string shortened;
        shortened.append(mName.string(), 36);
        shortened.append("[...]");
        shortened.append(mName.string() + (mName.length() - 36), 36);
        name = shortened.c_str();
    } else {
        name = mName;
    }

    result.appendFormat(" %s\n", name.string());

    const Layer::State& layerState(getDrawingState());
    const LayerBE::HWCInfo& hwcInfo = getBE().mHwcLayers.at(displayId);
    if (layerState.zOrderRelativeOf != nullptr || mDrawingParent != nullptr) {
        result.appendFormat("  rel %6d | ", layerState.z);
    } else {
        result.appendFormat("  %10d | ", layerState.z);
    }
    result.appendFormat("%10s | ", to_string(getCompositionType(displayId)).c_str());
    result.appendFormat("%10s | ", to_string(hwcInfo.transform).c_str());
    const Rect& frame = hwcInfo.displayFrame;
    result.appendFormat("%4d %4d %4d %4d | ", frame.left, frame.top, frame.right, frame.bottom);
    const FloatRect& crop = hwcInfo.sourceCrop;
    result.appendFormat("%6.1f %6.1f %6.1f %6.1f\n", crop.left, crop.top, crop.right, crop.bottom);

    result.append("- - - - - - - - - - - - - - - -");
    result.append("- - - - - - - - - - - - - - - -");
    result.append("- - - - - - - - - - - - - - -\n");
}

void Layer::dumpFrameStats(String8& result) const {
    mFrameTracker.dumpStats(result);
}

void Layer::clearFrameStats() {
    mFrameTracker.clearStats();
}

void Layer::logFrameStats() {
    mFrameTracker.logAndResetStats(mName);
}

void Layer::getFrameStats(FrameStats* outStats) const {
    mFrameTracker.getStats(outStats);
}

void Layer::dumpFrameEvents(String8& result) {
    result.appendFormat("- Layer %s (%s, %p)\n", getName().string(), getTypeId(), this);
    Mutex::Autolock lock(mFrameEventHistoryMutex);
    mFrameEventHistory.checkFencesForCompletion();
    mFrameEventHistory.dump(result);
}

void Layer::onDisconnect() {
    Mutex::Autolock lock(mFrameEventHistoryMutex);
    mFrameEventHistory.onDisconnect();
    mTimeStats.onDisconnect(getName().c_str());
}

void Layer::addAndGetFrameTimestamps(const NewFrameEventsEntry* newTimestamps,
                                     FrameEventHistoryDelta* outDelta) {
    if (newTimestamps) {
        mTimeStats.setPostTime(getName().c_str(), newTimestamps->frameNumber,
                               newTimestamps->postedTime);
    }

    Mutex::Autolock lock(mFrameEventHistoryMutex);
    if (newTimestamps) {
        // If there are any unsignaled fences in the aquire timeline at this
        // point, the previously queued frame hasn't been latched yet. Go ahead
        // and try to get the signal time here so the syscall is taken out of
        // the main thread's critical path.
        mAcquireTimeline.updateSignalTimes();
        // Push the new fence after updating since it's likely still pending.
        mAcquireTimeline.push(newTimestamps->acquireFence);
        mFrameEventHistory.addQueue(*newTimestamps);
    }

    if (outDelta) {
        mFrameEventHistory.getAndResetDelta(outDelta);
    }
}

size_t Layer::getChildrenCount() const {
    size_t count = 0;
    for (const sp<Layer>& child : mCurrentChildren) {
        count += 1 + child->getChildrenCount();
    }
    return count;
}

void Layer::addChild(const sp<Layer>& layer) {
    mCurrentChildren.add(layer);
    layer->setParent(this);
}

ssize_t Layer::removeChild(const sp<Layer>& layer) {
    layer->setParent(nullptr);
    return mCurrentChildren.remove(layer);
}

bool Layer::reparentChildren(const sp<IBinder>& newParentHandle) {
    sp<Handle> handle = nullptr;
    sp<Layer> newParent = nullptr;
    if (newParentHandle == nullptr) {
        return false;
    }
    handle = static_cast<Handle*>(newParentHandle.get());
    newParent = handle->owner.promote();
    if (newParent == nullptr) {
        ALOGE("Unable to promote Layer handle");
        return false;
    }

    for (const sp<Layer>& child : mCurrentChildren) {
        newParent->addChild(child);

        sp<Client> client(child->mClientRef.promote());
        if (client != nullptr) {
            client->updateParent(newParent);
        }
    }
    mCurrentChildren.clear();

    return true;
}

void Layer::setChildrenDrawingParent(const sp<Layer>& newParent) {
    for (const sp<Layer>& child : mDrawingChildren) {
        child->mDrawingParent = newParent;
    }
}

bool Layer::reparent(const sp<IBinder>& newParentHandle) {
    if (newParentHandle == nullptr) {
        return false;
    }

    auto handle = static_cast<Handle*>(newParentHandle.get());
    sp<Layer> newParent = handle->owner.promote();
    if (newParent == nullptr) {
        ALOGE("Unable to promote Layer handle");
        return false;
    }

    sp<Layer> parent = getParent();
    if (parent != nullptr) {
        parent->removeChild(this);
    }
    newParent->addChild(this);

    sp<Client> client(mClientRef.promote());
    sp<Client> newParentClient(newParent->mClientRef.promote());

    if (client != newParentClient) {
        client->updateParent(newParent);
    }

    return true;
}

bool Layer::detachChildren() {
    for (const sp<Layer>& child : mCurrentChildren) {
        sp<Client> parentClient = mClientRef.promote();
        sp<Client> client(child->mClientRef.promote());
        if (client != nullptr && parentClient != client) {
            client->detachLayer(child.get());
            child->detachChildren();
        }
    }

    return true;
}

bool Layer::isLegacyDataSpace() const {
    // return true when no higher bits are set
    return !(mCurrentDataSpace & (ui::Dataspace::STANDARD_MASK |
                ui::Dataspace::TRANSFER_MASK | ui::Dataspace::RANGE_MASK));
}

void Layer::setParent(const sp<Layer>& layer) {
    mCurrentParent = layer;
}

void Layer::clearSyncPoints() {
    for (const auto& child : mCurrentChildren) {
        child->clearSyncPoints();
    }

    Mutex::Autolock lock(mLocalSyncPointMutex);
    for (auto& point : mLocalSyncPoints) {
        point->setFrameAvailable();
    }
    mLocalSyncPoints.clear();
}

int32_t Layer::getZ() const {
    return mDrawingState.z;
}

bool Layer::usingRelativeZ(LayerVector::StateSet stateSet) {
    const bool useDrawing = stateSet == LayerVector::StateSet::Drawing;
    const State& state = useDrawing ? mDrawingState : mCurrentState;
    return state.zOrderRelativeOf != nullptr;
}

__attribute__((no_sanitize("unsigned-integer-overflow"))) LayerVector Layer::makeTraversalList(
        LayerVector::StateSet stateSet, bool* outSkipRelativeZUsers) {
    LOG_ALWAYS_FATAL_IF(stateSet == LayerVector::StateSet::Invalid,
                        "makeTraversalList received invalid stateSet");
    const bool useDrawing = stateSet == LayerVector::StateSet::Drawing;
    const LayerVector& children = useDrawing ? mDrawingChildren : mCurrentChildren;
    const State& state = useDrawing ? mDrawingState : mCurrentState;

    if (state.zOrderRelatives.size() == 0) {
        *outSkipRelativeZUsers = true;
        return children;
    }

    LayerVector traverse(stateSet);
    for (const wp<Layer>& weakRelative : state.zOrderRelatives) {
        sp<Layer> strongRelative = weakRelative.promote();
        if (strongRelative != nullptr) {
            traverse.add(strongRelative);
        }
    }

    for (const sp<Layer>& child : children) {
        const State& childState = useDrawing ? child->mDrawingState : child->mCurrentState;
        if (childState.zOrderRelativeOf != nullptr) {
            continue;
        }
        traverse.add(child);
    }

    return traverse;
}

/**
 * Negatively signed relatives are before 'this' in Z-order.
 */
void Layer::traverseInZOrder(LayerVector::StateSet stateSet, const LayerVector::Visitor& visitor) {
    // In the case we have other layers who are using a relative Z to us, makeTraversalList will
    // produce a new list for traversing, including our relatives, and not including our children
    // who are relatives of another surface. In the case that there are no relative Z,
    // makeTraversalList returns our children directly to avoid significant overhead.
    // However in this case we need to take the responsibility for filtering children which
    // are relatives of another surface here.
    bool skipRelativeZUsers = false;
    const LayerVector list = makeTraversalList(stateSet, &skipRelativeZUsers);

    size_t i = 0;
    for (; i < list.size(); i++) {
        const auto& relative = list[i];
        if (skipRelativeZUsers && relative->usingRelativeZ(stateSet)) {
            continue;
        }

        if (relative->getZ() >= 0) {
            break;
        }
        relative->traverseInZOrder(stateSet, visitor);
    }

    visitor(this);
    for (; i < list.size(); i++) {
        const auto& relative = list[i];

        if (skipRelativeZUsers && relative->usingRelativeZ(stateSet)) {
            continue;
        }
        relative->traverseInZOrder(stateSet, visitor);
    }
}

/**
 * Positively signed relatives are before 'this' in reverse Z-order.
 */
void Layer::traverseInReverseZOrder(LayerVector::StateSet stateSet,
                                    const LayerVector::Visitor& visitor) {
    // See traverseInZOrder for documentation.
    bool skipRelativeZUsers = false;
    LayerVector list = makeTraversalList(stateSet, &skipRelativeZUsers);

    int32_t i = 0;
    for (i = int32_t(list.size()) - 1; i >= 0; i--) {
        const auto& relative = list[i];

        if (skipRelativeZUsers && relative->usingRelativeZ(stateSet)) {
            continue;
        }

        if (relative->getZ() < 0) {
            break;
        }
        relative->traverseInReverseZOrder(stateSet, visitor);
    }
    visitor(this);
    for (; i >= 0; i--) {
        const auto& relative = list[i];

        if (skipRelativeZUsers && relative->usingRelativeZ(stateSet)) {
            continue;
        }

        relative->traverseInReverseZOrder(stateSet, visitor);
    }
}

LayerVector Layer::makeChildrenTraversalList(LayerVector::StateSet stateSet,
                                             const std::vector<Layer*>& layersInTree) {
    LOG_ALWAYS_FATAL_IF(stateSet == LayerVector::StateSet::Invalid,
                        "makeTraversalList received invalid stateSet");
    const bool useDrawing = stateSet == LayerVector::StateSet::Drawing;
    const LayerVector& children = useDrawing ? mDrawingChildren : mCurrentChildren;
    const State& state = useDrawing ? mDrawingState : mCurrentState;

    LayerVector traverse(stateSet);
    for (const wp<Layer>& weakRelative : state.zOrderRelatives) {
        sp<Layer> strongRelative = weakRelative.promote();
        // Only add relative layers that are also descendents of the top most parent of the tree.
        // If a relative layer is not a descendent, then it should be ignored.
        if (std::binary_search(layersInTree.begin(), layersInTree.end(), strongRelative.get())) {
            traverse.add(strongRelative);
        }
    }

    for (const sp<Layer>& child : children) {
        const State& childState = useDrawing ? child->mDrawingState : child->mCurrentState;
        // If a layer has a relativeOf layer, only ignore if the layer it's relative to is a
        // descendent of the top most parent of the tree. If it's not a descendent, then just add
        // the child here since it won't be added later as a relative.
        if (std::binary_search(layersInTree.begin(), layersInTree.end(),
                               childState.zOrderRelativeOf.promote().get())) {
            continue;
        }
        traverse.add(child);
    }

    return traverse;
}

void Layer::traverseChildrenInZOrderInner(const std::vector<Layer*>& layersInTree,
                                          LayerVector::StateSet stateSet,
                                          const LayerVector::Visitor& visitor) {
    const LayerVector list = makeChildrenTraversalList(stateSet, layersInTree);

    size_t i = 0;
    for (; i < list.size(); i++) {
        const auto& relative = list[i];
        if (relative->getZ() >= 0) {
            break;
        }
        relative->traverseChildrenInZOrderInner(layersInTree, stateSet, visitor);
    }

    visitor(this);
    for (; i < list.size(); i++) {
        const auto& relative = list[i];
        relative->traverseChildrenInZOrderInner(layersInTree, stateSet, visitor);
    }
}

std::vector<Layer*> Layer::getLayersInTree(LayerVector::StateSet stateSet) {
    const bool useDrawing = stateSet == LayerVector::StateSet::Drawing;
    const LayerVector& children = useDrawing ? mDrawingChildren : mCurrentChildren;

    std::vector<Layer*> layersInTree = {this};
    for (size_t i = 0; i < children.size(); i++) {
        const auto& child = children[i];
        std::vector<Layer*> childLayers = child->getLayersInTree(stateSet);
        layersInTree.insert(layersInTree.end(), childLayers.cbegin(), childLayers.cend());
    }

    return layersInTree;
}

void Layer::traverseChildrenInZOrder(LayerVector::StateSet stateSet,
                                     const LayerVector::Visitor& visitor) {
    std::vector<Layer*> layersInTree = getLayersInTree(stateSet);
    std::sort(layersInTree.begin(), layersInTree.end());
    traverseChildrenInZOrderInner(layersInTree, stateSet, visitor);
}

ui::Transform Layer::getTransform() const {
    ui::Transform t;
    const auto& p = mDrawingParent.promote();
    if (p != nullptr) {
        t = p->getTransform();

        // If the parent is not using NATIVE_WINDOW_SCALING_MODE_FREEZE (e.g.
        // it isFixedSize) then there may be additional scaling not accounted
        // for in the transform. We need to mirror this scaling in child surfaces
        // or we will break the contract where WM can treat child surfaces as
        // pixels in the parent surface.
        if (p->isFixedSize() && p->getBE().compositionInfo.mBuffer != nullptr) {
            int bufferWidth;
            int bufferHeight;
            if ((p->mCurrentTransform & NATIVE_WINDOW_TRANSFORM_ROT_90) == 0) {
                bufferWidth = p->getBE().compositionInfo.mBuffer->getWidth();
                bufferHeight = p->getBE().compositionInfo.mBuffer->getHeight();
            } else {
                bufferHeight = p->getBE().compositionInfo.mBuffer->getWidth();
                bufferWidth = p->getBE().compositionInfo.mBuffer->getHeight();
            }
            float sx = p->getActiveWidth(p->getDrawingState()) / static_cast<float>(bufferWidth);
            float sy = p->getActiveHeight(p->getDrawingState()) / static_cast<float>(bufferHeight);
            ui::Transform extraParentScaling;
            extraParentScaling.set(sx, 0, 0, sy);
            t = t * extraParentScaling;
        }
    }
    return t * getActiveTransform(getDrawingState());
}

half Layer::getAlpha() const {
    const auto& p = mDrawingParent.promote();

    half parentAlpha = (p != nullptr) ? p->getAlpha() : 1.0_hf;
    return parentAlpha * getDrawingState().color.a;
}

half4 Layer::getColor() const {
    const half4 color(getDrawingState().color);
    return half4(color.r, color.g, color.b, getAlpha());
}

void Layer::commitChildList() {
    for (size_t i = 0; i < mCurrentChildren.size(); i++) {
        const auto& child = mCurrentChildren[i];
        child->commitChildList();
    }
    mDrawingChildren = mCurrentChildren;
    mDrawingParent = mCurrentParent;
}

void Layer::writeToProto(LayerProto* layerInfo, LayerVector::StateSet stateSet,
                         bool enableRegionDump) {
    const bool useDrawing = stateSet == LayerVector::StateSet::Drawing;
    const LayerVector& children = useDrawing ? mDrawingChildren : mCurrentChildren;
    const State& state = useDrawing ? mDrawingState : mCurrentState;

    ui::Transform requestedTransform = state.active_legacy.transform;
    ui::Transform transform = getTransform();

    layerInfo->set_id(sequence);
    layerInfo->set_name(getName().c_str());
    layerInfo->set_type(String8(getTypeId()));

    for (const auto& child : children) {
        layerInfo->add_children(child->sequence);
    }

    for (const wp<Layer>& weakRelative : state.zOrderRelatives) {
        sp<Layer> strongRelative = weakRelative.promote();
        if (strongRelative != nullptr) {
            layerInfo->add_relatives(strongRelative->sequence);
        }
    }

<<<<<<< HEAD
    if (enableRegionDump) {
        LayerProtoHelper::writeToProto(state.activeTransparentRegion,
                                       layerInfo->mutable_transparent_region());
        LayerProtoHelper::writeToProto(visibleRegion, layerInfo->mutable_visible_region());
        LayerProtoHelper::writeToProto(surfaceDamageRegion, layerInfo->mutable_damage_region());
    }
=======
    LayerProtoHelper::writeToProto(state.activeTransparentRegion_legacy,
                                   layerInfo->mutable_transparent_region());
    LayerProtoHelper::writeToProto(visibleRegion, layerInfo->mutable_visible_region());
    LayerProtoHelper::writeToProto(surfaceDamageRegion, layerInfo->mutable_damage_region());
>>>>>>> 9ec0324a

    layerInfo->set_layer_stack(getLayerStack());
    layerInfo->set_z(state.z);

    PositionProto* position = layerInfo->mutable_position();
    position->set_x(transform.tx());
    position->set_y(transform.ty());

    PositionProto* requestedPosition = layerInfo->mutable_requested_position();
    requestedPosition->set_x(requestedTransform.tx());
    requestedPosition->set_y(requestedTransform.ty());

    SizeProto* size = layerInfo->mutable_size();
    size->set_w(state.active_legacy.w);
    size->set_h(state.active_legacy.h);

    LayerProtoHelper::writeToProto(state.crop_legacy, layerInfo->mutable_crop());
    LayerProtoHelper::writeToProto(state.finalCrop_legacy, layerInfo->mutable_final_crop());

    layerInfo->set_is_opaque(isOpaque(state));
    layerInfo->set_invalidate(contentDirty);

    // XXX (b/79210409) mCurrentDataSpace is not protected
    layerInfo->set_dataspace(dataspaceDetails(static_cast<android_dataspace>(mCurrentDataSpace)));

    layerInfo->set_pixel_format(decodePixelFormat(getPixelFormat()));
    LayerProtoHelper::writeToProto(getColor(), layerInfo->mutable_color());
    LayerProtoHelper::writeToProto(state.color, layerInfo->mutable_requested_color());
    layerInfo->set_flags(state.flags);

    LayerProtoHelper::writeToProto(transform, layerInfo->mutable_transform());
    LayerProtoHelper::writeToProto(requestedTransform, layerInfo->mutable_requested_transform());

    auto parent = useDrawing ? mDrawingParent.promote() : mCurrentParent.promote();
    if (parent != nullptr) {
        layerInfo->set_parent(parent->sequence);
    }

    auto zOrderRelativeOf = state.zOrderRelativeOf.promote();
    if (zOrderRelativeOf != nullptr) {
        layerInfo->set_z_order_relative_of(zOrderRelativeOf->sequence);
    }

    // XXX getBE().compositionInfo.mBuffer is not protected
    auto buffer = getBE().compositionInfo.mBuffer;
    if (buffer != nullptr) {
        LayerProtoHelper::writeToProto(buffer, layerInfo->mutable_active_buffer());
        LayerProtoHelper::writeToProto(ui::Transform(mCurrentTransform),
                                       layerInfo->mutable_buffer_transform());
    }

    layerInfo->set_queued_frames(getQueuedFrameCount());
    layerInfo->set_refresh_pending(isBufferLatched());
    layerInfo->set_window_type(state.type);
    layerInfo->set_app_id(state.appId);
    layerInfo->set_curr_frame(mCurrentFrameNumber);

    for (const auto& pendingState : mPendingStates) {
        auto barrierLayer = pendingState.barrierLayer_legacy.promote();
        if (barrierLayer != nullptr) {
            BarrierLayerProto* barrierLayerProto = layerInfo->add_barrier_layer();
            barrierLayerProto->set_id(barrierLayer->sequence);
            barrierLayerProto->set_frame_number(pendingState.frameNumber_legacy);
        }
    }
}

void Layer::writeToProto(LayerProto* layerInfo, int32_t displayId) {
    if (!hasHwcLayer(displayId)) {
        return;
    }

    writeToProto(layerInfo, LayerVector::StateSet::Drawing);

    const auto& hwcInfo = getBE().mHwcLayers.at(displayId);

    const Rect& frame = hwcInfo.displayFrame;
    LayerProtoHelper::writeToProto(frame, layerInfo->mutable_hwc_frame());

    const FloatRect& crop = hwcInfo.sourceCrop;
    LayerProtoHelper::writeToProto(crop, layerInfo->mutable_hwc_crop());

    const int32_t transform = static_cast<int32_t>(hwcInfo.transform);
    layerInfo->set_hwc_transform(transform);

    const int32_t compositionType = static_cast<int32_t>(hwcInfo.compositionType);
    layerInfo->set_hwc_composition_type(compositionType);

    if (std::strcmp(getTypeId(), "BufferLayer") == 0 &&
        static_cast<BufferLayer*>(this)->isProtected()) {
        layerInfo->set_is_protected(true);
    } else {
        layerInfo->set_is_protected(false);
    }
}

// ---------------------------------------------------------------------------

}; // namespace android

#if defined(__gl_h_)
#error "don't include gl/gl.h in this file"
#endif

#if defined(__gl2_h_)
#error "don't include gl2/gl2.h in this file"
#endif<|MERGE_RESOLUTION|>--- conflicted
+++ resolved
@@ -50,11 +50,7 @@
 #include "LayerRejecter.h"
 #include "MonitoredProducer.h"
 #include "SurfaceFlinger.h"
-<<<<<<< HEAD
-#include "clz.h"
 #include "gralloc_priv.h"
-=======
->>>>>>> 9ec0324a
 
 #include "DisplayHardware/HWComposer.h"
 
@@ -1982,19 +1978,12 @@
         }
     }
 
-<<<<<<< HEAD
     if (enableRegionDump) {
-        LayerProtoHelper::writeToProto(state.activeTransparentRegion,
+        LayerProtoHelper::writeToProto(state.activeTransparentRegion_legacy,
                                        layerInfo->mutable_transparent_region());
         LayerProtoHelper::writeToProto(visibleRegion, layerInfo->mutable_visible_region());
         LayerProtoHelper::writeToProto(surfaceDamageRegion, layerInfo->mutable_damage_region());
     }
-=======
-    LayerProtoHelper::writeToProto(state.activeTransparentRegion_legacy,
-                                   layerInfo->mutable_transparent_region());
-    LayerProtoHelper::writeToProto(visibleRegion, layerInfo->mutable_visible_region());
-    LayerProtoHelper::writeToProto(surfaceDamageRegion, layerInfo->mutable_damage_region());
->>>>>>> 9ec0324a
 
     layerInfo->set_layer_stack(getLayerStack());
     layerInfo->set_z(state.z);
