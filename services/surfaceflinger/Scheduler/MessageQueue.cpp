--- conflicted
+++ resolved
@@ -152,12 +152,8 @@
     while ((n = DisplayEventReceiver::getEvents(&mEventTube, buffer, 8)) > 0) {
         for (int i = 0; i < n; i++) {
             if (buffer[i].header.type == DisplayEventReceiver::DISPLAY_EVENT_VSYNC) {
-<<<<<<< HEAD
                 mFlinger->mVsyncTimeStamp = systemTime(SYSTEM_TIME_MONOTONIC);
-                mHandler->dispatchInvalidate();
-=======
                 mHandler->dispatchInvalidate(buffer[i].header.timestamp);
->>>>>>> a4a22ded
                 break;
             }
         }
