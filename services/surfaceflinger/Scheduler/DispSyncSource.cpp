--- conflicted
+++ resolved
@@ -38,8 +38,8 @@
         mVsyncOffsetLabel(base::StringPrintf("VsyncOffset-%s", name)),
         mVsyncNegativeOffsetLabel(base::StringPrintf("VsyncNegativeOffset-%s", name)),
         mDispSync(dispSync),
-<<<<<<< HEAD
-        mPhaseOffset(phaseOffset) {
+        mPhaseOffset(phaseOffset),
+        mOffsetThresholdForNextVsync(offsetThresholdForNextVsync) {
         mDolphinHandle = dlopen("libdolphin.so", RTLD_NOW);
         if (!mDolphinHandle) {
             ALOGW("Unable to open libdolphin.so: %s.", dlerror());
@@ -52,10 +52,6 @@
 DispSyncSource::~DispSyncSource() {
     if(mDolphinCheck)dlclose(mDolphinHandle);
 }
-=======
-        mPhaseOffset(phaseOffset),
-        mOffsetThresholdForNextVsync(offsetThresholdForNextVsync) {}
->>>>>>> 97dc137f
 
 void DispSyncSource::setVSyncEnabled(bool enable) {
     std::lock_guard lock(mVsyncMutex);
