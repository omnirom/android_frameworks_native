/*
 * Copyright (C) 2007 The Android Open Source Project
 *
 * Licensed under the Apache License, Version 2.0 (the "License");
 * you may not use this file except in compliance with the License.
 * You may obtain a copy of the License at
 *
 *      http://www.apache.org/licenses/LICENSE-2.0
 *
 * Unless required by applicable law or agreed to in writing, software
 * distributed under the License is distributed on an "AS IS" BASIS,
 * WITHOUT WARRANTIES OR CONDITIONS OF ANY KIND, either express or implied.
 * See the License for the specific language governing permissions and
 * limitations under the License.
 */
#pragma once

#include <sys/types.h>

#include <cstdint>

#include "Layer.h"

namespace android {

class ColorLayer : public Layer {
public:
    explicit ColorLayer(const LayerCreationArgs&);
    ~ColorLayer() override;

    std::shared_ptr<compositionengine::Layer> getCompositionLayer() const override;

    virtual const char* getTypeId() const { return "ColorLayer"; }
    bool isVisible() const override;

    bool setColor(const half3& color) override;

<<<<<<< HEAD
=======
    bool setDataspace(ui::Dataspace dataspace) override;

>>>>>>> 4b02403d
    void setPerFrameData(const sp<const DisplayDevice>& display, const ui::Transform& transform,
                         const Rect& viewport, int32_t supportedPerFrameMetadata,
                         const ui::Dataspace targetDataspace) override;

<<<<<<< HEAD
    bool onPreComposition(nsecs_t /*refreshStartTime*/) override { return false; }

protected:
    FloatRect computeCrop(const sp<const DisplayDevice>& /*display*/) const override { return {}; }
    bool prepareClientLayer(const RenderArea& renderArea, const Region& clip,
                            bool useIdentityTransform, Region& clearRegion,
                            const bool supportProtectedContent,
                            renderengine::LayerSettings& layer) override;
=======
    void commitTransaction(const State& stateToCommit) override;

    bool onPreComposition(nsecs_t /*refreshStartTime*/) override { return false; }

protected:
    virtual bool prepareClientLayer(const RenderArea& renderArea, const Region& clip,
                                    bool useIdentityTransform, Region& clearRegion,
                                    const bool supportProtectedContent,
                                    renderengine::LayerSettings& layer);
>>>>>>> 4b02403d

private:
    std::shared_ptr<compositionengine::Layer> mCompositionLayer;
};

} // namespace android<|MERGE_RESOLUTION|>--- conflicted
+++ resolved
@@ -35,25 +35,12 @@
 
     bool setColor(const half3& color) override;
 
-<<<<<<< HEAD
-=======
     bool setDataspace(ui::Dataspace dataspace) override;
 
->>>>>>> 4b02403d
     void setPerFrameData(const sp<const DisplayDevice>& display, const ui::Transform& transform,
                          const Rect& viewport, int32_t supportedPerFrameMetadata,
                          const ui::Dataspace targetDataspace) override;
 
-<<<<<<< HEAD
-    bool onPreComposition(nsecs_t /*refreshStartTime*/) override { return false; }
-
-protected:
-    FloatRect computeCrop(const sp<const DisplayDevice>& /*display*/) const override { return {}; }
-    bool prepareClientLayer(const RenderArea& renderArea, const Region& clip,
-                            bool useIdentityTransform, Region& clearRegion,
-                            const bool supportProtectedContent,
-                            renderengine::LayerSettings& layer) override;
-=======
     void commitTransaction(const State& stateToCommit) override;
 
     bool onPreComposition(nsecs_t /*refreshStartTime*/) override { return false; }
@@ -63,7 +50,6 @@
                                     bool useIdentityTransform, Region& clearRegion,
                                     const bool supportProtectedContent,
                                     renderengine::LayerSettings& layer);
->>>>>>> 4b02403d
 
 private:
     std::shared_ptr<compositionengine::Layer> mCompositionLayer;
