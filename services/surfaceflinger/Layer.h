/*
 * Copyright (C) 2007 The Android Open Source Project
 *
 * Licensed under the Apache License, Version 2.0 (the "License");
 * you may not use this file except in compliance with the License.
 * You may obtain a copy of the License at
 *
 *      http://www.apache.org/licenses/LICENSE-2.0
 *
 * Unless required by applicable law or agreed to in writing, software
 * distributed under the License is distributed on an "AS IS" BASIS,
 * WITHOUT WARRANTIES OR CONDITIONS OF ANY KIND, either express or implied.
 * See the License for the specific language governing permissions and
 * limitations under the License.
 */

#ifndef ANDROID_LAYER_H
#define ANDROID_LAYER_H

#include <stdint.h>
#include <sys/types.h>

#include <EGL/egl.h>
#include <EGL/eglext.h>

#include <utils/RefBase.h>
#include <utils/String8.h>
#include <utils/Timers.h>

#include <ui/FrameStats.h>
#include <ui/GraphicBuffer.h>
#include <ui/PixelFormat.h>
#include <ui/Region.h>

#include <gui/ISurfaceComposerClient.h>

#include <private/gui/LayerState.h>

#include "FrameTracker.h"
#include "Client.h"
#include "MonitoredProducer.h"
#include "SurfaceFlinger.h"
#include "SurfaceFlingerConsumer.h"
#include "Transform.h"

#include "DisplayHardware/HWComposer.h"
#include "DisplayHardware/FloatRect.h"
#include "RenderEngine/Mesh.h"
#include "RenderEngine/Texture.h"

namespace android {

// ---------------------------------------------------------------------------

class Client;
class Colorizer;
class DisplayDevice;
class GraphicBuffer;
class SurfaceFlinger;

// ---------------------------------------------------------------------------

/*
 * A new BufferQueue and a new SurfaceFlingerConsumer are created when the
 * Layer is first referenced.
 *
 * This also implements onFrameAvailable(), which notifies SurfaceFlinger
 * that new data has arrived.
 */
class Layer : public SurfaceFlingerConsumer::ContentsChangedListener {
    static int32_t sSequence;

public:
    mutable bool contentDirty;
    // regions below are in window-manager space
    Region visibleRegion;
    Region coveredRegion;
    Region visibleNonTransparentRegion;
    Region surfaceDamageRegion;

    // Layer serial number.  This gives layers an explicit ordering, so we
    // have a stable sort order when their layer stack and Z-order are
    // the same.
    int32_t sequence;

    enum { // flags for doTransaction()
        eDontUpdateGeometryState = 0x00000001,
        eVisibleRegion = 0x00000002,
    };

    struct Geometry {
        uint32_t w;
        uint32_t h;
        Rect crop;
        inline bool operator ==(const Geometry& rhs) const {
            return (w == rhs.w && h == rhs.h && crop == rhs.crop);
        }
        inline bool operator !=(const Geometry& rhs) const {
            return !operator ==(rhs);
        }
    };

    struct State {
        Geometry active;
        Geometry requested;
        uint32_t z;
        uint32_t layerStack;
        uint8_t alpha;
        uint8_t flags;
        uint8_t reserved[2];
        int32_t sequence; // changes when visible regions can change
        Transform transform;
        // the transparentRegion hint is a bit special, it's latched only
        // when we receive a buffer -- this is because it's "content"
        // dependent.
        Region activeTransparentRegion;
        Region requestedTransparentRegion;
    };

    // -----------------------------------------------------------------------

    Layer(SurfaceFlinger* flinger, const sp<Client>& client,
            const String8& name, uint32_t w, uint32_t h, uint32_t flags);

    virtual ~Layer();

    // the this layer's size and format
    status_t setBuffers(uint32_t w, uint32_t h, PixelFormat format, uint32_t flags);

    // modify current state
    bool setPosition(float x, float y);
    bool setLayer(uint32_t z);
    bool setSize(uint32_t w, uint32_t h);
    bool setAlpha(uint8_t alpha);
    bool setMatrix(const layer_state_t::matrix22_t& matrix);
    bool setTransparentRegionHint(const Region& transparent);
    bool setFlags(uint8_t flags, uint8_t mask);
    bool setCrop(const Rect& crop);
    bool setLayerStack(uint32_t layerStack);

    // If we have received a new buffer this frame, we will pass its surface
    // damage down to hardware composer. Otherwise, we must send a region with
    // one empty rect.
    void useSurfaceDamage();
    void useEmptyDamage();

    uint32_t getTransactionFlags(uint32_t flags);
    uint32_t setTransactionFlags(uint32_t flags);

    void computeGeometry(const sp<const DisplayDevice>& hw, Mesh& mesh,
            bool useIdentityTransform) const;
    Rect computeBounds(const Region& activeTransparentRegion) const;
    Rect computeBounds() const;

    sp<IBinder> getHandle();
    sp<IGraphicBufferProducer> getProducer() const;
    const String8& getName() const;

    // -----------------------------------------------------------------------
    // Virtuals

    virtual const char* getTypeId() const { return "Layer"; }

    /*
     * isOpaque - true if this surface is opaque
     *
     * This takes into account the buffer format (i.e. whether or not the
     * pixel format includes an alpha channel) and the "opaque" flag set
     * on the layer.  It does not examine the current plane alpha value.
     */
    virtual bool isOpaque(const Layer::State& s) const;

    /*
     * isSecure - true if this surface is secure, that is if it prevents
     * screenshots or VNC servers.
     */
    virtual bool isSecure() const;

    /*
     * isProtected - true if the layer may contain protected content in the
     * GRALLOC_USAGE_PROTECTED sense.
     */
    virtual bool isProtected() const;

    /*
     * isVisible - true if this layer is visible, false otherwise
     */
    virtual bool isVisible() const;

    /*
     * isFixedSize - true if content has a fixed size
     */
    virtual bool isFixedSize() const;

protected:
    /*
     * onDraw - draws the surface.
     */
    virtual void onDraw(const sp<const DisplayDevice>& hw, const Region& clip,
            bool useIdentityTransform) const;

public:
    // -----------------------------------------------------------------------

    void setGeometry(const sp<const DisplayDevice>& hw,
            HWComposer::HWCLayerInterface& layer);
    void setPerFrameData(const sp<const DisplayDevice>& hw,
            HWComposer::HWCLayerInterface& layer);
    void setAcquireFence(const sp<const DisplayDevice>& hw,
            HWComposer::HWCLayerInterface& layer);

    Rect getPosition(const sp<const DisplayDevice>& hw);

    /*
     * called after page-flip
     */
    void onLayerDisplayed(const sp<const DisplayDevice>& hw,
            HWComposer::HWCLayerInterface* layer);

    bool shouldPresentNow(const DispSync& dispSync) const;

    /*
     * called before composition.
     * returns true if the layer has pending updates.
     */
    bool onPreComposition();

    /*
     *  called after composition.
     */
    void onPostComposition();

    /*
     * draw - performs some global clipping optimizations
     * and calls onDraw().
     */
    void draw(const sp<const DisplayDevice>& hw, const Region& clip) const;
    void draw(const sp<const DisplayDevice>& hw, bool useIdentityTransform) const;
    void draw(const sp<const DisplayDevice>& hw) const;

    /*
     * doTransaction - process the transaction. This is a good place to figure
     * out which attributes of the surface have changed.
     */
    uint32_t doTransaction(uint32_t transactionFlags);

    /*
     * setVisibleRegion - called to set the new visible region. This gives
     * a chance to update the new visible region or record the fact it changed.
     */
    void setVisibleRegion(const Region& visibleRegion);

    /*
     * setCoveredRegion - called when the covered region changes. The covered
     * region corresponds to any area of the surface that is covered
     * (transparently or not) by another surface.
     */
    void setCoveredRegion(const Region& coveredRegion);

    /*
     * setVisibleNonTransparentRegion - called when the visible and
     * non-transparent region changes.
     */
    void setVisibleNonTransparentRegion(const Region&
            visibleNonTransparentRegion);

    /*
     * latchBuffer - called each time the screen is redrawn and returns whether
     * the visible regions need to be recomputed (this is a fairly heavy
     * operation, so this should be set only if needed). Typically this is used
     * to figure out if the content or size of a surface has changed.
     */
    Region latchBuffer(bool& recomputeVisibleRegions);

    bool isPotentialCursor() const { return mPotentialCursor;}

    /*
     * called with the state lock when the surface is removed from the
     * current list
     */
    void onRemoved();


    // Updates the transform hint in our SurfaceFlingerConsumer to match
    // the current orientation of the display device.
#ifndef QCOM_HARDWARE
    void updateTransformHint(const sp<const DisplayDevice>& hw) const;
#else /* QCOM_HARDWARE */
    void updateTransformHint(const sp<const DisplayDevice>& hw);
#ifdef QCOM_BSP
    virtual bool isExtOnly() const;
    virtual bool isIntOnly() const;
    virtual bool isSecureDisplay() const;
    virtual bool isYuvLayer() const;
#endif
#endif /* QCOM_HARDWARE */

    /*
     * returns the rectangle that crops the content of the layer and scales it
     * to the layer's size.
     */
    Rect getContentCrop() const;

    /*
     * Returns if a frame is queued.
     */
    bool hasQueuedFrame() const { return mQueuedFrames > 0 || mSidebandStreamChanged; }

    // -----------------------------------------------------------------------

    void clearWithOpenGL(const sp<const DisplayDevice>& hw, const Region& clip) const;
    void setFiltering(bool filtering);
    bool getFiltering() const;

    // only for debugging
    inline const sp<GraphicBuffer>& getActiveBuffer() const { return mActiveBuffer; }

    inline  const State&    getDrawingState() const { return mDrawingState; }
    inline  const State&    getCurrentState() const { return mCurrentState; }
    inline  State&          getCurrentState()       { return mCurrentState; }


    /* always call base class first */
    void dump(String8& result, Colorizer& colorizer) const;
    void dumpFrameStats(String8& result) const;
    void clearFrameStats();
    void logFrameStats();
    void getFrameStats(FrameStats* outStats) const;

#ifdef QCOM_HARDWARE
#ifdef QCOM_BSP
    //GPUTileRect : Return true if the layer has been updated in this frame.
    bool hasNewFrame() const;
#endif

#endif /* QCOM_HARDWARE */
protected:
    // constant
    sp<SurfaceFlinger> mFlinger;

    virtual void onFirstRef();

    /*
     * Trivial class, used to ensure that mFlinger->onLayerDestroyed(mLayer)
     * is called.
     */
    class LayerCleaner {
        sp<SurfaceFlinger> mFlinger;
        wp<Layer> mLayer;
    protected:
        ~LayerCleaner();
    public:
        LayerCleaner(const sp<SurfaceFlinger>& flinger, const sp<Layer>& layer);
    };


private:
    // Interface implementation for SurfaceFlingerConsumer::ContentsChangedListener
    virtual void onFrameAvailable(const BufferItem& item) override;
    virtual void onFrameReplaced(const BufferItem& item) override;
    virtual void onSidebandStreamChanged() override;

    void commitTransaction();

    // needsLinearFiltering - true if this surface's state requires filtering
    bool needsFiltering(const sp<const DisplayDevice>& hw) const;

    uint32_t getEffectiveUsage(uint32_t usage) const;
    FloatRect computeCrop(const sp<const DisplayDevice>& hw) const;
    bool isCropped() const;
    static bool getOpacityForFormat(uint32_t format);
#ifdef QCOM_HARDWARE
    Transform computeBufferTransform(const sp<const DisplayDevice>& hw) const;
#endif /* QCOM_HARDWARE */

    // drawing
    void clearWithOpenGL(const sp<const DisplayDevice>& hw, const Region& clip,
            float r, float g, float b, float alpha) const;
    void drawWithOpenGL(const sp<const DisplayDevice>& hw, const Region& clip,
            bool useIdentityTransform) const;

    // Temporary - Used only for LEGACY camera mode.
    uint32_t getProducerStickyTransform() const;


    // -----------------------------------------------------------------------

    // constants
    sp<SurfaceFlingerConsumer> mSurfaceFlingerConsumer;
    sp<IGraphicBufferProducer> mProducer;
    uint32_t mTextureName;      // from GLES
    bool mPremultipliedAlpha;
    String8 mName;
    PixelFormat mFormat;

    // these are protected by an external lock
    State mCurrentState;
    State mDrawingState;
    volatile int32_t mTransactionFlags;

    // thread-safe
    volatile int32_t mQueuedFrames;
    volatile int32_t mSidebandStreamChanged; // used like an atomic boolean
    FrameTracker mFrameTracker;

    // main thread
    sp<GraphicBuffer> mActiveBuffer;
    sp<NativeHandle> mSidebandStream;
    Rect mCurrentCrop;
    uint32_t mCurrentTransform;
    uint32_t mCurrentScalingMode;
    bool mCurrentOpacity;
    bool mRefreshPending;
    bool mFrameLatencyNeeded;
    // Whether filtering is forced on or not
    bool mFiltering;
    // Whether filtering is needed b/c of the drawingstate
    bool mNeedsFiltering;
    // The mesh used to draw the layer in GLES composition mode
    mutable Mesh mMesh;
    // The texture used to draw the layer in GLES composition mode
    mutable Texture mTexture;

    // page-flip thread (currently main thread)
    bool mProtectedByApp; // application requires protected path to external sink

    // protected by mLock
    mutable Mutex mLock;
    // Set to true once we've returned this surface's handle
    mutable bool mHasSurface;
    const wp<Client> mClientRef;

    // This layer can be a cursor on some displays.
    bool mPotentialCursor;

    // Local copy of the queued contents of the incoming BufferQueue
    mutable Mutex mQueueItemLock;
    Condition mQueueItemCondition;
    Vector<BufferItem> mQueueItems;
<<<<<<< HEAD
#ifdef QCOM_HARDWARE

    // Transform hint assigned for the layer
    uint32_t mTransformHint;
#endif /* QCOM_HARDWARE */
=======
    uint64_t mLastFrameNumberReceived;
    bool mUpdateTexImageFailed; // This is only modified from the main thread
>>>>>>> e8293118
};

// ---------------------------------------------------------------------------

}; // namespace android

#endif // ANDROID_LAYER_H<|MERGE_RESOLUTION|>--- conflicted
+++ resolved
@@ -437,16 +437,13 @@
     mutable Mutex mQueueItemLock;
     Condition mQueueItemCondition;
     Vector<BufferItem> mQueueItems;
-<<<<<<< HEAD
+    uint64_t mLastFrameNumberReceived;
+    bool mUpdateTexImageFailed; // This is only modified from the main thread
 #ifdef QCOM_HARDWARE
 
     // Transform hint assigned for the layer
     uint32_t mTransformHint;
 #endif /* QCOM_HARDWARE */
-=======
-    uint64_t mLastFrameNumberReceived;
-    bool mUpdateTexImageFailed; // This is only modified from the main thread
->>>>>>> e8293118
 };
 
 // ---------------------------------------------------------------------------
