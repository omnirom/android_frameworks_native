--- conflicted
+++ resolved
@@ -48,18 +48,13 @@
 class BufferLayer : public Layer {
 public:
     explicit BufferLayer(const LayerCreationArgs& args);
-<<<<<<< HEAD
-    ~BufferLayer() override;
-=======
     virtual ~BufferLayer() override;
->>>>>>> 6fbb7b84
 
     // -----------------------------------------------------------------------
     // Overriden from Layer
     // -----------------------------------------------------------------------
 public:
     std::shared_ptr<compositionengine::Layer> getCompositionLayer() const override;
-<<<<<<< HEAD
 
     // If we have received a new buffer this frame, we will pass its surface
     // damage down to hardware composer. Otherwise, we must send a region with
@@ -67,18 +62,6 @@
     void useSurfaceDamage() override;
     void useEmptyDamage() override;
 
-    // getTypeId - Provide unique string for each class type in the Layer
-    // hierarchy
-    const char* getTypeId() const override { return "BufferLayer"; }
-=======
-
-    // If we have received a new buffer this frame, we will pass its surface
-    // damage down to hardware composer. Otherwise, we must send a region with
-    // one empty rect.
-    void useSurfaceDamage() override;
-    void useEmptyDamage() override;
->>>>>>> 6fbb7b84
-
     bool isOpaque(const Layer::State& s) const override;
 
     // isVisible - true if this layer is visible, false otherwise
@@ -87,7 +70,6 @@
     // isProtected - true if the layer may contain protected content in the
     // GRALLOC_USAGE_PROTECTED sense.
     bool isProtected() const override;
-<<<<<<< HEAD
 
     // isFixedSize - true if content has a fixed size
     bool isFixedSize() const override;
@@ -96,21 +78,6 @@
 
     bool isHdrY410() const override;
 
-    void setPerFrameData(const sp<const DisplayDevice>& display, const ui::Transform& transform,
-                         const Rect& viewport, int32_t supportedPerFrameMetadata,
-                         const ui::Dataspace targetDataspace) override;
-
-    bool onPreComposition(nsecs_t refreshStartTime) override;
-=======
-
-    // isFixedSize - true if content has a fixed size
-    bool isFixedSize() const override;
-
-    bool usesSourceCrop() const override;
-
-    bool isHdrY410() const override;
-
->>>>>>> 6fbb7b84
     bool onPostComposition(const std::optional<DisplayId>& displayId,
                            const std::shared_ptr<FenceTime>& glDoneFence,
                            const std::shared_ptr<FenceTime>& presentFence,
@@ -120,31 +87,21 @@
     // the visible regions need to be recomputed (this is a fairly heavy
     // operation, so this should be set only if needed). Typically this is used
     // to figure out if the content or size of a surface has changed.
-<<<<<<< HEAD
-    bool latchBuffer(bool& recomputeVisibleRegions, nsecs_t latchTime) override;
-
-    bool isBufferLatched() const override { return mRefreshPending; }
-
-    void notifyAvailableFrames() override;
-=======
     bool latchBuffer(bool& recomputeVisibleRegions, nsecs_t latchTime,
                      nsecs_t expectedPresentTime) override;
 
     bool isBufferLatched() const override { return mRefreshPending; }
 
     void notifyAvailableFrames(nsecs_t expectedPresentTime) override;
->>>>>>> 6fbb7b84
 
     bool hasReadyFrame() const override;
 
     // Returns the current scaling mode, unless mOverrideScalingMode
     // is set, in which case, it returns mOverrideScalingMode
     uint32_t getEffectiveScalingMode() const override;
-<<<<<<< HEAD
 
     // For animation Hint
     virtual bool isScreenshot() const { return mScreenshot; }
-=======
 
     // Calls latchBuffer if the buffer has a frame queued and then releases the buffer.
     // This is used if the buffer is just latched and releases to free up the buffer
@@ -152,7 +109,6 @@
     // Should only be called on the main thread.
     void latchAndReleaseBuffer() override;
 
->>>>>>> 6fbb7b84
     // -----------------------------------------------------------------------
 
     // -----------------------------------------------------------------------
@@ -160,11 +116,7 @@
     // -----------------------------------------------------------------------
 private:
     virtual bool fenceHasSignaled() const = 0;
-<<<<<<< HEAD
-    virtual bool framePresentTimeIsCurrent() const = 0;
-=======
     virtual bool framePresentTimeIsCurrent(nsecs_t expectedPresentTime) const = 0;
->>>>>>> 6fbb7b84
 
     virtual nsecs_t getDesiredPresentTime() = 0;
     virtual std::shared_ptr<FenceTime> getCurrentFenceTime() const = 0;
@@ -179,11 +131,7 @@
     virtual int getDrawingApi() const = 0;
     virtual PixelFormat getPixelFormat() const = 0;
 
-<<<<<<< HEAD
-    virtual uint64_t getFrameNumber() const = 0;
-=======
     virtual uint64_t getFrameNumber(nsecs_t expectedPresentTime) const = 0;
->>>>>>> 6fbb7b84
 
     virtual bool getAutoRefresh() const = 0;
     virtual bool getSidebandStreamChanged() const = 0;
@@ -196,21 +144,12 @@
     virtual void setFilteringEnabled(bool enabled) = 0;
 
     virtual status_t bindTextureImage() = 0;
-<<<<<<< HEAD
-    virtual status_t updateTexImage(bool& recomputeVisibleRegions, nsecs_t latchTime) = 0;
-=======
     virtual status_t updateTexImage(bool& recomputeVisibleRegions, nsecs_t latchTime,
                                     nsecs_t expectedPresentTime) = 0;
->>>>>>> 6fbb7b84
 
     virtual status_t updateActiveBuffer() = 0;
     virtual status_t updateFrameNumber(nsecs_t latchTime) = 0;
 
-<<<<<<< HEAD
-    virtual void setHwcLayerBuffer(const sp<const DisplayDevice>& displayDevice) = 0;
-
-protected:
-=======
 protected:
     /*
      * compositionengine::LayerFE overrides
@@ -220,18 +159,13 @@
     std::optional<renderengine::LayerSettings> prepareClientComposition(
             compositionengine::LayerFE::ClientCompositionTargetSettings&) override;
 
->>>>>>> 6fbb7b84
     // Loads the corresponding system property once per process
     static bool latchUnsignaledBuffers();
 
     // Check all of the local sync points to ensure that all transactions
     // which need to have been applied prior to the frame which is about to
     // be latched have signaled
-<<<<<<< HEAD
-    bool allTransactionsSignaled();
-=======
     bool allTransactionsSignaled(nsecs_t expectedPresentTime);
->>>>>>> 6fbb7b84
 
     static bool getOpacityForFormat(uint32_t format);
 
@@ -240,28 +174,14 @@
 
     bool mRefreshPending{false};
 
-<<<<<<< HEAD
-    // prepareClientLayer - constructs a RenderEngine layer for GPU composition.
-    bool prepareClientLayer(const RenderArea& renderArea, const Region& clip,
-                            bool useIdentityTransform, Region& clearRegion,
-                            const bool supportProtectedContent,
-                            renderengine::LayerSettings& layer) override;
-
     // for animation Hint
     bool mScreenshot;
 
-private:
-    // Returns true if this layer requires filtering
-    bool needsFiltering(const sp<const DisplayDevice>& displayDevice) const;
-
-    uint64_t getHeadFrameNumber() const;
-=======
 private:
     // Returns true if this layer requires filtering
     bool needsFiltering(const sp<const DisplayDevice>& displayDevice) const override;
 
     uint64_t getHeadFrameNumber(nsecs_t expectedPresentTime) const;
->>>>>>> 6fbb7b84
 
     uint32_t mCurrentScalingMode{NATIVE_WINDOW_SCALING_MODE_FREEZE};
 
