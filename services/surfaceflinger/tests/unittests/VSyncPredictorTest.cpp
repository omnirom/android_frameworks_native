/*
 * Copyright 2019 The Android Open Source Project
 *
 * Licensed under the Apache License, Version 2.0 (the "License");
 * you may not use this file except in compliance with the License.
 * You may obtain a copy of the License at
 *
 *      http://www.apache.org/licenses/LICENSE-2.0
 *
 * Unless required by applicable law or agreed to in writing, software
 * distributed under the License is distributed on an "AS IS" BASIS,
 * WITHOUT WARRANTIES OR CONDITIONS OF ANY KIND, either express or implied.
 * See the License for the specific language governing permissions and
 * limitations under the License.
 */

// TODO(b/129481165): remove the #pragma below and fix conversion issues
#pragma clang diagnostic push
#pragma clang diagnostic ignored "-Wconversion"

#undef LOG_TAG
#define LOG_TAG "LibSurfaceFlingerUnittests"
#define LOG_NDEBUG 0

#include "Scheduler/VSyncPredictor.h"

#include <gmock/gmock.h>
#include <gtest/gtest.h>
#include <algorithm>
#include <chrono>
#include <utility>

using namespace testing;
using namespace std::literals;

namespace android::scheduler {

MATCHER_P2(IsCloseTo, value, tolerance, "is within tolerance") {
    return arg <= value + tolerance && value >= value - tolerance;
}

std::vector<nsecs_t> generateVsyncTimestamps(size_t count, nsecs_t period, nsecs_t bias) {
    std::vector<nsecs_t> vsyncs(count);
    std::generate(vsyncs.begin(), vsyncs.end(),
                  [&, n = 0]() mutable { return n++ * period + bias; });
    return vsyncs;
}

struct VSyncPredictorTest : testing::Test {
    nsecs_t mNow = 0;
    nsecs_t mPeriod = 1000;
    static constexpr size_t kHistorySize = 10;
    static constexpr size_t kMinimumSamplesForPrediction = 6;
    static constexpr size_t kOutlierTolerancePercent = 25;
    static constexpr nsecs_t mMaxRoundingError = 100;

    VSyncPredictor tracker{mPeriod, kHistorySize, kMinimumSamplesForPrediction,
                           kOutlierTolerancePercent};
};

TEST_F(VSyncPredictorTest, reportsAnticipatedPeriod) {
    auto [slope, intercept] = tracker.getVSyncPredictionModel();

    EXPECT_THAT(slope, Eq(mPeriod));
    EXPECT_THAT(intercept, Eq(0));

    auto const changedPeriod = 2000;
    tracker.setPeriod(changedPeriod);
    std::tie(slope, intercept) = tracker.getVSyncPredictionModel();
    EXPECT_THAT(slope, Eq(changedPeriod));
    EXPECT_THAT(intercept, Eq(0));
}

TEST_F(VSyncPredictorTest, reportsSamplesNeededWhenHasNoDataPoints) {
    for (auto i = 0u; i < kMinimumSamplesForPrediction; i++) {
        EXPECT_TRUE(tracker.needsMoreSamples(mNow += mPeriod));
        tracker.addVsyncTimestamp(mNow);
    }
    EXPECT_FALSE(tracker.needsMoreSamples(mNow));
}

TEST_F(VSyncPredictorTest, reportsSamplesNeededAfterExplicitRateChange) {
    for (auto i = 0u; i < kMinimumSamplesForPrediction; i++) {
        tracker.addVsyncTimestamp(mNow += mPeriod);
    }
    EXPECT_FALSE(tracker.needsMoreSamples(mNow));

    auto const changedPeriod = mPeriod * 2;
    tracker.setPeriod(changedPeriod);
    EXPECT_TRUE(tracker.needsMoreSamples(mNow));

    for (auto i = 0u; i < kMinimumSamplesForPrediction; i++) {
        EXPECT_TRUE(tracker.needsMoreSamples(mNow += changedPeriod));
        tracker.addVsyncTimestamp(mNow);
    }
    EXPECT_FALSE(tracker.needsMoreSamples(mNow));
}

TEST_F(VSyncPredictorTest, transitionsToModelledPointsAfterSynthetic) {
    auto last = mNow;
    auto const bias = 10;
    for (auto i = 0u; i < kMinimumSamplesForPrediction; i++) {
        EXPECT_THAT(tracker.nextAnticipatedVSyncTimeFrom(mNow), Eq(last + mPeriod));
        mNow += mPeriod - bias;
        last = mNow;
        tracker.addVsyncTimestamp(mNow);
        mNow += bias;
    }

    EXPECT_THAT(tracker.nextAnticipatedVSyncTimeFrom(mNow), Eq(mNow + mPeriod - bias));
    EXPECT_THAT(tracker.nextAnticipatedVSyncTimeFrom(mNow + 100), Eq(mNow + mPeriod - bias));
    EXPECT_THAT(tracker.nextAnticipatedVSyncTimeFrom(mNow + 990), Eq(mNow + 2 * mPeriod - bias));
}

TEST_F(VSyncPredictorTest, uponNotifiedOfInaccuracyUsesSynthetic) {
    auto const slightlyLessPeriod = mPeriod - 10;
    auto const changedPeriod = mPeriod - 1;
    for (auto i = 0u; i < kMinimumSamplesForPrediction; i++) {
        tracker.addVsyncTimestamp(mNow += slightlyLessPeriod);
    }

    EXPECT_THAT(tracker.nextAnticipatedVSyncTimeFrom(mNow), Eq(mNow + slightlyLessPeriod));
    tracker.setPeriod(changedPeriod);
    EXPECT_THAT(tracker.nextAnticipatedVSyncTimeFrom(mNow), Eq(mNow + changedPeriod));
}

TEST_F(VSyncPredictorTest, adaptsToFenceTimelines_60hzHighVariance) {
    // these are precomputed simulated 16.6s vsyncs with uniform distribution +/- 1.6ms error
    std::vector<nsecs_t> const simulatedVsyncs{
            15492949,  32325658,  49534984,  67496129,  84652891,
            100332564, 117737004, 132125931, 149291099, 165199602,
    };
    auto constexpr idealPeriod = 16600000;
    auto constexpr expectedPeriod = 16639242;
    auto constexpr expectedIntercept = 1049341;

    tracker.setPeriod(idealPeriod);
    for (auto const& timestamp : simulatedVsyncs) {
        tracker.addVsyncTimestamp(timestamp);
    }
    auto [slope, intercept] = tracker.getVSyncPredictionModel();
    EXPECT_THAT(slope, IsCloseTo(expectedPeriod, mMaxRoundingError));
    EXPECT_THAT(intercept, IsCloseTo(expectedIntercept, mMaxRoundingError));
}

TEST_F(VSyncPredictorTest, adaptsToFenceTimelines_90hzLowVariance) {
    // these are precomputed simulated 11.1 vsyncs with uniform distribution +/- 1ms error
    std::vector<nsecs_t> const simulatedVsyncs{
            11167047, 22603464, 32538479, 44938134, 56321268,
            66730346, 78062637, 88171429, 99707843, 111397621,
    };
    auto idealPeriod = 11110000;
    auto expectedPeriod = 11089413;
    auto expectedIntercept = 94421;

    tracker.setPeriod(idealPeriod);
    for (auto const& timestamp : simulatedVsyncs) {
        tracker.addVsyncTimestamp(timestamp);
    }
    auto [slope, intercept] = tracker.getVSyncPredictionModel();
    EXPECT_THAT(slope, IsCloseTo(expectedPeriod, mMaxRoundingError));
    EXPECT_THAT(intercept, IsCloseTo(expectedIntercept, mMaxRoundingError));
}

TEST_F(VSyncPredictorTest, adaptsToFenceTimelinesDiscontinuous_22hzLowVariance) {
    // these are 11.1s vsyncs with low variance, randomly computed, between -1 and 1ms
    std::vector<nsecs_t> const simulatedVsyncs{
            45259463,   // 0
            91511026,   // 1
            136307650,  // 2
            1864501714, // 40
            1908641034, // 41
            1955278544, // 42
            4590180096, // 100
            4681594994, // 102
            5499224734, // 120
            5591378272, // 122
    };
    auto idealPeriod = 45454545;
    auto expectedPeriod = 45450152;
    auto expectedIntercept = 469647;

    tracker.setPeriod(idealPeriod);
    for (auto const& timestamp : simulatedVsyncs) {
        tracker.addVsyncTimestamp(timestamp);
    }
    auto [slope, intercept] = tracker.getVSyncPredictionModel();
    EXPECT_THAT(slope, IsCloseTo(expectedPeriod, mMaxRoundingError));
    EXPECT_THAT(intercept, IsCloseTo(expectedIntercept, mMaxRoundingError));
}

TEST_F(VSyncPredictorTest, againstOutliersDiscontinuous_500hzLowVariance) {
    std::vector<nsecs_t> const simulatedVsyncs{
            1992548,    // 0
            4078038,    // 1
            6165794,    // 2
            7958171,    // 3
            10193537,   // 4
            2401840200, // 1200
            2403000000, // an outlier that should be excluded (1201 and a half)
            2405803629, // 1202
            2408028599, // 1203
            2410121051, // 1204
    };
    auto idealPeriod = 2000000;
    auto expectedPeriod = 1999892;
    auto expectedIntercept = 175409;

    tracker.setPeriod(idealPeriod);
    for (auto const& timestamp : simulatedVsyncs) {
        tracker.addVsyncTimestamp(timestamp);
    }

    auto [slope, intercept] = tracker.getVSyncPredictionModel();
    EXPECT_THAT(slope, IsCloseTo(expectedPeriod, mMaxRoundingError));
    EXPECT_THAT(intercept, IsCloseTo(expectedIntercept, mMaxRoundingError));
}

TEST_F(VSyncPredictorTest, handlesVsyncChange) {
    auto const fastPeriod = 100;
    auto const fastTimeBase = 100;
    auto const slowPeriod = 400;
    auto const slowTimeBase = 800;
    auto const simulatedVsyncsFast =
            generateVsyncTimestamps(kMinimumSamplesForPrediction, fastPeriod, fastTimeBase);
    auto const simulatedVsyncsSlow =
            generateVsyncTimestamps(kMinimumSamplesForPrediction, slowPeriod, slowTimeBase);

    tracker.setPeriod(fastPeriod);
    for (auto const& timestamp : simulatedVsyncsFast) {
        tracker.addVsyncTimestamp(timestamp);
    }

    auto const mMaxRoundingError = 100;
    auto [slope, intercept] = tracker.getVSyncPredictionModel();
    EXPECT_THAT(slope, IsCloseTo(fastPeriod, mMaxRoundingError));
    EXPECT_THAT(intercept, IsCloseTo(0, mMaxRoundingError));

    tracker.setPeriod(slowPeriod);
    for (auto const& timestamp : simulatedVsyncsSlow) {
        tracker.addVsyncTimestamp(timestamp);
    }
    std::tie(slope, intercept) = tracker.getVSyncPredictionModel();
    EXPECT_THAT(slope, IsCloseTo(slowPeriod, mMaxRoundingError));
    EXPECT_THAT(intercept, IsCloseTo(0, mMaxRoundingError));
}

TEST_F(VSyncPredictorTest, willBeAccurateUsingPriorResultsForRate) {
    auto const fastPeriod = 101000;
    auto const fastTimeBase = fastPeriod - 500;
    auto const fastPeriod2 = 99000;

    auto const slowPeriod = 400000;
    auto const slowTimeBase = 800000 - 201;
    auto const simulatedVsyncsFast =
            generateVsyncTimestamps(kMinimumSamplesForPrediction, fastPeriod, fastTimeBase);
    auto const simulatedVsyncsSlow =
            generateVsyncTimestamps(kMinimumSamplesForPrediction, slowPeriod, slowTimeBase);
    auto const simulatedVsyncsFast2 =
            generateVsyncTimestamps(kMinimumSamplesForPrediction, fastPeriod2, fastTimeBase);

    auto idealPeriod = 100000;
    tracker.setPeriod(idealPeriod);
    for (auto const& timestamp : simulatedVsyncsFast) {
        tracker.addVsyncTimestamp(timestamp);
    }
    auto [slope, intercept] = tracker.getVSyncPredictionModel();
    EXPECT_THAT(slope, Eq(fastPeriod));
    EXPECT_THAT(intercept, Eq(0));

    tracker.setPeriod(slowPeriod);
    for (auto const& timestamp : simulatedVsyncsSlow) {
        tracker.addVsyncTimestamp(timestamp);
    }

    // we had a model for 100ns mPeriod before, use that until the new samples are
    // sufficiently built up
    tracker.setPeriod(idealPeriod);
    std::tie(slope, intercept) = tracker.getVSyncPredictionModel();
    EXPECT_THAT(slope, Eq(fastPeriod));
    EXPECT_THAT(intercept, Eq(0));

    for (auto const& timestamp : simulatedVsyncsFast2) {
        tracker.addVsyncTimestamp(timestamp);
    }
    std::tie(slope, intercept) = tracker.getVSyncPredictionModel();
    EXPECT_THAT(slope, Eq(fastPeriod2));
    EXPECT_THAT(intercept, Eq(0));
}

TEST_F(VSyncPredictorTest, willBecomeInaccurateAfterA_longTimeWithNoSamples) {
    auto const simulatedVsyncs = generateVsyncTimestamps(kMinimumSamplesForPrediction, mPeriod, 0);

    for (auto const& timestamp : simulatedVsyncs) {
        tracker.addVsyncTimestamp(timestamp);
    }
    auto const mNow = *simulatedVsyncs.rbegin();
    EXPECT_FALSE(tracker.needsMoreSamples(mNow));

    // TODO: would be better to decay this as a result of the variance of the samples
    static auto constexpr aLongTimeOut = 1000000000;
    EXPECT_TRUE(tracker.needsMoreSamples(mNow + aLongTimeOut));
}

TEST_F(VSyncPredictorTest, idealModelPredictionsBeforeRegressionModelIsBuilt) {
    auto const simulatedVsyncs =
            generateVsyncTimestamps(kMinimumSamplesForPrediction + 1, mPeriod, 0);
    nsecs_t const mNow = 0;
    EXPECT_THAT(tracker.nextAnticipatedVSyncTimeFrom(mNow), Eq(mPeriod));

    nsecs_t const aBitOfTime = 422;

    for (auto i = 0; i < kMinimumSamplesForPrediction; i++) {
        tracker.addVsyncTimestamp(simulatedVsyncs[i]);
        EXPECT_THAT(tracker.nextAnticipatedVSyncTimeFrom(simulatedVsyncs[i] + aBitOfTime),
                    Eq(mPeriod + simulatedVsyncs[i]));
    }

    for (auto i = kMinimumSamplesForPrediction; i < simulatedVsyncs.size(); i++) {
        tracker.addVsyncTimestamp(simulatedVsyncs[i]);
        EXPECT_THAT(tracker.nextAnticipatedVSyncTimeFrom(simulatedVsyncs[i] + aBitOfTime),
                    Eq(mPeriod + simulatedVsyncs[i]));
    }
}

// See b/145667109, and comment in prod code under test.
TEST_F(VSyncPredictorTest, doesNotPredictBeforeTimePointWithHigherIntercept) {
    std::vector<nsecs_t> const simulatedVsyncs{
            158929578733000,
            158929306806205, // oldest TS in ringbuffer
            158929650879052,
            158929661969209,
            158929684198847,
            158929695268171,
            158929706370359,
    };
    auto const idealPeriod = 11111111;
    auto const expectedPeriod = 11113500;
    auto const expectedIntercept = -395335;

    tracker.setPeriod(idealPeriod);
    for (auto const& timestamp : simulatedVsyncs) {
        tracker.addVsyncTimestamp(timestamp);
    }

    auto [slope, intercept] = tracker.getVSyncPredictionModel();
    EXPECT_THAT(slope, IsCloseTo(expectedPeriod, mMaxRoundingError));
    EXPECT_THAT(intercept, IsCloseTo(expectedIntercept, mMaxRoundingError));

    // (timePoint - oldestTS) % expectedPeriod works out to be: 395334
    // (timePoint - oldestTS) / expectedPeriod works out to be: 38.96
    // so failure to account for the offset will floor the ordinal to 38, which was in the past.
    auto const timePoint = 158929728723871;
    auto const prediction = tracker.nextAnticipatedVSyncTimeFrom(timePoint);
    EXPECT_THAT(prediction, Ge(timePoint));
}

<<<<<<< HEAD
} // namespace android::scheduler

// TODO(b/129481165): remove the #pragma below and fix conversion issues
#pragma clang diagnostic pop // ignored "-Wconversion"
=======
TEST_F(VSyncPredictorTest, resetsWhenInstructed) {
    auto const idealPeriod = 10000;
    auto const realPeriod = 10500;
    tracker.setPeriod(idealPeriod);
    for (auto i = 0; i < kMinimumSamplesForPrediction; i++) {
        tracker.addVsyncTimestamp(i * realPeriod);
    }

    EXPECT_THAT(std::get<0>(tracker.getVSyncPredictionModel()),
                IsCloseTo(realPeriod, mMaxRoundingError));
    tracker.resetModel();
    EXPECT_THAT(std::get<0>(tracker.getVSyncPredictionModel()),
                IsCloseTo(idealPeriod, mMaxRoundingError));
}

} // namespace android::scheduler
>>>>>>> c3e9e8ea
<|MERGE_RESOLUTION|>--- conflicted
+++ resolved
@@ -355,12 +355,6 @@
     EXPECT_THAT(prediction, Ge(timePoint));
 }
 
-<<<<<<< HEAD
-} // namespace android::scheduler
-
-// TODO(b/129481165): remove the #pragma below and fix conversion issues
-#pragma clang diagnostic pop // ignored "-Wconversion"
-=======
 TEST_F(VSyncPredictorTest, resetsWhenInstructed) {
     auto const idealPeriod = 10000;
     auto const realPeriod = 10500;
@@ -377,4 +371,6 @@
 }
 
 } // namespace android::scheduler
->>>>>>> c3e9e8ea
+
+// TODO(b/129481165): remove the #pragma below and fix conversion issues
+#pragma clang diagnostic pop // ignored "-Wconversion"