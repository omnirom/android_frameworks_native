/*
 * Copyright (C) 2007 The Android Open Source Project
 *
 * Licensed under the Apache License, Version 2.0 (the "License");
 * you may not use this file except in compliance with the License.
 * You may obtain a copy of the License at
 *
 *      http://www.apache.org/licenses/LICENSE-2.0
 *
 * Unless required by applicable law or agreed to in writing, software
 * distributed under the License is distributed on an "AS IS" BASIS,
 * WITHOUT WARRANTIES OR CONDITIONS OF ANY KIND, either express or implied.
 * See the License for the specific language governing permissions and
 * limitations under the License.
 */

#ifndef ANDROID_DISPLAY_DEVICE_H
#define ANDROID_DISPLAY_DEVICE_H

#include <stdlib.h>

#include <memory>
#include <optional>
#include <string>
#include <unordered_map>

#include <binder/IBinder.h>
#include <gui/LayerState.h>
#include <hardware/hwcomposer_defs.h>
#include <math/mat4.h>
#include <renderengine/Surface.h>
#include <ui/GraphicTypes.h>
#include <ui/HdrCapabilities.h>
#include <ui/Region.h>
#include <ui/Transform.h>
#include <utils/RefBase.h>
#include <utils/Mutex.h>
#include <utils/String8.h>
#include <utils/Timers.h>

#include "DisplayHardware/DisplayIdentification.h"
#include "RenderArea.h"

struct ANativeWindow;

namespace android {

class DisplaySurface;
class Fence;
class HWComposer;
class IGraphicBufferProducer;
class Layer;
class SurfaceFlinger;

struct CompositionInfo;
struct DisplayDeviceCreationArgs;
struct DisplayInfo;

class DisplayDevice : public LightRefBase<DisplayDevice>
{
public:
    constexpr static float sDefaultMinLumiance = 0.0;
    constexpr static float sDefaultMaxLumiance = 500.0;

    // region in layer-stack space
    mutable Region dirtyRegion;
    // region in screen space
    Region undefinedRegion;
    bool lastCompositionHadVisibleLayers;

    enum {
        NO_LAYER_STACK = 0xFFFFFFFF,
    };

    explicit DisplayDevice(DisplayDeviceCreationArgs&& args);
    ~DisplayDevice();

    bool isVirtual() const { return mIsVirtual; }
    bool isPrimary() const { return mIsPrimary; }

    // isSecure indicates whether this display can be trusted to display
    // secure surfaces.
    bool isSecure() const { return mIsSecure; }

    // Flip the front and back buffers if the back buffer is "dirty".  Might
    // be instantaneous, might involve copying the frame buffer around.
    void flip() const;

    int         getWidth() const;
    int         getHeight() const;
    int         getInstallOrientation() const { return mDisplayInstallOrientation; }

    void                    setVisibleLayersSortedByZ(const Vector< sp<Layer> >& layers);
    const Vector< sp<Layer> >& getVisibleLayersSortedByZ() const;
    void                    setLayersNeedingFences(const Vector< sp<Layer> >& layers);
    const Vector< sp<Layer> >& getLayersNeedingFences() const;
    Region                  getDirtyRegion(bool repaintEverything) const;

    void                    setLayerStack(uint32_t stack);
    void                    setDisplaySize(const int newWidth, const int newHeight);
    void                    setProjection(int orientation, const Rect& viewport, const Rect& frame);

    int                     getOrientation() const { return mOrientation; }
    uint32_t                getOrientationTransform() const;
    static uint32_t         getPrimaryDisplayOrientationTransform();
    const ui::Transform&   getTransform() const { return mGlobalTransform; }
    const Rect              getViewport() const { return mViewport; }
    const Rect              getFrame() const { return mFrame; }
    const Rect&             getScissor() const { return mScissor; }
    bool                    needsFiltering() const { return mNeedsFiltering; }

    uint32_t                getLayerStack() const { return mLayerStack; }
<<<<<<< HEAD
    int32_t                 getDisplayType() const { return mType; }
    bool                    isPrimary() const { return mType == DISPLAY_PRIMARY; }
    bool                    isVirtual() const { return mType == DISPLAY_VIRTUAL; }
    int32_t                 getId() const { return mId; }
    const wp<IBinder>&      getDisplayToken() const { return mDisplayToken; }
    uint32_t                getPanelMountFlip() const { return mPanelMountFlip; }
=======

    const std::optional<DisplayId>& getId() const { return mId; }
    const wp<IBinder>& getDisplayToken() const { return mDisplayToken; }
>>>>>>> 5c93da3e

    int32_t getSupportedPerFrameMetadata() const { return mSupportedPerFrameMetadata; }

    // We pass in mustRecompose so we can keep VirtualDisplaySurface's state
    // machine happy without actually queueing a buffer if nothing has changed
    status_t beginFrame(bool mustRecompose) const;
    status_t prepareFrame(HWComposer& hwc, std::vector<CompositionInfo>& compositionInfo);

    bool hasWideColorGamut() const { return mHasWideColorGamut; }
    // Whether h/w composer has native support for specific HDR type.
    bool hasHDR10Support() const { return mHasHdr10; }
    bool hasHLGSupport() const { return mHasHLG; }
    bool hasDolbyVisionSupport() const { return mHasDolbyVision; }

    // Return true if the HDR dataspace is supported but
    // there is no corresponding color mode.
    bool hasLegacyHdrSupport(ui::Dataspace dataspace) const;

    // The returned HdrCapabilities is the combination of HDR capabilities from
    // hardware composer and RenderEngine. When the DisplayDevice supports wide
    // color gamut, RenderEngine is able to simulate HDR support in Display P3
    // color space for both PQ and HLG HDR contents. The minimum and maximum
    // luminance will be set to sDefaultMinLumiance and sDefaultMaxLumiance
    // respectively if hardware composer doesn't return meaningful values.
    const HdrCapabilities& getHdrCapabilities() const { return mHdrCapabilities; }

    // Return true if intent is supported by the display.
    bool hasRenderIntent(ui::RenderIntent intent) const;

    void getBestColorMode(ui::Dataspace dataspace, ui::RenderIntent intent,
                          ui::Dataspace* outDataspace, ui::ColorMode* outMode,
                          ui::RenderIntent* outIntent) const;

    void swapBuffers(HWComposer& hwc) const;

    // called after h/w composer has completed its set() call
    void onSwapBuffersCompleted() const;

    Rect getBounds() const {
        return Rect(mDisplayWidth, mDisplayHeight);
    }
    inline Rect bounds() const { return getBounds(); }

    void setDisplayName(const std::string& displayName);
    const std::string& getDisplayName() const { return mDisplayName; }

    bool makeCurrent() const;
    void setViewportAndProjection() const;

    const sp<Fence>& getClientTargetAcquireFence() const;

    /* ------------------------------------------------------------------------
     * Display power mode management.
     */
    int getPowerMode() const;
    void setPowerMode(int mode);
    bool isPoweredOn() const;

    ui::ColorMode getActiveColorMode() const;
    void setActiveColorMode(ui::ColorMode mode);
    ui::RenderIntent getActiveRenderIntent() const;
    void setActiveRenderIntent(ui::RenderIntent renderIntent);
    android_color_transform_t getColorTransform() const;
    void setColorTransform(const mat4& transform);
    void setCompositionDataSpace(ui::Dataspace dataspace);
    ui::Dataspace getCompositionDataSpace() const;

    /* ------------------------------------------------------------------------
     * Display active config management.
     */
    int getActiveConfig() const;
    void setActiveConfig(int mode);

    // release HWC resources (if any) for removable displays
    void disconnect(HWComposer& hwc);

    /* ------------------------------------------------------------------------
     * Debugging
     */
    uint32_t getPageFlipCount() const;
    std::string getDebugName() const;
    void dump(String8& result) const;

private:
    const sp<SurfaceFlinger> mFlinger;
    const wp<IBinder> mDisplayToken;

    std::optional<DisplayId> mId;

    // ANativeWindow this display is rendering into
    sp<ANativeWindow> mNativeWindow;
    sp<DisplaySurface> mDisplaySurface;

    std::unique_ptr<renderengine::Surface> mSurface;
    int             mDisplayWidth;
    int             mDisplayHeight;
    const int       mDisplayInstallOrientation;
    mutable uint32_t mPageFlipCount;
    std::string     mDisplayName;

    const bool mIsVirtual;
    const bool mIsSecure;

    /*
     * Can only accessed from the main thread, these members
     * don't need synchronization.
     */

    // list of visible layers on that display
    Vector< sp<Layer> > mVisibleLayersSortedByZ;
    // list of layers needing fences
    Vector< sp<Layer> > mLayersNeedingFences;

    /*
     * Transaction state
     */
    status_t orientationToTransfrom(int orientation,
                                    int w, int h, ui::Transform* tr);

    // The identifier of the active layer stack for this display. Several displays
    // can use the same layer stack: A z-ordered group of layers (sometimes called
    // "surfaces"). Any given layer can only be on a single layer stack.
    uint32_t mLayerStack;

    int mOrientation;
    static uint32_t sPrimaryDisplayOrientation;
    // user-provided visible area of the layer stack
    Rect mViewport;
    // user-provided rectangle where mViewport gets mapped to
    Rect mFrame;
    // pre-computed scissor to apply to the display
    Rect mScissor;
    ui::Transform mGlobalTransform;
    bool mNeedsFiltering;
    // Current power mode
    int mPowerMode;
    // Current active config
    int mActiveConfig;
    // Panel's mount flip, H, V or 180 (HV)
    uint32_t mPanelMountFlip;
    // current active color mode
    ui::ColorMode mActiveColorMode = ui::ColorMode::NATIVE;
    // Current active render intent.
    ui::RenderIntent mActiveRenderIntent = ui::RenderIntent::COLORIMETRIC;
    ui::Dataspace mCompositionDataSpace = ui::Dataspace::UNKNOWN;
    // Current color transform
    android_color_transform_t mColorTransform;

    // Need to know if display is wide-color capable or not.
    // Initialized by SurfaceFlinger when the DisplayDevice is created.
    // Fed to RenderEngine during composition.
    bool mHasWideColorGamut;
    bool mHasHdr10;
    bool mHasHLG;
    bool mHasDolbyVision;
    HdrCapabilities mHdrCapabilities;
    const int32_t mSupportedPerFrameMetadata;

    // Mappings from desired Dataspace/RenderIntent to the supported
    // Dataspace/ColorMode/RenderIntent.
    using ColorModeKey = uint64_t;
    struct ColorModeValue {
        ui::Dataspace dataspace;
        ui::ColorMode colorMode;
        ui::RenderIntent renderIntent;
    };

    static ColorModeKey getColorModeKey(ui::Dataspace dataspace, ui::RenderIntent intent) {
        return (static_cast<uint64_t>(dataspace) << 32) | static_cast<uint32_t>(intent);
    }
    void populateColorModes(
            const std::unordered_map<ui::ColorMode, std::vector<ui::RenderIntent>>& hwcColorModes);
    void addColorMode(
            const std::unordered_map<ui::ColorMode, std::vector<ui::RenderIntent>>& hwcColorModes,
            const ui::ColorMode mode, const ui::RenderIntent intent);

    std::unordered_map<ColorModeKey, ColorModeValue> mColorModes;

    // TODO(b/74619554): Remove special cases for primary display.
    const bool mIsPrimary;
};

struct DisplayDeviceState {
    bool isVirtual() const { return !displayId.has_value(); }

    int32_t sequenceId = sNextSequenceId++;
    std::optional<DisplayId> displayId;
    sp<IGraphicBufferProducer> surface;
    uint32_t layerStack = DisplayDevice::NO_LAYER_STACK;
    Rect viewport;
    Rect frame;
    uint8_t orientation = 0;
    uint32_t width = 0;
    uint32_t height = 0;
    std::string displayName;
    bool isSecure = false;

private:
    static std::atomic<int32_t> sNextSequenceId;
};

struct DisplayDeviceCreationArgs {
    // We use a constructor to ensure some of the values are set, without
    // assuming a default value.
    DisplayDeviceCreationArgs(const sp<SurfaceFlinger>& flinger, const wp<IBinder>& displayToken,
                              const std::optional<DisplayId>& displayId);

    const sp<SurfaceFlinger> flinger;
    const wp<IBinder> displayToken;
    const std::optional<DisplayId> displayId;

    bool isVirtual{false};
    bool isSecure{false};
    sp<ANativeWindow> nativeWindow;
    sp<DisplaySurface> displaySurface;
    std::unique_ptr<renderengine::Surface> renderSurface;
    int displayInstallOrientation{DisplayState::eOrientationDefault};
    bool hasWideColorGamut{false};
    HdrCapabilities hdrCapabilities;
    int32_t supportedPerFrameMetadata{0};
    std::unordered_map<ui::ColorMode, std::vector<ui::RenderIntent>> hwcColorModes;
    int initialPowerMode{HWC_POWER_MODE_NORMAL};
    bool isPrimary{false};
};

class DisplayRenderArea : public RenderArea {
public:
    DisplayRenderArea(const sp<const DisplayDevice> device,
                      ui::Transform::orientation_flags rotation = ui::Transform::ROT_0)
          : DisplayRenderArea(device, device->getBounds(), device->getWidth(), device->getHeight(),
                              device->getCompositionDataSpace(), rotation) {}
    DisplayRenderArea(const sp<const DisplayDevice> device, Rect sourceCrop, uint32_t reqWidth,
                      uint32_t reqHeight, ui::Dataspace reqDataSpace,
                      ui::Transform::orientation_flags rotation)
          : RenderArea(reqWidth, reqHeight, CaptureFill::OPAQUE, reqDataSpace,
                       getDisplayRotation(rotation, device->getInstallOrientation())),
            mDevice(device),
            mSourceCrop(sourceCrop) {}

    const ui::Transform& getTransform() const override { return mDevice->getTransform(); }
    Rect getBounds() const override { return mDevice->getBounds(); }
    int getHeight() const override { return mDevice->getHeight(); }
    int getWidth() const override { return mDevice->getWidth(); }
    bool isSecure() const override { return mDevice->isSecure(); }

    bool needsFiltering() const override {
        // check if the projection from the logical display to the physical
        // display needs filtering
        if (mDevice->needsFiltering()) {
            return true;
        }

        // check if the projection from the logical render area (i.e., the
        // physical display) to the physical render area requires filtering
        const Rect sourceCrop = getSourceCrop();
        int width = sourceCrop.width();
        int height = sourceCrop.height();
        if (getRotationFlags() & ui::Transform::ROT_90) {
            std::swap(width, height);
        }
        return width != getReqWidth() || height != getReqHeight();
    }

    Rect getSourceCrop() const override {
        // use the (projected) logical display viewport by default
        if (mSourceCrop.isEmpty()) {
            return mDevice->getScissor();
        }

        const int orientation = mDevice->getInstallOrientation();
        if (orientation == DisplayState::eOrientationDefault) {
            return mSourceCrop;
        }

        // Install orientation is transparent to the callers.  Apply it now.
        uint32_t flags = 0x00;
        switch (orientation) {
            case DisplayState::eOrientation90:
                flags = ui::Transform::ROT_90;
                break;
            case DisplayState::eOrientation180:
                flags = ui::Transform::ROT_180;
                break;
            case DisplayState::eOrientation270:
                flags = ui::Transform::ROT_270;
                break;
        }
        ui::Transform tr;
        tr.set(flags, getWidth(), getHeight());
        return tr.transform(mSourceCrop);
    }

    int32_t getDisplayType() { return mDevice->getDisplayType(); }
    uint32_t getPanelMountFlip() { return mDevice->getPanelMountFlip(); }
    std::string getType() const override { return "DisplayRenderArea"; }

private:
    // Install orientation is transparent to the callers.  We need to cancel
    // it out by modifying rotation flags.
    static ui::Transform::orientation_flags getDisplayRotation(
            ui::Transform::orientation_flags rotation, int orientation) {
        if (orientation == DisplayState::eOrientationDefault) {
            return rotation;
        }

        // convert hw orientation into flag presentation
        // here inverse transform needed
        uint8_t hw_rot_90 = 0x00;
        uint8_t hw_flip_hv = 0x00;
        switch (orientation) {
            case DisplayState::eOrientation90:
                hw_rot_90 = ui::Transform::ROT_90;
                hw_flip_hv = ui::Transform::ROT_180;
                break;
            case DisplayState::eOrientation180:
                hw_flip_hv = ui::Transform::ROT_180;
                break;
            case DisplayState::eOrientation270:
                hw_rot_90 = ui::Transform::ROT_90;
                break;
        }

        // transform flags operation
        // 1) flip H V if both have ROT_90 flag
        // 2) XOR these flags
        uint8_t rotation_rot_90 = rotation & ui::Transform::ROT_90;
        uint8_t rotation_flip_hv = rotation & ui::Transform::ROT_180;
        if (rotation_rot_90 & hw_rot_90) {
            rotation_flip_hv = (~rotation_flip_hv) & ui::Transform::ROT_180;
        }

        return static_cast<ui::Transform::orientation_flags>(
                (rotation_rot_90 ^ hw_rot_90) | (rotation_flip_hv ^ hw_flip_hv));
    }

    const sp<const DisplayDevice> mDevice;
    const Rect mSourceCrop;
};

}; // namespace android

#endif // ANDROID_DISPLAY_DEVICE_H<|MERGE_RESOLUTION|>--- conflicted
+++ resolved
@@ -110,18 +110,10 @@
     bool                    needsFiltering() const { return mNeedsFiltering; }
 
     uint32_t                getLayerStack() const { return mLayerStack; }
-<<<<<<< HEAD
-    int32_t                 getDisplayType() const { return mType; }
-    bool                    isPrimary() const { return mType == DISPLAY_PRIMARY; }
-    bool                    isVirtual() const { return mType == DISPLAY_VIRTUAL; }
-    int32_t                 getId() const { return mId; }
-    const wp<IBinder>&      getDisplayToken() const { return mDisplayToken; }
     uint32_t                getPanelMountFlip() const { return mPanelMountFlip; }
-=======
 
     const std::optional<DisplayId>& getId() const { return mId; }
     const wp<IBinder>& getDisplayToken() const { return mDisplayToken; }
->>>>>>> 5c93da3e
 
     int32_t getSupportedPerFrameMetadata() const { return mSupportedPerFrameMetadata; }
 
