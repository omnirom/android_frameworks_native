--- conflicted
+++ resolved
@@ -63,7 +63,6 @@
 #include <private/android_filesystem_config.h>
 #include <private/gui/SyncFeatures.h>
 
-#include "./DisplayUtils.h"
 #include <set>
 
 #include "./DisplayUtils.h"
@@ -474,8 +473,6 @@
                 sfVsyncPhaseOffsetNs, true, "sf");
         mSFEventThread = new EventThread(sfVsyncSrc, *this);
         mEventQueue.setEventThread(mSFEventThread);
-<<<<<<< HEAD
-=======
 		
        // set SFEventThread to SCHED_FIFO to minimize jitter
        struct sched_param param = {0};
@@ -483,23 +480,11 @@
        if (sched_setscheduler(mSFEventThread->getTid(), SCHED_FIFO, &param) != 0) {
            ALOGE("Couldn't set SCHED_FIFO for SFEventThread");
        }
->>>>>>> 9518e17d
     } else {
         sp<VSyncSource> vsyncSrc = new DispSyncSource(&mPrimaryDispSync,
                          vsyncPhaseOffsetNs, true, "sf-app");
         mEventThread = new EventThread(vsyncSrc, *this);
         mEventQueue.setEventThread(mEventThread);
-<<<<<<< HEAD
-    }
-
-    // set SFEventThread to SCHED_FIFO to minimize jitter
-    if (mSFEventThread != NULL) {
-        struct sched_param param = {0};
-        param.sched_priority = 1;
-        if (sched_setscheduler(mSFEventThread->getTid(), SCHED_FIFO, &param) != 0) {
-            ALOGE("Couldn't set SCHED_FIFO for SFEventThread");
-        }
-=======
 		
        // set EventThread to SCHED_FIFO to minimize jitter
        struct sched_param param = {0};
@@ -507,7 +492,15 @@
        if (sched_setscheduler(mEventThread->getTid(), SCHED_FIFO, &param) != 0) {
            ALOGE("Couldn't set SCHED_FIFO for SFEventThread");
        }
->>>>>>> 9518e17d
+    }
+
+    // set SFEventThread to SCHED_FIFO to minimize jitter
+    if (mSFEventThread != NULL) {
+        struct sched_param param = {0};
+        param.sched_priority = 1;
+        if (sched_setscheduler(mSFEventThread->getTid(), SCHED_FIFO, &param) != 0) {
+            ALOGE("Couldn't set SCHED_FIFO for SFEventThread");
+        }
     }
 
     // Initialize the H/W composer object.  There may or may not be an
@@ -1610,18 +1603,11 @@
                             status = state.surface->query(
                                 NATIVE_WINDOW_HEIGHT, &height);
                             ALOGE_IF(status != NO_ERROR,
-<<<<<<< HEAD
                                     "Unable to query height (%d)", status);
                             if (mUseHwcVirtualDisplays &&
                                     (MAX_VIRTUAL_DISPLAY_DIMENSION == 0 ||
                                     (width <= MAX_VIRTUAL_DISPLAY_DIMENSION &&
                                      height <= MAX_VIRTUAL_DISPLAY_DIMENSION))) {
-=======
-                                "Unable to query height (%d)", status);
-                            if (MAX_VIRTUAL_DISPLAY_DIMENSION == 0 ||
-                                (width <= MAX_VIRTUAL_DISPLAY_DIMENSION &&
-                                 height <= MAX_VIRTUAL_DISPLAY_DIMENSION)) {
->>>>>>> 9518e17d
                                 int usage = 0;
                                 status = state.surface->query(
                                     NATIVE_WINDOW_CONSUMER_USAGE_BITS, &usage);
