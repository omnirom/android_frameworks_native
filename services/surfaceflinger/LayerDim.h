/*
 * Copyright (C) 2007 The Android Open Source Project
 *
 * Licensed under the Apache License, Version 2.0 (the "License");
 * you may not use this file except in compliance with the License.
 * You may obtain a copy of the License at
 *
 *      http://www.apache.org/licenses/LICENSE-2.0
 *
 * Unless required by applicable law or agreed to in writing, software
 * distributed under the License is distributed on an "AS IS" BASIS,
 * WITHOUT WARRANTIES OR CONDITIONS OF ANY KIND, either express or implied.
 * See the License for the specific language governing permissions and
 * limitations under the License.
 */

#ifndef ANDROID_LAYER_DIM_H
#define ANDROID_LAYER_DIM_H

#include <stdint.h>
#include <sys/types.h>

#include "Layer.h"

// ---------------------------------------------------------------------------

namespace android {

class LayerDim : public Layer
{
public:
                LayerDim(SurfaceFlinger* flinger, const sp<Client>& client,
                        const String8& name, uint32_t w, uint32_t h, uint32_t flags);
        virtual ~LayerDim();

    virtual const char* getTypeId() const { return "LayerDim"; }
    virtual void onDraw(const sp<const DisplayDevice>& hw, const Region& clip,
            bool useIdentityTransform) const;
    virtual bool isOpaque(const Layer::State&) const { return false; }
    virtual bool isSecure() const         { return false; }
    virtual bool isFixedSize() const      { return true; }
    virtual bool isVisible() const;
<<<<<<< HEAD
    virtual void setPerFrameData(const sp<const DisplayDevice>& hw,
            HWComposer::HWCLayerInterface& layer);
=======
#ifndef USE_HWC2
    virtual void setPerFrameData(const sp<const DisplayDevice>& hw,
            HWComposer::HWCLayerInterface& layer);
#endif
>>>>>>> 9518e17d
};

// ---------------------------------------------------------------------------

}; // namespace android

#endif // ANDROID_LAYER_DIM_H<|MERGE_RESOLUTION|>--- conflicted
+++ resolved
@@ -40,15 +40,10 @@
     virtual bool isSecure() const         { return false; }
     virtual bool isFixedSize() const      { return true; }
     virtual bool isVisible() const;
-<<<<<<< HEAD
-    virtual void setPerFrameData(const sp<const DisplayDevice>& hw,
-            HWComposer::HWCLayerInterface& layer);
-=======
 #ifndef USE_HWC2
     virtual void setPerFrameData(const sp<const DisplayDevice>& hw,
             HWComposer::HWCLayerInterface& layer);
 #endif
->>>>>>> 9518e17d
 };
 
 // ---------------------------------------------------------------------------
