--- conflicted
+++ resolved
@@ -450,13 +450,10 @@
         return BAD_VALUE;
     }
 
-<<<<<<< HEAD
-=======
     if (DISPLAY_PRIMARY == mHwcDisplayId && isPanelInverseMounted()) {
         flags = flags ^ Transform::ROT_180;
     }
 
->>>>>>> 1a9e3f7a
     tr->set(flags, w, h);
     return NO_ERROR;
 }
