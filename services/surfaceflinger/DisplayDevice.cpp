/*
 * Copyright (C) 2007 The Android Open Source Project
 *
 * Licensed under the Apache License, Version 2.0 (the "License");
 * you may not use this file except in compliance with the License.
 * You may obtain a copy of the License at
 *
 *      http://www.apache.org/licenses/LICENSE-2.0
 *
 * Unless required by applicable law or agreed to in writing, software
 * distributed under the License is distributed on an "AS IS" BASIS,
 * WITHOUT WARRANTIES OR CONDITIONS OF ANY KIND, either express or implied.
 * See the License for the specific language governing permissions and
 * limitations under the License.
 */

#include <stdlib.h>
#include <stdio.h>
#include <string.h>
#include <math.h>

#include <cutils/properties.h>

#include <utils/RefBase.h>
#include <utils/Log.h>

#include <ui/DisplayInfo.h>
#include <ui/PixelFormat.h>

#include <gui/Surface.h>

#ifdef BOARD_EGL_NEEDS_LEGACY_FB
#include <ui/FramebufferNativeWindow.h>
#endif

#include <hardware/gralloc.h>

#include "DisplayHardware/DisplaySurface.h"
#include "DisplayHardware/HWComposer.h"
#include "RenderEngine/RenderEngine.h"

#include "clz.h"
#include "DisplayDevice.h"
#include "SurfaceFlinger.h"
#include "Layer.h"

// ----------------------------------------------------------------------------
using namespace android;
// ----------------------------------------------------------------------------

/*
 * Initialize the display to the specified values.
 *
 */

DisplayDevice::DisplayDevice(
        const sp<SurfaceFlinger>& flinger,
        DisplayType type,
        int32_t hwcId,
        int format,
        bool isSecure,
        const wp<IBinder>& displayToken,
        const sp<DisplaySurface>& displaySurface,
        const sp<IGraphicBufferProducer>& producer,
        EGLConfig config)
    : lastCompositionHadVisibleLayers(false),
      mFlinger(flinger),
      mType(type), mHwcDisplayId(hwcId),
      mDisplayToken(displayToken),
      mDisplaySurface(displaySurface),
      mDisplay(EGL_NO_DISPLAY),
      mSurface(EGL_NO_SURFACE),
      mDisplayWidth(), mDisplayHeight(), mFormat(),
      mFlags(),
      mPageFlipCount(),
      mIsSecure(isSecure),
      mSecureLayerVisible(false),
      mLayerStack(NO_LAYER_STACK),
<<<<<<< HEAD
      mHardwareOrientation(0),
      mOrientation()
=======
      mOrientation(),
      mPowerMode(HWC_POWER_MODE_OFF),
      mActiveConfig(0)
>>>>>>> 9094ee23
{
    mNativeWindow = new Surface(producer, false);
#ifndef BOARD_EGL_NEEDS_LEGACY_FB
    ANativeWindow* const window = mNativeWindow.get();
#else
    ANativeWindow* const window = new FramebufferNativeWindow();
#endif

    /*
     * Create our display's surface
     */

    EGLSurface surface;
    EGLint w, h;
    EGLDisplay display = eglGetDisplay(EGL_DEFAULT_DISPLAY);
    if (config == EGL_NO_CONFIG) {
        config = RenderEngine::chooseEglConfig(display, format);
    }
    surface = eglCreateWindowSurface(display, config, window, NULL);
    eglQuerySurface(display, surface, EGL_WIDTH,  &mDisplayWidth);
    eglQuerySurface(display, surface, EGL_HEIGHT, &mDisplayHeight);

    // Make sure that composition can never be stalled by a virtual display
    // consumer that isn't processing buffers fast enough. We have to do this
    // in two places:
    // * Here, in case the display is composed entirely by HWC.
    // * In makeCurrent(), using eglSwapInterval. Some EGL drivers set the
    //   window's swap interval in eglMakeCurrent, so they'll override the
    //   interval we set here.
    if (mType >= DisplayDevice::DISPLAY_VIRTUAL)
        window->setSwapInterval(window, 0);

    mConfig = config;
    mDisplay = display;
    mSurface = surface;
    mFormat  = format;
    mPageFlipCount = 0;
    mViewport.makeInvalid();
    mFrame.makeInvalid();

    // virtual displays are always considered enabled
    mPowerMode = (mType >= DisplayDevice::DISPLAY_VIRTUAL) ?
                  HWC_POWER_MODE_NORMAL : HWC_POWER_MODE_OFF;

    // Name the display.  The name will be replaced shortly if the display
    // was created with createDisplay().
    switch (mType) {
        case DISPLAY_PRIMARY:
            char value[PROPERTY_VALUE_MAX];
            mDisplayName = "Built-in Screen";

            /* hwrotation applies only to the primary display */
            property_get("ro.sf.hwrotation", value, "0");
            mHardwareOrientation = atoi(value);
            break;
        case DISPLAY_EXTERNAL:
            mDisplayName = "HDMI Screen";
            break;
        default:
            mDisplayName = "Virtual Screen";    // e.g. Overlay #n
            break;
    }
#ifdef QCOM_HARDWARE
    char property[PROPERTY_VALUE_MAX];
    int panelOrientation = DisplayState::eOrientationDefault;
    // Set the panel orientation from the property.
    property_get("persist.panel.orientation", property, "0");
    panelOrientation = atoi(property) / 90;
#endif

    // initialize the display orientation transform.
#ifdef QCOM_HARDWARE
    setProjection(panelOrientation, mViewport, mFrame);
#else
    setProjection(DisplayState::eOrientationDefault, mViewport, mFrame);
#endif
}

DisplayDevice::~DisplayDevice() {
    if (mSurface != EGL_NO_SURFACE) {
        eglDestroySurface(mDisplay, mSurface);
        mSurface = EGL_NO_SURFACE;
    }
}

void DisplayDevice::disconnect(HWComposer& hwc) {
    if (mHwcDisplayId >= 0) {
        hwc.disconnectDisplay(mHwcDisplayId);
        if (mHwcDisplayId >= DISPLAY_VIRTUAL)
            hwc.freeDisplayId(mHwcDisplayId);
        mHwcDisplayId = -1;
    }
}

bool DisplayDevice::isValid() const {
    return mFlinger != NULL;
}

int DisplayDevice::getWidth() const {
    return mDisplayWidth;
}

int DisplayDevice::getHeight() const {
    return mDisplayHeight;
}

PixelFormat DisplayDevice::getFormat() const {
    return mFormat;
}

EGLSurface DisplayDevice::getEGLSurface() const {
    return mSurface;
}

void DisplayDevice::setDisplayName(const String8& displayName) {
    if (!displayName.isEmpty()) {
        // never override the name with an empty name
        mDisplayName = displayName;
    }
}

uint32_t DisplayDevice::getPageFlipCount() const {
    return mPageFlipCount;
}

status_t DisplayDevice::compositionComplete() const {
    return mDisplaySurface->compositionComplete();
}

void DisplayDevice::flip(const Region& dirty) const
{
    mFlinger->getRenderEngine().checkErrors();

    EGLDisplay dpy = mDisplay;
    EGLSurface surface = mSurface;

#ifdef EGL_ANDROID_swap_rectangle
    if (mFlags & SWAP_RECTANGLE) {
        const Region newDirty(dirty.intersect(bounds()));
        const Rect b(newDirty.getBounds());
        eglSetSwapRectangleANDROID(dpy, surface,
                b.left, b.top, b.width(), b.height());
    }
#else
    (void) dirty; // Eliminate unused parameter warning
#endif

    mPageFlipCount++;
}

status_t DisplayDevice::beginFrame(bool mustRecompose) const {
    return mDisplaySurface->beginFrame(mustRecompose);
}

status_t DisplayDevice::prepareFrame(const HWComposer& hwc) const {
    DisplaySurface::CompositionType compositionType;
    bool haveGles = hwc.hasGlesComposition(mHwcDisplayId);
    bool haveHwc = hwc.hasHwcComposition(mHwcDisplayId);
    if (haveGles && haveHwc) {
        compositionType = DisplaySurface::COMPOSITION_MIXED;
    } else if (haveGles) {
        compositionType = DisplaySurface::COMPOSITION_GLES;
    } else if (haveHwc) {
        compositionType = DisplaySurface::COMPOSITION_HWC;
    } else {
        // Nothing to do -- when turning the screen off we get a frame like
        // this. Call it a HWC frame since we won't be doing any GLES work but
        // will do a prepare/set cycle.
        compositionType = DisplaySurface::COMPOSITION_HWC;
    }
    return mDisplaySurface->prepareFrame(compositionType);
}

void DisplayDevice::swapBuffers(HWComposer& hwc) const {
    // We need to call eglSwapBuffers() if:
    //  (1) we don't have a hardware composer, or
    //  (2) we did GLES composition this frame, and either
    //    (a) we have framebuffer target support (not present on legacy
    //        devices, where HWComposer::commit() handles things); or
    //    (b) this is a virtual display
    if (hwc.initCheck() != NO_ERROR ||
            (hwc.hasGlesComposition(mHwcDisplayId) &&
             (hwc.supportsFramebufferTarget() || mType >= DISPLAY_VIRTUAL))) {
        EGLBoolean success = eglSwapBuffers(mDisplay, mSurface);
        if (!success) {
            EGLint error = eglGetError();
            if (error == EGL_CONTEXT_LOST ||
                    mType == DisplayDevice::DISPLAY_PRIMARY) {
                LOG_ALWAYS_FATAL("eglSwapBuffers(%p, %p) failed with 0x%08x",
                        mDisplay, mSurface, error);
            } else {
                ALOGE("eglSwapBuffers(%p, %p) failed with 0x%08x",
                        mDisplay, mSurface, error);
            }
        }
    }

    status_t result = mDisplaySurface->advanceFrame();
    if (result != NO_ERROR) {
        ALOGE("[%s] failed pushing new frame to HWC: %d",
                mDisplayName.string(), result);
    }
}

void DisplayDevice::onSwapBuffersCompleted(HWComposer& hwc) const {
    if (hwc.initCheck() == NO_ERROR) {
        mDisplaySurface->onFrameCommitted();
    }
}

uint32_t DisplayDevice::getFlags() const
{
    return mFlags;
}

EGLBoolean DisplayDevice::makeCurrent(EGLDisplay dpy, EGLContext ctx) const {
    EGLBoolean result = EGL_TRUE;
    EGLSurface sur = eglGetCurrentSurface(EGL_DRAW);
    if (sur != mSurface) {
        result = eglMakeCurrent(dpy, mSurface, mSurface, ctx);
        if (result == EGL_TRUE) {
            if (mType >= DisplayDevice::DISPLAY_VIRTUAL)
                eglSwapInterval(dpy, 0);
        }
    }
    setViewportAndProjection();
    return result;
}

void DisplayDevice::setViewportAndProjection() const {
    size_t w = mDisplayWidth;
    size_t h = mDisplayHeight;
    Rect sourceCrop(0, 0, w, h);
    mFlinger->getRenderEngine().setViewportAndProjection(w, h, sourceCrop, h,
        false, Transform::ROT_0);
}

// ----------------------------------------------------------------------------

void DisplayDevice::setVisibleLayersSortedByZ(const Vector< sp<Layer> >& layers) {
    mVisibleLayersSortedByZ = layers;
    mSecureLayerVisible = false;
    size_t count = layers.size();
    for (size_t i=0 ; i<count ; i++) {
        const sp<Layer>& layer(layers[i]);
        if (layer->isSecure()) {
            mSecureLayerVisible = true;
        }
    }
}

const Vector< sp<Layer> >& DisplayDevice::getVisibleLayersSortedByZ() const {
    return mVisibleLayersSortedByZ;
}

bool DisplayDevice::getSecureLayerVisible() const {
    return mSecureLayerVisible;
}

Region DisplayDevice::getDirtyRegion(bool repaintEverything) const {
    Region dirty;
    if (repaintEverything) {
        dirty.set(getBounds());
    } else {
        const Transform& planeTransform(mGlobalTransform);
        dirty = planeTransform.transform(this->dirtyRegion);
        dirty.andSelf(getBounds());
    }
    return dirty;
}

// ----------------------------------------------------------------------------
void DisplayDevice::setPowerMode(int mode) {
    mPowerMode = mode;
}

int DisplayDevice::getPowerMode()  const {
    return mPowerMode;
}

bool DisplayDevice::isDisplayOn() const {
    return (mPowerMode != HWC_POWER_MODE_OFF);
}

// ----------------------------------------------------------------------------
void DisplayDevice::setActiveConfig(int mode) {
    mActiveConfig = mode;
}

int DisplayDevice::getActiveConfig()  const {
    return mActiveConfig;
}

// ----------------------------------------------------------------------------

void DisplayDevice::setLayerStack(uint32_t stack) {
    mLayerStack = stack;
    dirtyRegion.set(bounds());
}

// ----------------------------------------------------------------------------

uint32_t DisplayDevice::getOrientationTransform() const {
    uint32_t transform = 0;
    switch (mOrientation) {
        case DisplayState::eOrientationDefault:
            transform = Transform::ROT_0;
            break;
        case DisplayState::eOrientation90:
            transform = Transform::ROT_90;
            break;
        case DisplayState::eOrientation180:
            transform = Transform::ROT_180;
            break;
        case DisplayState::eOrientation270:
            transform = Transform::ROT_270;
            break;
    }
    return transform;
}

status_t DisplayDevice::orientationToTransfrom(
        int orientation, int w, int h, Transform* tr)
{
    uint32_t flags = 0;
    int additionalRot = this->getHardwareOrientation();

    if (additionalRot) {
        additionalRot /= 90;
        if (orientation == DisplayState::eOrientationUnchanged) {
            orientation = additionalRot;
        } else {
            orientation += additionalRot;
            orientation %= 4;
        }
    }

    switch (orientation) {
    case DisplayState::eOrientationDefault:
        flags = Transform::ROT_0;
        break;
    case DisplayState::eOrientation90:
        flags = Transform::ROT_90;
        break;
    case DisplayState::eOrientation180:
        flags = Transform::ROT_180;
        break;
    case DisplayState::eOrientation270:
        flags = Transform::ROT_270;
        break;
    default:
        return BAD_VALUE;
    }

    tr->set(flags, w, h);
    return NO_ERROR;
}

void DisplayDevice::setDisplaySize(const int newWidth, const int newHeight) {
    dirtyRegion.set(getBounds());

    if (mSurface != EGL_NO_SURFACE) {
        eglDestroySurface(mDisplay, mSurface);
        mSurface = EGL_NO_SURFACE;
    }

    mDisplaySurface->resizeBuffers(newWidth, newHeight);

    ANativeWindow* const window = mNativeWindow.get();
    mSurface = eglCreateWindowSurface(mDisplay, mConfig, window, NULL);
    eglQuerySurface(mDisplay, mSurface, EGL_WIDTH,  &mDisplayWidth);
    eglQuerySurface(mDisplay, mSurface, EGL_HEIGHT, &mDisplayHeight);

    LOG_FATAL_IF(mDisplayWidth != newWidth,
                "Unable to set new width to %d", newWidth);
    LOG_FATAL_IF(mDisplayHeight != newHeight,
                "Unable to set new height to %d", newHeight);
}

void DisplayDevice::setProjection(int orientation,
        const Rect& newViewport, const Rect& newFrame) {
    Rect viewport(newViewport);
    Rect frame(newFrame);

    const int w = mDisplayWidth;
    const int h = mDisplayHeight;

    Transform R;
    DisplayDevice::orientationToTransfrom(orientation, w, h, &R);

    if (!frame.isValid()) {
        // the destination frame can be invalid if it has never been set,
        // in that case we assume the whole display frame.
        if ((mHardwareOrientation/90) & DisplayState::eOrientationSwapMask) {
            frame = Rect(h, w);
        } else {
            frame = Rect(w, h);
        }
    }

    if (viewport.isEmpty()) {
        // viewport can be invalid if it has never been set, in that case
        // we assume the whole display size.
        // it's also invalid to have an empty viewport, so we handle that
        // case in the same way.
        viewport = Rect(w, h);
        if (R.getOrientation() & Transform::ROT_90) {
            // viewport is always specified in the logical orientation
            // of the display (ie: post-rotation).
            swap(viewport.right, viewport.bottom);
        }
    }

    dirtyRegion.set(getBounds());

    Transform TL, TP, S;
    float src_width  = viewport.width();
    float src_height = viewport.height();
    float dst_width  = frame.width();
    float dst_height = frame.height();
    if (src_width != dst_width || src_height != dst_height) {
        float sx = dst_width  / src_width;
        float sy = dst_height / src_height;
        S.set(sx, 0, 0, sy);
    }

    float src_x = viewport.left;
    float src_y = viewport.top;
    float dst_x = frame.left;
    float dst_y = frame.top;
    TL.set(-src_x, -src_y);
    TP.set(dst_x, dst_y);

    // The viewport and frame are both in the logical orientation.
    // Apply the logical translation, scale to physical size, apply the
    // physical translation and finally rotate to the physical orientation.
    mGlobalTransform = R * TP * S * TL;

    const uint8_t type = mGlobalTransform.getType();
    mNeedsFiltering = (!mGlobalTransform.preserveRects() ||
            (type >= Transform::SCALE));

    mScissor = mGlobalTransform.transform(viewport);
    if (mScissor.isEmpty()) {
        mScissor = getBounds();
    }

    mOrientation = orientation;
    mViewport = viewport;
    mFrame = frame;
}

int DisplayDevice::getHardwareOrientation() {
    return mHardwareOrientation;
}

void DisplayDevice::dump(String8& result) const {
    const Transform& tr(mGlobalTransform);
    result.appendFormat(
        "+ DisplayDevice: %s\n"
        "   type=%x, hwcId=%d, layerStack=%u, (%4dx%4d), ANativeWindow=%p, orient=%2d (type=%08x), "
        "flips=%u, isSecure=%d, secureVis=%d, powerMode=%d, activeConfig=%d, numLayers=%zu\n"
        "   v:[%d,%d,%d,%d], f:[%d,%d,%d,%d], s:[%d,%d,%d,%d],"
        "transform:[[%0.3f,%0.3f,%0.3f][%0.3f,%0.3f,%0.3f][%0.3f,%0.3f,%0.3f]]\n",
        mDisplayName.string(), mType, mHwcDisplayId,
        mLayerStack, mDisplayWidth, mDisplayHeight, mNativeWindow.get(),
        mOrientation, tr.getType(), getPageFlipCount(),
        mIsSecure, mSecureLayerVisible, mPowerMode, mActiveConfig,
        mVisibleLayersSortedByZ.size(),
        mViewport.left, mViewport.top, mViewport.right, mViewport.bottom,
        mFrame.left, mFrame.top, mFrame.right, mFrame.bottom,
        mScissor.left, mScissor.top, mScissor.right, mScissor.bottom,
        tr[0][0], tr[1][0], tr[2][0],
        tr[0][1], tr[1][1], tr[2][1],
        tr[0][2], tr[1][2], tr[2][2]);

    String8 surfaceDump;
    mDisplaySurface->dump(surfaceDump);
    result.append(surfaceDump);
}<|MERGE_RESOLUTION|>--- conflicted
+++ resolved
@@ -76,14 +76,10 @@
       mIsSecure(isSecure),
       mSecureLayerVisible(false),
       mLayerStack(NO_LAYER_STACK),
-<<<<<<< HEAD
       mHardwareOrientation(0),
-      mOrientation()
-=======
       mOrientation(),
       mPowerMode(HWC_POWER_MODE_OFF),
       mActiveConfig(0)
->>>>>>> 9094ee23
 {
     mNativeWindow = new Surface(producer, false);
 #ifndef BOARD_EGL_NEEDS_LEGACY_FB
