--- conflicted
+++ resolved
@@ -117,13 +117,9 @@
 #ifndef BOARD_EGL_NEEDS_LEGACY_FB
     mNativeWindow = surface = new Surface(producer, false);
     ANativeWindow* const window = mNativeWindow.get();
-<<<<<<< HEAD
 #else
     ANativeWindow* const window = new FramebufferNativeWindow();
 #endif
-=======
-    char property[PROPERTY_VALUE_MAX];
->>>>>>> 2e9a7908
 
     /*
      * Create our display's surface
@@ -185,18 +181,16 @@
             break;
     }
 
-<<<<<<< HEAD
     char property[PROPERTY_VALUE_MAX];
     int panelOrientation = DisplayState::eOrientationDefault;
     // Set the panel orientation from the property.
     property_get("persist.panel.orientation", property, "0");
     panelOrientation = atoi(property) / 90;
-=======
+
     mPanelMountFlip = 0;
     // 1: H-Flip, 2: V-Flip, 3: 180 (HV Flip)
     property_get("persist.panel.mountflip", property, "0");
     mPanelMountFlip = atoi(property);
->>>>>>> 2e9a7908
 
     // initialize the display orientation transform.
     setProjection(panelOrientation, mViewport, mFrame);
@@ -511,13 +505,10 @@
         return BAD_VALUE;
     }
 
-<<<<<<< HEAD
-=======
     if (DISPLAY_PRIMARY == mHwcDisplayId) {
         flags = flags ^ getPanelMountFlip();
     }
 
->>>>>>> 2e9a7908
     tr->set(flags, w, h);
     return NO_ERROR;
 }
