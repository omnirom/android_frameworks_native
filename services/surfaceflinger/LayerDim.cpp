--- conflicted
+++ resolved
@@ -70,31 +70,20 @@
     return !(s.flags & layer_state_t::eLayerHidden) && s.alpha;
 }
 
-<<<<<<< HEAD
-=======
 #ifndef USE_HWC2
->>>>>>> 9518e17d
 void LayerDim::setPerFrameData(const sp<const DisplayDevice>& hw,
         HWComposer::HWCLayerInterface& layer) {
   HWComposer& hwc = mFlinger->getHwComposer();
 
-<<<<<<< HEAD
-  Layer::setPerFrameData(hw, layer);
-=======
->>>>>>> 9518e17d
   if (hwc.hasDimComposition()) {
     // SF Client can set RGBA color on Dim layer. Solid Black is default.
     uint32_t color = getDrawingState().color;
     uint32_t rgba_color = !color ? 0x000000FF : color;
     layer.setDim(rgba_color);
   }
-<<<<<<< HEAD
-}
-=======
   Layer::setPerFrameData(hw, layer);
 }
 #endif
->>>>>>> 9518e17d
 
 // ---------------------------------------------------------------------------
 
