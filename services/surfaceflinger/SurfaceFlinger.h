/*
 * Copyright (C) 2007 The Android Open Source Project
 *
 * Licensed under the Apache License, Version 2.0 (the "License");
 * you may not use this file except in compliance with the License.
 * You may obtain a copy of the License at
 *
 *      http://www.apache.org/licenses/LICENSE-2.0
 *
 * Unless required by applicable law or agreed to in writing, software
 * distributed under the License is distributed on an "AS IS" BASIS,
 * WITHOUT WARRANTIES OR CONDITIONS OF ANY KIND, either express or implied.
 * See the License for the specific language governing permissions and
 * limitations under the License.
 */

#ifndef ANDROID_SURFACE_FLINGER_H
#define ANDROID_SURFACE_FLINGER_H

#include <memory>
#include <stdint.h>
#include <sys/types.h>

/*
 * NOTE: Make sure this file doesn't include  anything from <gl/ > or <gl2/ >
 */

#include <cutils/compiler.h>
#include <cutils/atomic.h>

#include <utils/Errors.h>
#include <utils/KeyedVector.h>
#include <utils/RefBase.h>
#include <utils/SortedVector.h>
#include <utils/threads.h>
#include <utils/Trace.h>

#include <ui/FenceTime.h>
#include <ui/PixelFormat.h>
#include <math/mat4.h>

#include <gui/FrameTimestamps.h>
#include <gui/ISurfaceComposer.h>
#include <gui/ISurfaceComposerClient.h>
#include <gui/LayerState.h>

#include <gui/OccupancyTracker.h>

#include <hardware/hwcomposer_defs.h>

#include <serviceutils/PriorityDumper.h>

#include <system/graphics.h>

#include "Barrier.h"
#include "DisplayDevice.h"
#include "DispSync.h"
#include "EventThread.h"
#include "FrameTracker.h"
#include "LayerStats.h"
#include "LayerVector.h"
#include "MessageQueue.h"
#include "SurfaceInterceptor.h"
#include "SurfaceTracing.h"
#include "StartPropertySetThread.h"
#include "TimeStats/TimeStats.h"
#include "VSyncModulator.h"

#include "DisplayHardware/HWC2.h"
#include "DisplayHardware/HWComposer.h"

#include "Effects/Daltonizer.h"

#include <map>
#include <mutex>
#include <queue>
#include <string>
#include <thread>
#include <utility>
#include <bitset>
#include "RenderArea.h"

#include <layerproto/LayerProtoHeader.h>

using namespace android::surfaceflinger;

namespace android {

// ---------------------------------------------------------------------------

class Client;
class ColorLayer;
class DisplayEventConnection;
class EventControlThread;
class EventThread;
class IGraphicBufferConsumer;
class IGraphicBufferProducer;
class InjectVSyncSource;
class Layer;
class Surface;
class SurfaceFlingerBE;
class VSyncSource;

namespace impl {
class EventThread;
} // namespace impl

namespace RE {
class RenderEngine;
}

typedef std::function<void(const LayerVector::Visitor&)> TraverseLayersFunction;

namespace dvr {
class VrFlinger;
} // namespace dvr

// ---------------------------------------------------------------------------

enum {
    eTransactionNeeded        = 0x01,
    eTraversalNeeded          = 0x02,
    eDisplayTransactionNeeded = 0x04,
    eDisplayLayerStackChanged = 0x08,
    eTransactionMask          = 0x0f,
};

enum class DisplayColorSetting : int32_t {
    MANAGED = 0,
    UNMANAGED = 1,
    ENHANCED = 2,
};

// A thin interface to abstract creating instances of Surface (gui/Surface.h) to
// use as a NativeWindow.
class NativeWindowSurface {
public:
    virtual ~NativeWindowSurface();

    // Gets the NativeWindow to use for the surface.
    virtual sp<ANativeWindow> getNativeWindow() const = 0;

    // Indicates that the surface should allocate its buffers now.
    virtual void preallocateBuffers() = 0;
};

class SurfaceFlingerBE
{
public:
    SurfaceFlingerBE();

    // The current hardware composer interface.
    //
    // The following thread safety rules apply when accessing mHwc, either
    // directly or via getHwComposer():
    //
    // 1. When recreating mHwc, acquire mStateLock. We currently recreate mHwc
    //    only when switching into and out of vr. Recreating mHwc must only be
    //    done on the main thread.
    //
    // 2. When accessing mHwc on the main thread, it's not necessary to acquire
    //    mStateLock.
    //
    // 3. When accessing mHwc on a thread other than the main thread, we always
    //    need to acquire mStateLock. This is because the main thread could be
    //    in the process of destroying the current mHwc instance.
    //
    // The above thread safety rules only apply to SurfaceFlinger.cpp. In
    // SurfaceFlinger_hwc1.cpp we create mHwc at surface flinger init and never
    // destroy it, so it's always safe to access mHwc from any thread without
    // acquiring mStateLock.
    std::unique_ptr<HWComposer> mHwc;

    const std::string mHwcServiceName; // "default" for real use, something else for testing.

    // constant members (no synchronization needed for access)
    std::unique_ptr<RE::RenderEngine> mRenderEngine;
    EGLContext mEGLContext;
    EGLDisplay mEGLDisplay;

    FenceTimeline mGlCompositionDoneTimeline;
    FenceTimeline mDisplayTimeline;

    // protected by mCompositorTimingLock;
    mutable std::mutex mCompositorTimingLock;
    CompositorTiming mCompositorTiming;

    // Only accessed from the main thread.
    struct CompositePresentTime {
        nsecs_t composite { -1 };
        std::shared_ptr<FenceTime> display { FenceTime::NO_FENCE };
    };
    std::queue<CompositePresentTime> mCompositePresentTimes;

    static const size_t NUM_BUCKETS = 8; // < 1-7, 7+
    nsecs_t mFrameBuckets[NUM_BUCKETS];
    nsecs_t mTotalTime;
    std::atomic<nsecs_t> mLastSwapTime;

    // Double- vs. triple-buffering stats
    struct BufferingStats {
        BufferingStats()
          : numSegments(0),
            totalTime(0),
            twoBufferTime(0),
            doubleBufferedTime(0),
            tripleBufferedTime(0) {}

        size_t numSegments;
        nsecs_t totalTime;

        // "Two buffer" means that a third buffer was never used, whereas
        // "double-buffered" means that on average the segment only used two
        // buffers (though it may have used a third for some part of the
        // segment)
        nsecs_t twoBufferTime;
        nsecs_t doubleBufferedTime;
        nsecs_t tripleBufferedTime;
    };
    mutable Mutex mBufferingStatsMutex;
    std::unordered_map<std::string, BufferingStats> mBufferingStats;

    // The composer sequence id is a monotonically increasing integer that we
    // use to differentiate callbacks from different hardware composer
    // instances. Each hardware composer instance gets a different sequence id.
    int32_t mComposerSequenceId;
};


class SurfaceFlinger : public BnSurfaceComposer,
                       public PriorityDumper,
                       private IBinder::DeathRecipient,
                       private HWC2::ComposerCallback
{
public:
    SurfaceFlingerBE& getBE() { return mBE; }
    const SurfaceFlingerBE& getBE() const { return mBE; }

    // This is the phase offset in nanoseconds of the software vsync event
    // relative to the vsync event reported by HWComposer.  The software vsync
    // event is when SurfaceFlinger and Choreographer-based applications run each
    // frame.
    //
    // This phase offset allows adjustment of the minimum latency from application
    // wake-up time (by Choreographer) to the time at which the resulting window
    // image is displayed.  This value may be either positive (after the HW vsync)
    // or negative (before the HW vsync). Setting it to 0 will result in a lower
    // latency bound of two vsync periods because the app and SurfaceFlinger
    // will run just after the HW vsync.  Setting it to a positive number will
    // result in the minimum latency being:
    //
    //     (2 * VSYNC_PERIOD - (vsyncPhaseOffsetNs % VSYNC_PERIOD))
    //
    // Note that reducing this latency makes it more likely for the applications
    // to not have their window content image ready in time.  When this happens
    // the latency will end up being an additional vsync period, and animations
    // will hiccup.  Therefore, this latency should be tuned somewhat
    // conservatively (or at least with awareness of the trade-off being made).
    static int64_t vsyncPhaseOffsetNs;
    static int64_t sfVsyncPhaseOffsetNs;

    // If fences from sync Framework are supported.
    static bool hasSyncFramework;

    // The offset in nanoseconds to use when DispSync timestamps present fence
    // signaling time.
    static int64_t dispSyncPresentTimeOffset;

    // Some hardware can do RGB->YUV conversion more efficiently in hardware
    // controlled by HWC than in hardware controlled by the video encoder.
    // This instruct VirtualDisplaySurface to use HWC for such conversion on
    // GL composition.
    static bool useHwcForRgbToYuv;

    // Maximum dimension supported by HWC for virtual display.
    // Equal to min(max_height, max_width).
    static uint64_t maxVirtualDisplaySize;

    // Controls the number of buffers SurfaceFlinger will allocate for use in
    // FramebufferSurface
    static int64_t maxFrameBufferAcquiredBuffers;

    // Indicate if platform supports color management on its
    // wide-color display. This is typically found on devices
    // with wide gamut (e.g. Display-P3) display.
    // This also allows devices with wide-color displays that don't
    // want to support color management to disable color management.
    static bool hasWideColorDisplay;
    friend class ExSurfaceFlinger;

    static char const* getServiceName() ANDROID_API {
        return "SurfaceFlinger";
    }

    struct SkipInitializationTag {};
    static constexpr SkipInitializationTag SkipInitialization;
    explicit SurfaceFlinger(SkipInitializationTag) ANDROID_API;
    SurfaceFlinger() ANDROID_API;

    // must be called before clients can connect
    void init() ANDROID_API;

    // starts SurfaceFlinger main loop in the current thread
    void run() ANDROID_API;

    enum {
        EVENT_VSYNC = HWC_EVENT_VSYNC
    };

    // post an asynchronous message to the main thread
    status_t postMessageAsync(const sp<MessageBase>& msg, nsecs_t reltime = 0, uint32_t flags = 0);

    // post a synchronous message to the main thread
    status_t postMessageSync(const sp<MessageBase>& msg, nsecs_t reltime = 0, uint32_t flags = 0);

    // force full composition on all displays
    void repaintEverything();

    // returns the default Display
    sp<const DisplayDevice> getDefaultDisplayDevice() const {
        Mutex::Autolock _l(mStateLock);
        return getDefaultDisplayDeviceLocked();
    }

<<<<<<< HEAD
    virtual bool IsHWCDisabled() { return false; }

=======
>>>>>>> 82fc86b8
    // Obtains a name from the texture pool, or, if the pool is empty, posts a
    // synchronous message to the main thread to obtain one on the fly
    uint32_t getNewTexture();

    // utility function to delete a texture on the main thread
    void deleteTextureAsync(uint32_t texture);

    // enable/disable h/w composer event
    // TODO: this should be made accessible only to EventThread
    void setVsyncEnabled(int disp, int enabled);

    // called on the main thread by MessageQueue when an internal message
    // is received
    // TODO: this should be made accessible only to MessageQueue
    void onMessageReceived(int32_t what);

    // for debugging only
    // TODO: this should be made accessible only to HWComposer
    const Vector< sp<Layer> >& getLayerSortedByZForHwcDisplay(int id);

    RE::RenderEngine& getRenderEngine() const { return *getBE().mRenderEngine; }

    bool authenticateSurfaceTextureLocked(
        const sp<IGraphicBufferProducer>& bufferProducer) const;

    int getPrimaryDisplayOrientation() const { return mPrimaryDisplayOrientation; }

private:
    friend class Client;
    friend class DisplayEventConnection;
    friend class impl::EventThread;
    friend class Layer;
    friend class BufferLayer;
    friend class MonitoredProducer;

    // For unit tests
    friend class TestableSurfaceFlinger;

    // This value is specified in number of frames.  Log frame stats at most
    // every half hour.
    enum { LOG_FRAME_STATS_PERIOD =  30*60*60 };

    static const size_t MAX_LAYERS = 4096;

    // We're reference counted, never destroy SurfaceFlinger directly
    virtual ~SurfaceFlinger();

    /* ------------------------------------------------------------------------
     * Internal data structures
     */

    class State {
    public:
        explicit State(LayerVector::StateSet set) : stateSet(set), layersSortedByZ(set) {}
        State& operator=(const State& other) {
            // We explicitly don't copy stateSet so that, e.g., mDrawingState
            // always uses the Drawing StateSet.
            layersSortedByZ = other.layersSortedByZ;
            displays = other.displays;
            colorMatrixChanged = other.colorMatrixChanged;
            if (colorMatrixChanged) {
                colorMatrix = other.colorMatrix;
            }
            return *this;
        }

        const LayerVector::StateSet stateSet = LayerVector::StateSet::Invalid;
        LayerVector layersSortedByZ;
        DefaultKeyedVector< wp<IBinder>, DisplayDeviceState> displays;

        bool colorMatrixChanged = true;
        mat4 colorMatrix;

        void traverseInZOrder(const LayerVector::Visitor& visitor) const;
        void traverseInReverseZOrder(const LayerVector::Visitor& visitor) const;
    };

    /* ------------------------------------------------------------------------
     * IBinder interface
     */
    virtual status_t onTransact(uint32_t code, const Parcel& data,
        Parcel* reply, uint32_t flags);
    virtual status_t dump(int fd, const Vector<String16>& args) { return priorityDump(fd, args); }
    virtual status_t doDump(int fd, const Vector<String16>& args, bool asProto);

    /* ------------------------------------------------------------------------
     * ISurfaceComposer interface
     */
    virtual sp<ISurfaceComposerClient> createConnection();
    virtual sp<ISurfaceComposerClient> createScopedConnection(const sp<IGraphicBufferProducer>& gbp);
    virtual sp<IBinder> createDisplay(const String8& displayName, bool secure);
    virtual void destroyDisplay(const sp<IBinder>& display);
    virtual sp<IBinder> getBuiltInDisplay(int32_t id);
    virtual void setTransactionState(const Vector<ComposerState>& state,
            const Vector<DisplayState>& displays, uint32_t flags);
    virtual void bootFinished();
    virtual bool authenticateSurfaceTexture(
        const sp<IGraphicBufferProducer>& bufferProducer) const;
    virtual status_t getSupportedFrameTimestamps(
            std::vector<FrameEvent>* outSupported) const;
    virtual sp<IDisplayEventConnection> createDisplayEventConnection(
            ISurfaceComposer::VsyncSource vsyncSource = eVsyncSourceApp);
    virtual status_t captureScreen(const sp<IBinder>& display, sp<GraphicBuffer>* outBuffer,
                                   Rect sourceCrop, uint32_t reqWidth, uint32_t reqHeight,
                                   int32_t minLayerZ, int32_t maxLayerZ, bool useIdentityTransform,
                                   ISurfaceComposer::Rotation rotation);
    virtual status_t captureLayers(const sp<IBinder>& parentHandle, sp<GraphicBuffer>* outBuffer,
                                   const Rect& sourceCrop, float frameScale, bool childrenOnly);
    virtual status_t getDisplayStats(const sp<IBinder>& display,
            DisplayStatInfo* stats);
    virtual status_t getDisplayViewport(const sp<IBinder>& display, Rect* outViewport);
    virtual status_t getDisplayConfigs(const sp<IBinder>& display,
            Vector<DisplayInfo>* configs);
    virtual int getActiveConfig(const sp<IBinder>& display);
    virtual status_t getDisplayColorModes(const sp<IBinder>& display,
            Vector<ui::ColorMode>* configs);
    virtual ui::ColorMode getActiveColorMode(const sp<IBinder>& display);
    virtual status_t setActiveColorMode(const sp<IBinder>& display, ui::ColorMode colorMode);
    virtual void setPowerMode(const sp<IBinder>& display, int mode);
    virtual status_t setActiveConfig(const sp<IBinder>& display, int id);
    virtual status_t clearAnimationFrameStats();
    virtual status_t getAnimationFrameStats(FrameStats* outStats) const;
    virtual status_t getHdrCapabilities(const sp<IBinder>& display,
            HdrCapabilities* outCapabilities) const;
    virtual status_t enableVSyncInjections(bool enable);
    virtual status_t injectVSync(nsecs_t when);
    virtual status_t getLayerDebugInfo(std::vector<LayerDebugInfo>* outLayers) const;


    /* ------------------------------------------------------------------------
     * DeathRecipient interface
     */
    virtual void binderDied(const wp<IBinder>& who);

    /* ------------------------------------------------------------------------
     * RefBase interface
     */
    virtual void onFirstRef();

    /* ------------------------------------------------------------------------
     * HWC2::ComposerCallback / HWComposer::EventHandler interface
     */
    void onVsyncReceived(int32_t sequenceId, hwc2_display_t display,
                         int64_t timestamp) override;
    void onHotplugReceived(int32_t sequenceId, hwc2_display_t display,
                           HWC2::Connection connection) override;
    void onRefreshReceived(int32_t sequenceId, hwc2_display_t display) override;

    /* ------------------------------------------------------------------------
     * Extensions
     */
    virtual void handleDPTransactionIfNeeded(
                     const Vector<DisplayState>& /*displays*/) { }
    virtual void setDisplayAnimating(const sp<const DisplayDevice>& /*hw*/) { }
    virtual void handleMessageRefresh();

    /* ------------------------------------------------------------------------
     * Message handling
     */
    void waitForEvent();
    // Can only be called from the main thread or with mStateLock held
    void signalTransaction();
    // Can only be called from the main thread or with mStateLock held
    void signalLayerUpdate();
    void signalRefresh();

    // called on the main thread in response to initializeDisplays()
    void onInitializeDisplays();
    // called on the main thread in response to setActiveConfig()
    void setActiveConfigInternal(const sp<DisplayDevice>& hw, int mode);
    // called on the main thread in response to setPowerMode()
    void setPowerModeInternal(const sp<DisplayDevice>& hw, int mode,
                              bool stateLockHeld);

    // Called on the main thread in response to setActiveColorMode()
    void setActiveColorModeInternal(const sp<DisplayDevice>& hw,
                                    ui::ColorMode colorMode,
                                    ui::Dataspace dataSpace,
                                    ui::RenderIntent renderIntent);

    // Returns whether the transaction actually modified any state
    bool handleMessageTransaction();

    // Returns whether a new buffer has been latched (see handlePageFlip())
    bool handleMessageInvalidate();

    void handleTransaction(uint32_t transactionFlags);
    void handleTransactionLocked(uint32_t transactionFlags);

    void updateCursorAsync();

    /* handlePageFlip - latch a new buffer if available and compute the dirty
     * region. Returns whether a new buffer has been latched, i.e., whether it
     * is necessary to perform a refresh during this vsync.
     */
    bool handlePageFlip();

    /* ------------------------------------------------------------------------
     * Transactions
     */
    uint32_t getTransactionFlags(uint32_t flags);
    uint32_t peekTransactionFlags();
    // Can only be called from the main thread or with mStateLock held
    uint32_t setTransactionFlags(uint32_t flags);
    uint32_t setTransactionFlags(uint32_t flags, VSyncModulator::TransactionStart transactionStart);
    void commitTransaction();
    bool containsAnyInvalidClientState(const Vector<ComposerState>& states);
    uint32_t setClientStateLocked(const ComposerState& composerState);
    uint32_t setDisplayStateLocked(const DisplayState& s);
    void setDestroyStateLocked(const ComposerState& composerState);

    /* ------------------------------------------------------------------------
     * Layer management
     */
    status_t createLayer(const String8& name, const sp<Client>& client,
            uint32_t w, uint32_t h, PixelFormat format, uint32_t flags,
            int32_t windowType, int32_t ownerUid, sp<IBinder>* handle,
            sp<IGraphicBufferProducer>* gbp, sp<Layer>* parent);

    status_t createBufferLayer(const sp<Client>& client, const String8& name,
            uint32_t w, uint32_t h, uint32_t flags, PixelFormat& format,
            sp<IBinder>* outHandle, sp<IGraphicBufferProducer>* outGbp,
            sp<Layer>* outLayer);

    status_t createColorLayer(const sp<Client>& client, const String8& name,
            uint32_t w, uint32_t h, uint32_t flags, sp<IBinder>* outHandle,
            sp<Layer>* outLayer);

    String8 getUniqueLayerName(const String8& name);

    // called in response to the window-manager calling
    // ISurfaceComposerClient::destroySurface()
    status_t onLayerRemoved(const sp<Client>& client, const sp<IBinder>& handle);

    // called when all clients have released all their references to
    // this layer meaning it is entirely safe to destroy all
    // resources associated to this layer.
    status_t onLayerDestroyed(const wp<Layer>& layer);

    // remove a layer from SurfaceFlinger immediately
    status_t removeLayer(const sp<Layer>& layer, bool topLevelOnly = false);
    status_t removeLayerLocked(const Mutex&, const sp<Layer>& layer, bool topLevelOnly = false);

    // add a layer to SurfaceFlinger
    status_t addClientLayer(const sp<Client>& client,
            const sp<IBinder>& handle,
            const sp<IGraphicBufferProducer>& gbc,
            const sp<Layer>& lbc,
            const sp<Layer>& parent);

    /* ------------------------------------------------------------------------
     * Boot animation, on/off animations and screen capture
     */

    void startBootAnim();

    void renderScreenImplLocked(const RenderArea& renderArea, TraverseLayersFunction traverseLayers,
                                bool yswap, bool useIdentityTransform);
    status_t captureScreenCommon(RenderArea& renderArea, TraverseLayersFunction traverseLayers,
                                 sp<GraphicBuffer>* outBuffer,
                                 bool useIdentityTransform);
    status_t captureScreenImplLocked(const RenderArea& renderArea,
                                     TraverseLayersFunction traverseLayers,
                                     ANativeWindowBuffer* buffer, bool useIdentityTransform,
                                     bool forSystem, int* outSyncFd);
    void traverseLayersInDisplay(const sp<const DisplayDevice>& display, int32_t minLayerZ,
                                 int32_t maxLayerZ, const LayerVector::Visitor& visitor);

    sp<StartPropertySetThread> mStartPropertySetThread = nullptr;

    /* ------------------------------------------------------------------------
     * Properties
     */
    void readPersistentProperties();

    /* ------------------------------------------------------------------------
     * EGL
     */
    size_t getMaxTextureSize() const;
    size_t getMaxViewportDims() const;

    /* ------------------------------------------------------------------------
     * Display and layer stack management
     */
    // called when starting, or restarting after system_server death
    void initializeDisplays();

    sp<const DisplayDevice> getDisplayDevice(const wp<IBinder>& dpy) const {
      Mutex::Autolock _l(mStateLock);
      return getDisplayDeviceLocked(dpy);
    }

    sp<DisplayDevice> getDisplayDevice(const wp<IBinder>& dpy) {
      Mutex::Autolock _l(mStateLock);
      return getDisplayDeviceLocked(dpy);
    }

    // NOTE: can only be called from the main thread or with mStateLock held
    sp<const DisplayDevice> getDisplayDeviceLocked(const wp<IBinder>& dpy) const {
        return mDisplays.valueFor(dpy);
    }

    // NOTE: can only be called from the main thread or with mStateLock held
    sp<DisplayDevice> getDisplayDeviceLocked(const wp<IBinder>& dpy) {
        return mDisplays.valueFor(dpy);
    }

    sp<const DisplayDevice> getDefaultDisplayDeviceLocked() const {
        return getDisplayDeviceLocked(mBuiltinDisplays[DisplayDevice::DISPLAY_PRIMARY]);
    }

    int32_t getDisplayType(const sp<IBinder>& display) {
        if (!display.get()) return NAME_NOT_FOUND;
        for (int i = 0; i < DisplayDevice::NUM_BUILTIN_DISPLAY_TYPES; ++i) {
            if (display == mBuiltinDisplays[i]) {
                return i;
            }
        }
        return NAME_NOT_FOUND;
    }

    // mark a region of a layer stack dirty. this updates the dirty
    // region of all screens presenting this layer stack.
    void invalidateLayerStack(const sp<const Layer>& layer, const Region& dirty);

    /* ------------------------------------------------------------------------
     * H/W composer
     */

    HWComposer& getHwComposer() const { return *getBE().mHwc; }

    /* ------------------------------------------------------------------------
     * Compositing
     */
    void invalidateHwcGeometry();
    void computeVisibleRegions(const sp<const DisplayDevice>& displayDevice,
            Region& dirtyRegion, Region& opaqueRegion);

    void preComposition(nsecs_t refreshStartTime);
    void postComposition(nsecs_t refreshStartTime);
    void forceResyncModel();
    size_t getVsyncSource();
    void updateCompositorTiming(
            nsecs_t vsyncPhase, nsecs_t vsyncInterval, nsecs_t compositeTime,
            std::shared_ptr<FenceTime>& presentFenceTime);
    void setCompositorTimingSnapped(
            nsecs_t vsyncPhase, nsecs_t vsyncInterval,
            nsecs_t compositeToPresentLatency);
    void rebuildLayerStacks();

    ui::Dataspace getBestDataspace(const sp<const DisplayDevice>& displayDevice,
                                   ui::Dataspace* outHdrDataSpace) const;

    // Returns the appropriate ColorMode, Dataspace and RenderIntent for the
    // DisplayDevice. The function only returns the supported ColorMode,
    // Dataspace and RenderIntent.
    void pickColorMode(const sp<DisplayDevice>& displayDevice,
                       ui::ColorMode* outMode,
                       ui::Dataspace* outDataSpace,
                       ui::RenderIntent* outRenderIntent) const;

    void setUpHWComposer();
    void doComposition();
    void doDebugFlashRegions();
    void doTracing(const char* where);
    void logLayerStats();
    void doDisplayComposition(const sp<const DisplayDevice>& displayDevice, const Region& dirtyRegion);

    // compose surfaces for display hw. this fails if using GL and the surface
    // has been destroyed and is no longer valid.
    bool doComposeSurfaces(const sp<const DisplayDevice>& displayDevice);

    void postFramebuffer();
    void drawWormhole(const sp<const DisplayDevice>& displayDevice, const Region& region) const;

    /* ------------------------------------------------------------------------
     * Display management
     */
    DisplayDevice::DisplayType determineDisplayType(hwc2_display_t display,
            HWC2::Connection connection) const;
    sp<DisplayDevice> setupNewDisplayDeviceInternal(const wp<IBinder>& display, int hwcId,
                                                    const DisplayDeviceState& state,
                                                    const sp<DisplaySurface>& dispSurface,
                                                    const sp<IGraphicBufferProducer>& producer);
    void processDisplayChangesLocked();
    void processDisplayHotplugEventsLocked();

    /* ------------------------------------------------------------------------
     * VSync
     */
    void enableHardwareVsync();
    void resyncToHardwareVsync(bool makeAvailable);
    void disableHardwareVsync(bool makeUnavailable);

public:
    void resyncWithRateLimit();
    void getCompositorTiming(CompositorTiming* compositorTiming);
private:

    /* ------------------------------------------------------------------------
     * Debugging & dumpsys
     */
public:
    status_t dumpCritical(int fd, const Vector<String16>& /*args*/, bool asProto) {
        return doDump(fd, Vector<String16>(), asProto);
    }

    status_t dumpAll(int fd, const Vector<String16>& args, bool asProto) {
        return doDump(fd, args, asProto);
    }

private:
    void listLayersLocked(const Vector<String16>& args, size_t& index, String8& result) const;
    void dumpStatsLocked(const Vector<String16>& args, size_t& index, String8& result) const;
    void clearStatsLocked(const Vector<String16>& args, size_t& index, String8& result);
    void dumpAllLocked(const Vector<String16>& args, size_t& index, String8& result,
                                                                 bool enableRegionDump) const;
    bool startDdmConnection();
    void appendSfConfigString(String8& result) const;
    void checkScreenshot(size_t w, size_t s, size_t h, void const* vaddr,
                         TraverseLayersFunction traverseLayers);

    void logFrameStats();

    void dumpStaticScreenStats(String8& result) const;
    virtual void dumpDrawCycle(bool /* prePrepare */ ) { }
    // Not const because each Layer needs to query Fences and cache timestamps.
    void dumpFrameEventsLocked(String8& result);

    void recordBufferingStats(const char* layerName,
            std::vector<OccupancyTracker::Segment>&& history);
    void dumpBufferingStats(String8& result) const;
    void dumpWideColorInfo(String8& result) const;
    LayersProto dumpProtoInfo(LayerVector::StateSet stateSet, bool enableRegionDump = true) const;
    LayersProto dumpVisibleLayersProtoInfo(int32_t hwcId) const;

    bool isLayerTripleBufferingDisabled() const {
        return this->mLayerTripleBufferingDisabled;
    }

    /* ------------------------------------------------------------------------
     * VrFlinger
     */
    void resetDisplayState();

    // Check to see if we should handoff to vr flinger.
    void updateVrFlinger();

    void updateColorMatrixLocked();

    /* ------------------------------------------------------------------------
     * Attributes
     */

    // access must be protected by mStateLock
    mutable Mutex mStateLock;
    State mCurrentState{LayerVector::StateSet::Current};
    volatile int32_t mTransactionFlags;
    Condition mTransactionCV;
    bool mTransactionPending;
    bool mAnimTransactionPending;
    SortedVector< sp<Layer> > mLayersPendingRemoval;

    // global color transform states
    Daltonizer mDaltonizer;
    float mGlobalSaturationFactor = 1.0f;
    mat4 mClientColorMatrix;

    // Can't be unordered_set because wp<> isn't hashable
    std::set<wp<IBinder>> mGraphicBufferProducerList;
    size_t mMaxGraphicBufferProducerListSize = MAX_LAYERS;

    // protected by mStateLock (but we could use another lock)
    bool mLayersRemoved;
    bool mLayersAdded;

    // access must be protected by mInvalidateLock
    volatile int32_t mRepaintEverything;

    // constant members (no synchronization needed for access)
    nsecs_t mBootTime;
    bool mGpuToCpuSupported;
    std::unique_ptr<EventThread> mEventThread;
    std::unique_ptr<EventThread> mSFEventThread;
    std::unique_ptr<EventThread> mInjectorEventThread;
    std::unique_ptr<VSyncSource> mEventThreadSource;
    std::unique_ptr<VSyncSource> mSfEventThreadSource;
    std::unique_ptr<InjectVSyncSource> mVSyncInjector;
    std::unique_ptr<EventControlThread> mEventControlThread;
    sp<IBinder> mBuiltinDisplays[DisplayDevice::NUM_BUILTIN_DISPLAY_TYPES];

    VSyncModulator mVsyncModulator;

    // Can only accessed from the main thread, these members
    // don't need synchronization
    State mDrawingState{LayerVector::StateSet::Drawing};
    bool mVisibleRegionsDirty;
    bool mGeometryInvalid;
    bool mAnimCompositionPending;
    std::vector<sp<Layer>> mLayersWithQueuedFrames;
    sp<Fence> mPreviousPresentFence = Fence::NO_FENCE;
    bool mHadClientComposition = false;

    enum class BootStage {
        BOOTLOADER,
        BOOTANIMATION,
        FINISHED,
    };
    BootStage mBootStage;

    struct HotplugEvent {
        hwc2_display_t display;
        HWC2::Connection connection = HWC2::Connection::Invalid;
    };
    // protected by mStateLock
    std::vector<HotplugEvent> mPendingHotplugEvents;

    // this may only be written from the main thread with mStateLock held
    // it may be read from other threads with mStateLock held
    DefaultKeyedVector< wp<IBinder>, sp<DisplayDevice> > mDisplays;

    // don't use a lock for these, we don't care
    std::bitset<DisplayDevice::NUM_BUILTIN_DISPLAY_TYPES> mActiveDisplays;
    std::bitset<DisplayDevice::NUM_BUILTIN_DISPLAY_TYPES> mBuiltInBitmask;
    std::bitset<DisplayDevice::NUM_BUILTIN_DISPLAY_TYPES> mPluggableBitmask;
    std::mutex mVsyncPeriodMutex;
    std::vector<nsecs_t> vsyncPeriod;
    int mDebugRegion;
    int mDebugDDMS;
    int mDebugDisableHWC;
    int mDebugDisableTransformHint;
    volatile nsecs_t mDebugInSwapBuffers;
    nsecs_t mLastSwapBufferTime;
    volatile nsecs_t mDebugInTransaction;
    nsecs_t mLastTransactionTime;
    bool mForceFullDamage;
    bool mPropagateBackpressure = true;
    std::unique_ptr<SurfaceInterceptor> mInterceptor =
            std::make_unique<impl::SurfaceInterceptor>(this);
    SurfaceTracing mTracing;
    LayerStats mLayerStats;
    TimeStats& mTimeStats = TimeStats::getInstance();
    bool mUseHwcVirtualDisplays = false;

    // Restrict layers to use two buffers in their bufferqueues.
    bool mLayerTripleBufferingDisabled = false;

    // these are thread safe
    mutable std::unique_ptr<MessageQueue> mEventQueue{std::make_unique<impl::MessageQueue>()};
    FrameTracker mAnimFrameTracker;
    DispSync mPrimaryDispSync;
    int mPrimaryDisplayOrientation = DisplayState::eOrientationDefault;

    // protected by mDestroyedLayerLock;
    mutable Mutex mDestroyedLayerLock;
    Vector<Layer const *> mDestroyedLayers;

    // protected by mHWVsyncLock
    Mutex mHWVsyncLock;
    bool mPrimaryHWVsyncEnabled;
    bool mHWVsyncAvailable;

    std::atomic<bool> mRefreshPending{false};

    // We maintain a pool of pre-generated texture names to hand out to avoid
    // layer creation needing to run on the main thread (which it would
    // otherwise need to do to access RenderEngine).
    std::mutex mTexturePoolMutex;
    uint32_t mTexturePoolSize = 0;
    std::vector<uint32_t> mTexturePool;

    /* ------------------------------------------------------------------------
     * Feature prototyping
     */

    bool mInjectVSyncs;

    // Static screen stats
    bool mHasPoweredOff;

    size_t mNumLayers;

    // Verify that transaction is being called by an approved process:
    // either AID_GRAPHICS or AID_SYSTEM.
    status_t CheckTransactCodeCredentials(uint32_t code);

    std::unique_ptr<dvr::VrFlinger> mVrFlinger;
    std::atomic<bool> mVrFlingerRequestsDisplay;
    static bool useVrFlinger;
    std::thread::id mMainThreadId;

    DisplayColorSetting mDisplayColorSetting = DisplayColorSetting::ENHANCED;
    // Applied on Display P3 layers when the render intent is non-colorimetric.
    mat4 mEnhancedSaturationMatrix;

    using CreateBufferQueueFunction =
            std::function<void(sp<IGraphicBufferProducer>* /* outProducer */,
                               sp<IGraphicBufferConsumer>* /* outConsumer */,
                               bool /* consumerIsSurfaceFlinger */)>;
    CreateBufferQueueFunction mCreateBufferQueue;

    using CreateNativeWindowSurfaceFunction =
            std::function<std::unique_ptr<NativeWindowSurface>(const sp<IGraphicBufferProducer>&)>;
    CreateNativeWindowSurfaceFunction mCreateNativeWindowSurface;

    SurfaceFlingerBE mBE;

    bool mIsDolphinEnabled = false;
    bool mDolphinFuncsEnabled = false;
    void *mDolphinHandle = nullptr;
    void (*mDolphinOnFrameAvailable)(bool isTransparent, int num, int32_t width, int32_t height,
                                     String8 name) = nullptr;
    bool (*mDolphinInit)() = nullptr;
    bool (*mDolphinMonitor)(int number) = nullptr;
    void (*mDolphinRefresh)() = nullptr;
};
}; // namespace android

#endif // ANDROID_SURFACE_FLINGER_H<|MERGE_RESOLUTION|>--- conflicted
+++ resolved
@@ -322,11 +322,8 @@
         return getDefaultDisplayDeviceLocked();
     }
 
-<<<<<<< HEAD
     virtual bool IsHWCDisabled() { return false; }
 
-=======
->>>>>>> 82fc86b8
     // Obtains a name from the texture pool, or, if the pool is empty, posts a
     // synchronous message to the main thread to obtain one on the fly
     uint32_t getNewTexture();
@@ -890,7 +887,6 @@
     bool mHWVsyncAvailable;
 
     std::atomic<bool> mRefreshPending{false};
-
     // We maintain a pool of pre-generated texture names to hand out to avoid
     // layer creation needing to run on the main thread (which it would
     // otherwise need to do to access RenderEngine).
