--- conflicted
+++ resolved
@@ -264,41 +264,16 @@
                      bool& /*bIgnoreLayers*/,
                      int& /*indexLOI*/) { }
 
-<<<<<<< HEAD
-    virtual bool updateLayerVisibleNonTransparentRegion(
-                     const int& dpy, const sp<Layer>& layer,
-                     bool& bIgnoreLayers, int& indexLOI,
-                     uint32_t layerStack, const int& i);
-
     virtual void delayDPTransactionIfNeeded(
                      const Vector<DisplayState>& /*displays*/) { }
 
-    virtual bool canDrawLayerinScreenShot(
-                     const sp<const DisplayDevice>& hw,
-                     const sp<Layer>& layer);
-=======
-    virtual void delayDPTransactionIfNeeded(
-                     const Vector<DisplayState>& /*displays*/) { }
-
-
->>>>>>> 9518e17d
+
 
     virtual void isfreezeSurfacePresent(
                      bool& freezeSurfacePresent,
                      const sp<const DisplayDevice>& /*hw*/,
                      const int32_t& /*id*/) { freezeSurfacePresent = false; }
 
-<<<<<<< HEAD
-    virtual void setOrientationEventControl(
-                     bool& /*freezeSurfacePresent*/,
-                     const int32_t& /*id*/) { }
-
-    virtual void updateVisibleRegionsDirty() { }
-    virtual void  drawWormHoleIfRequired(HWComposer::LayerListIterator &cur,
-        const HWComposer::LayerListIterator &end,
-        const sp<const DisplayDevice>& hw,
-        const Region& region);
-=======
     virtual void updateVisibleRegionsDirty() { }
 #ifndef USE_HWC2
     virtual void setOrientationEventControl(
@@ -318,7 +293,6 @@
                      const sp<const DisplayDevice>& hw,
                      const Region& region);
 #endif
->>>>>>> 9518e17d
     virtual bool isS3DLayerPresent(const sp<const DisplayDevice>& /*hw*/)
         { return false; };
     /* ------------------------------------------------------------------------
