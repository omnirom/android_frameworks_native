--- conflicted
+++ resolved
@@ -253,12 +253,9 @@
     // access the current texture buffer.
     status_t doFenceWaitLocked() const;
 
-<<<<<<< HEAD
-=======
     // getCurrentCropLocked returns the cropping rectangle of the current buffer.
     Rect getCurrentCropLocked() const;
 
->>>>>>> 4b02403d
     // The default consumer usage flags that BufferLayerConsumer always sets on its
     // BufferQueue instance; these will be OR:d with any additional flags passed
     // from the BufferLayerConsumer user. In particular, BufferLayerConsumer will always
