/*
 * Copyright 2015 The Android Open Source Project
 *
 * Licensed under the Apache License, Version 2.0 (the "License");
 * you may not use this file except in compliance with the License.
 * You may obtain a copy of the License at
 *
 *      http://www.apache.org/licenses/LICENSE-2.0
 *
 * Unless required by applicable law or agreed to in writing, software
 * distributed under the License is distributed on an "AS IS" BASIS,
 * WITHOUT WARRANTIES OR CONDITIONS OF ANY KIND, either express or implied.
 * See the License for the specific language governing permissions and
 * limitations under the License.
 */

// #define LOG_NDEBUG 0

#undef LOG_TAG
#define LOG_TAG "HWC2"
#define ATRACE_TAG ATRACE_TAG_GRAPHICS

#include "HWC2.h"
#include "ComposerHal.h"

#include <ui/Fence.h>
#include <ui/FloatRect.h>
#include <ui/GraphicBuffer.h>
#include <ui/Region.h>

#include <android/configuration.h>

#include <algorithm>
#include <inttypes.h>

using android::Fence;
using android::FloatRect;
using android::GraphicBuffer;
using android::HdrCapabilities;
using android::Rect;
using android::Region;
using android::sp;
using android::hardware::Return;
using android::hardware::Void;

namespace HWC2 {

namespace Hwc2 = android::Hwc2;

namespace {

class ComposerCallbackBridge : public Hwc2::IComposerCallback {
public:
    ComposerCallbackBridge(ComposerCallback* callback, int32_t sequenceId)
            : mCallback(callback), mSequenceId(sequenceId),
              mHasPrimaryDisplay(false) {}

    Return<void> onHotplug(Hwc2::Display display,
                           IComposerCallback::Connection conn) override
    {
        HWC2::Connection connection = static_cast<HWC2::Connection>(conn);
        if (!mHasPrimaryDisplay) {
            LOG_ALWAYS_FATAL_IF(connection != HWC2::Connection::Connected,
                    "Initial onHotplug callback should be "
                    "primary display connected");
            mHasPrimaryDisplay = true;
            mCallback->onHotplugReceived(mSequenceId, display,
                                         connection, true);
        } else {
            mCallback->onHotplugReceived(mSequenceId, display,
                                         connection, false);
        }
        return Void();
    }

    Return<void> onRefresh(Hwc2::Display display) override
    {
        mCallback->onRefreshReceived(mSequenceId, display);
        return Void();
    }

    Return<void> onVsync(Hwc2::Display display, int64_t timestamp) override
    {
        mCallback->onVsyncReceived(mSequenceId, display, timestamp);
        return Void();
    }

    bool HasPrimaryDisplay() { return mHasPrimaryDisplay; }

private:
    ComposerCallback* mCallback;
    int32_t mSequenceId;
    bool mHasPrimaryDisplay;
};

} // namespace anonymous


// Device methods

Device::Device(bool useVrComposer)
  : mComposer(std::make_unique<Hwc2::Composer>(useVrComposer)),
    mCapabilities(),
    mDisplays(),
    mRegisteredCallback(false)
{
    loadCapabilities();
}

void Device::registerCallback(ComposerCallback* callback, int32_t sequenceId) {
    if (mRegisteredCallback) {
        ALOGW("Callback already registered. Ignored extra registration "
                "attempt.");
        return;
    }
    mRegisteredCallback = true;
    sp<ComposerCallbackBridge> callbackBridge(
            new ComposerCallbackBridge(callback, sequenceId));
    mComposer->registerCallback(callbackBridge);
    LOG_ALWAYS_FATAL_IF(!callbackBridge->HasPrimaryDisplay(),
            "Registered composer callback but didn't get primary display");
}

// Required by HWC2 device

std::string Device::dump() const
{
    return mComposer->dumpDebugInfo();
}

uint32_t Device::getMaxVirtualDisplayCount() const
{
    return mComposer->getMaxVirtualDisplayCount();
}

Error Device::createVirtualDisplay(uint32_t width, uint32_t height,
        android_pixel_format_t* format, Display** outDisplay)
{
    ALOGI("Creating virtual display");

    hwc2_display_t displayId = 0;
    auto intFormat = static_cast<Hwc2::PixelFormat>(*format);
    auto intError = mComposer->createVirtualDisplay(width, height,
            &intFormat, &displayId);
    auto error = static_cast<Error>(intError);
    if (error != Error::None) {
        return error;
    }

    auto display = std::make_unique<Display>(
            *mComposer.get(), mCapabilities, displayId, DisplayType::Virtual);
    *outDisplay = display.get();
    *format = static_cast<android_pixel_format_t>(intFormat);
    mDisplays.emplace(displayId, std::move(display));
    ALOGI("Created virtual display");
    return Error::None;
}

void Device::destroyDisplay(hwc2_display_t displayId)
{
    ALOGI("Destroying display %" PRIu64, displayId);
    mDisplays.erase(displayId);
}

void Device::onHotplug(hwc2_display_t displayId, Connection connection) {
    if (connection == Connection::Connected) {
        auto display = getDisplayById(displayId);
        if (display) {
            if (display->isConnected()) {
                ALOGW("Attempt to hotplug connect display %" PRIu64
                        " , which is already connected.", displayId);
            } else {
                display->setConnected(true);
            }
        } else {
            DisplayType displayType;
            auto intError = mComposer->getDisplayType(displayId,
                    reinterpret_cast<Hwc2::IComposerClient::DisplayType *>(
                            &displayType));
            auto error = static_cast<Error>(intError);
            if (error != Error::None) {
                ALOGE("getDisplayType(%" PRIu64 ") failed: %s (%d). "
                        "Aborting hotplug attempt.",
                        displayId, to_string(error).c_str(), intError);
                return;
            }

            auto newDisplay = std::make_unique<Display>(
                    *mComposer.get(), mCapabilities, displayId, displayType);
            mDisplays.emplace(displayId, std::move(newDisplay));
        }
    } else if (connection == Connection::Disconnected) {
        // The display will later be destroyed by a call to
        // destroyDisplay(). For now we just mark it disconnected.
        auto display = getDisplayById(displayId);
        if (display) {
            display->setConnected(false);
        } else {
            ALOGW("Attempted to disconnect unknown display %" PRIu64,
                  displayId);
        }
    }
}

// Other Device methods

Display* Device::getDisplayById(hwc2_display_t id) {
    auto iter = mDisplays.find(id);
    return iter == mDisplays.end() ? nullptr : iter->second.get();
}

// Device initialization methods

void Device::loadCapabilities()
{
    static_assert(sizeof(Capability) == sizeof(int32_t),
            "Capability size has changed");
    auto capabilities = mComposer->getCapabilities();
    for (auto capability : capabilities) {
        mCapabilities.emplace(static_cast<Capability>(capability));
    }
}

// Display methods

Display::Display(android::Hwc2::Composer& composer,
                 const std::unordered_set<Capability>& capabilities,
                 hwc2_display_t id, DisplayType type)
  : mComposer(composer),
    mCapabilities(capabilities),
    mId(id),
    mIsConnected(false),
    mType(type)
{
    ALOGV("Created display %" PRIu64, id);
    setConnected(true);
}

Display::~Display() {
    mLayers.clear();

    if (mType == DisplayType::Virtual) {
        ALOGV("Destroying virtual display");
        auto intError = mComposer.destroyVirtualDisplay(mId);
        auto error = static_cast<Error>(intError);
        ALOGE_IF(error != Error::None, "destroyVirtualDisplay(%" PRIu64
                ") failed: %s (%d)", mId, to_string(error).c_str(), intError);
    } else if (mType == DisplayType::Physical) {
        auto error = setVsyncEnabled(HWC2::Vsync::Disable);
        if (error != Error::None) {
            ALOGE("~Display: Failed to disable vsync for display %" PRIu64
                    ": %s (%d)", mId, to_string(error).c_str(),
                    static_cast<int32_t>(error));
        }
    }
}

Display::Config::Config(Display& display, hwc2_config_t id)
  : mDisplay(display),
    mId(id),
    mWidth(-1),
    mHeight(-1),
    mVsyncPeriod(-1),
    mDpiX(-1),
    mDpiY(-1) {}

Display::Config::Builder::Builder(Display& display, hwc2_config_t id)
  : mConfig(new Config(display, id)) {}

float Display::Config::Builder::getDefaultDensity() {
    // Default density is based on TVs: 1080p displays get XHIGH density, lower-
    // resolution displays get TV density. Maybe eventually we'll need to update
    // it for 4k displays, though hopefully those will just report accurate DPI
    // information to begin with. This is also used for virtual displays and
    // older HWC implementations, so be careful about orientation.

    auto longDimension = std::max(mConfig->mWidth, mConfig->mHeight);
    if (longDimension >= 1080) {
        return ACONFIGURATION_DENSITY_XHIGH;
    } else {
        return ACONFIGURATION_DENSITY_TV;
    }
}

// Required by HWC2 display

Error Display::acceptChanges()
{
    auto intError = mComposer.acceptDisplayChanges(mId);
    return static_cast<Error>(intError);
}

Error Display::createLayer(Layer** outLayer)
{
    if (!outLayer) {
        return Error::BadParameter;
    }
    hwc2_layer_t layerId = 0;
    auto intError = mComposer.createLayer(mId, &layerId);
    auto error = static_cast<Error>(intError);
    if (error != Error::None) {
        return error;
    }

    auto layer = std::make_unique<Layer>(
            mComposer, mCapabilities, mId, layerId);
    *outLayer = layer.get();
    mLayers.emplace(layerId, std::move(layer));
    return Error::None;
}

Error Display::destroyLayer(Layer* layer)
{
    if (!layer) {
        return Error::BadParameter;
    }
    mLayers.erase(layer->getId());
    return Error::None;
}

Error Display::getActiveConfig(
        std::shared_ptr<const Display::Config>* outConfig) const
{
    ALOGV("[%" PRIu64 "] getActiveConfig", mId);
    hwc2_config_t configId = 0;
    auto intError = mComposer.getActiveConfig(mId, &configId);
    auto error = static_cast<Error>(intError);

    if (error != Error::None) {
        ALOGE("Unable to get active config for mId:[%" PRIu64 "]", mId);
        *outConfig = nullptr;
        return error;
    }

    if (mConfigs.count(configId) != 0) {
        *outConfig = mConfigs.at(configId);
    } else {
        ALOGE("[%" PRIu64 "] getActiveConfig returned unknown config %u", mId,
                configId);
        // Return no error, but the caller needs to check for a null pointer to
        // detect this case
        *outConfig = nullptr;
    }

    return Error::None;
}

Error Display::getChangedCompositionTypes(
        std::unordered_map<Layer*, Composition>* outTypes)
{
    std::vector<Hwc2::Layer> layerIds;
    std::vector<Hwc2::IComposerClient::Composition> types;
    auto intError = mComposer.getChangedCompositionTypes(
            mId, &layerIds, &types);
    uint32_t numElements = layerIds.size();
    auto error = static_cast<Error>(intError);
    error = static_cast<Error>(intError);
    if (error != Error::None) {
        return error;
    }

    outTypes->clear();
    outTypes->reserve(numElements);
    for (uint32_t element = 0; element < numElements; ++element) {
        auto layer = getLayerById(layerIds[element]);
        if (layer) {
            auto type = static_cast<Composition>(types[element]);
            ALOGV("getChangedCompositionTypes: adding %" PRIu64 " %s",
                    layer->getId(), to_string(type).c_str());
            outTypes->emplace(layer, type);
        } else {
            ALOGE("getChangedCompositionTypes: invalid layer %" PRIu64 " found"
                    " on display %" PRIu64, layerIds[element], mId);
        }
    }

    return Error::None;
}

Error Display::getColorModes(std::vector<android_color_mode_t>* outModes) const
{
    std::vector<Hwc2::ColorMode> modes;
    auto intError = mComposer.getColorModes(mId, &modes);
    uint32_t numModes = modes.size();
    auto error = static_cast<Error>(intError);
    if (error != Error::None) {
        return error;
    }

    outModes->resize(numModes);
    for (size_t i = 0; i < numModes; i++) {
        (*outModes)[i] = static_cast<android_color_mode_t>(modes[i]);
    }
    return Error::None;
}

std::vector<std::shared_ptr<const Display::Config>> Display::getConfigs() const
{
    std::vector<std::shared_ptr<const Config>> configs;
    for (const auto& element : mConfigs) {
        configs.emplace_back(element.second);
    }
    return configs;
}

Error Display::getName(std::string* outName) const
{
    auto intError = mComposer.getDisplayName(mId, outName);
    return static_cast<Error>(intError);
}

Error Display::getRequests(HWC2::DisplayRequest* outDisplayRequests,
        std::unordered_map<Layer*, LayerRequest>* outLayerRequests)
{
    uint32_t intDisplayRequests;
    std::vector<Hwc2::Layer> layerIds;
    std::vector<uint32_t> layerRequests;
    auto intError = mComposer.getDisplayRequests(
            mId, &intDisplayRequests, &layerIds, &layerRequests);
    uint32_t numElements = layerIds.size();
    auto error = static_cast<Error>(intError);
    if (error != Error::None) {
        return error;
    }

    *outDisplayRequests = static_cast<DisplayRequest>(intDisplayRequests);
    outLayerRequests->clear();
    outLayerRequests->reserve(numElements);
    for (uint32_t element = 0; element < numElements; ++element) {
        auto layer = getLayerById(layerIds[element]);
        if (layer) {
            auto layerRequest =
                    static_cast<LayerRequest>(layerRequests[element]);
            outLayerRequests->emplace(layer, layerRequest);
        } else {
            ALOGE("getRequests: invalid layer %" PRIu64 " found on display %"
                    PRIu64, layerIds[element], mId);
        }
    }

    return Error::None;
}

Error Display::getType(DisplayType* outType) const
{
    *outType = mType;
    return Error::None;
}

Error Display::supportsDoze(bool* outSupport) const
{
    bool intSupport = false;
    auto intError = mComposer.getDozeSupport(mId, &intSupport);
    auto error = static_cast<Error>(intError);
    if (error != Error::None) {
        return error;
    }
    *outSupport = static_cast<bool>(intSupport);
    return Error::None;
}

Error Display::getHdrCapabilities(
        std::unique_ptr<HdrCapabilities>* outCapabilities) const
{
    uint32_t numTypes = 0;
    float maxLuminance = -1.0f;
    float maxAverageLuminance = -1.0f;
    float minLuminance = -1.0f;
    std::vector<Hwc2::Hdr> intTypes;
    auto intError = mComposer.getHdrCapabilities(mId, &intTypes,
            &maxLuminance, &maxAverageLuminance, &minLuminance);
    auto error = static_cast<HWC2::Error>(intError);

    std::vector<int32_t> types;
    for (auto type : intTypes) {
        types.push_back(static_cast<int32_t>(type));
    }
    numTypes = types.size();
    if (error != Error::None) {
        return error;
    }

    *outCapabilities = std::make_unique<HdrCapabilities>(std::move(types),
            maxLuminance, maxAverageLuminance, minLuminance);
    return Error::None;
}

Error Display::getReleaseFences(
        std::unordered_map<Layer*, sp<Fence>>* outFences) const
{
    std::vector<Hwc2::Layer> layerIds;
    std::vector<int> fenceFds;
    auto intError = mComposer.getReleaseFences(mId, &layerIds, &fenceFds);
    auto error = static_cast<Error>(intError);
    uint32_t numElements = layerIds.size();
    if (error != Error::None) {
        return error;
    }

    std::unordered_map<Layer*, sp<Fence>> releaseFences;
    releaseFences.reserve(numElements);
    for (uint32_t element = 0; element < numElements; ++element) {
        auto layer = getLayerById(layerIds[element]);
        if (layer) {
            sp<Fence> fence(new Fence(fenceFds[element]));
            releaseFences.emplace(layer, fence);
        } else {
            ALOGE("getReleaseFences: invalid layer %" PRIu64
                    " found on display %" PRIu64, layerIds[element], mId);
            for (; element < numElements; ++element) {
                close(fenceFds[element]);
            }
            return Error::BadLayer;
        }
    }

    *outFences = std::move(releaseFences);
    return Error::None;
}

Error Display::present(sp<Fence>* outPresentFence)
{
    int32_t presentFenceFd = -1;
    auto intError = mComposer.presentDisplay(mId, &presentFenceFd);
    auto error = static_cast<Error>(intError);
    if (error != Error::None) {
        return error;
    }

    *outPresentFence = new Fence(presentFenceFd);
    return Error::None;
}

Error Display::setActiveConfig(const std::shared_ptr<const Config>& config)
{
    if (config->getDisplayId() != mId) {
        ALOGE("setActiveConfig received config %u for the wrong display %"
                PRIu64 " (expected %" PRIu64 ")", config->getId(),
                config->getDisplayId(), mId);
        return Error::BadConfig;
    }
    auto intError = mComposer.setActiveConfig(mId, config->getId());
    return static_cast<Error>(intError);
}

Error Display::setClientTarget(uint32_t slot, const sp<GraphicBuffer>& target,
        const sp<Fence>& acquireFence, android_dataspace_t dataspace)
{
    // TODO: Properly encode client target surface damage
    int32_t fenceFd = acquireFence->dup();
    auto intError = mComposer.setClientTarget(mId, slot, target,
            fenceFd, static_cast<Hwc2::Dataspace>(dataspace),
            std::vector<Hwc2::IComposerClient::Rect>());
    return static_cast<Error>(intError);
}

Error Display::setColorMode(android_color_mode_t mode)
{
    auto intError = mComposer.setColorMode(
            mId, static_cast<Hwc2::ColorMode>(mode));
    return static_cast<Error>(intError);
}

Error Display::setColorTransform(const android::mat4& matrix,
        android_color_transform_t hint)
{
    auto intError = mComposer.setColorTransform(mId,
            matrix.asArray(), static_cast<Hwc2::ColorTransform>(hint));
    return static_cast<Error>(intError);
}

Error Display::setOutputBuffer(const sp<GraphicBuffer>& buffer,
        const sp<Fence>& releaseFence)
{
    int32_t fenceFd = releaseFence->dup();
    auto handle = buffer->getNativeBuffer()->handle;
    auto intError = mComposer.setOutputBuffer(mId, handle, fenceFd);
    close(fenceFd);
    return static_cast<Error>(intError);
}

Error Display::setPowerMode(PowerMode mode)
{
    auto intMode = static_cast<Hwc2::IComposerClient::PowerMode>(mode);
    auto intError = mComposer.setPowerMode(mId, intMode);
    return static_cast<Error>(intError);
}

Error Display::setVsyncEnabled(Vsync enabled)
{
    auto intEnabled = static_cast<Hwc2::IComposerClient::Vsync>(enabled);
    auto intError = mComposer.setVsyncEnabled(mId, intEnabled);
    return static_cast<Error>(intError);
}

Error Display::validate(uint32_t* outNumTypes, uint32_t* outNumRequests)
{
    uint32_t numTypes = 0;
    uint32_t numRequests = 0;
    auto intError = mComposer.validateDisplay(mId, &numTypes, &numRequests);
    auto error = static_cast<Error>(intError);
    if (error != Error::None && error != Error::HasChanges) {
        return error;
    }

    *outNumTypes = numTypes;
    *outNumRequests = numRequests;
    return error;
}

Error Display::presentOrValidate(uint32_t* outNumTypes, uint32_t* outNumRequests,
                                 sp<android::Fence>* outPresentFence, uint32_t* state) {

    uint32_t numTypes = 0;
    uint32_t numRequests = 0;
    int32_t presentFenceFd = -1;
    auto intError = mComposer.presentOrValidateDisplay(
            mId, &numTypes, &numRequests, &presentFenceFd, state);
    auto error = static_cast<Error>(intError);
    if (error != Error::None && error != Error::HasChanges) {
        return error;
    }

    if (*state == 1) {
        *outPresentFence = new Fence(presentFenceFd);
    }

    if (*state == 0) {
        *outNumTypes = numTypes;
        *outNumRequests = numRequests;
    }
    return error;
}

void Display::discardCommands()
{
<<<<<<< HEAD
    mDevice.mComposer->resetCommands();
=======
    mComposer.resetCommands();
>>>>>>> f2b79158
}

// For use by Device

void Display::setConnected(bool connected) {
    if (!mIsConnected && connected && mType == DisplayType::Physical) {
        mComposer.setClientTargetSlotCount(mId);
        loadConfigs();
    }
    mIsConnected = connected;
}

int32_t Display::getAttribute(hwc2_config_t configId, Attribute attribute)
{
    int32_t value = 0;
    auto intError = mComposer.getDisplayAttribute(mId, configId,
            static_cast<Hwc2::IComposerClient::Attribute>(attribute),
            &value);
    auto error = static_cast<Error>(intError);
    if (error != Error::None) {
        ALOGE("getDisplayAttribute(%" PRIu64 ", %u, %s) failed: %s (%d)", mId,
                configId, to_string(attribute).c_str(),
                to_string(error).c_str(), intError);
        return -1;
    }
    return value;
}

void Display::loadConfig(hwc2_config_t configId)
{
    ALOGV("[%" PRIu64 "] loadConfig(%u)", mId, configId);

    auto config = Config::Builder(*this, configId)
            .setWidth(getAttribute(configId, Attribute::Width))
            .setHeight(getAttribute(configId, Attribute::Height))
            .setVsyncPeriod(getAttribute(configId, Attribute::VsyncPeriod))
            .setDpiX(getAttribute(configId, Attribute::DpiX))
            .setDpiY(getAttribute(configId, Attribute::DpiY))
            .build();
    mConfigs.emplace(configId, std::move(config));
}

void Display::loadConfigs()
{
    ALOGV("[%" PRIu64 "] loadConfigs", mId);

    std::vector<Hwc2::Config> configIds;
    auto intError = mComposer.getDisplayConfigs(mId, &configIds);
    auto error = static_cast<Error>(intError);
    if (error != Error::None) {
        ALOGE("[%" PRIu64 "] getDisplayConfigs [2] failed: %s (%d)", mId,
                to_string(error).c_str(), intError);
        return;
    }

    for (auto configId : configIds) {
        loadConfig(configId);
    }
}

// Other Display methods

Layer* Display::getLayerById(hwc2_layer_t id) const
{
    if (mLayers.count(id) == 0) {
        return nullptr;
    }

    return mLayers.at(id).get();
}

// Layer methods

Layer::Layer(android::Hwc2::Composer& composer,
             const std::unordered_set<Capability>& capabilities,
             hwc2_display_t displayId, hwc2_layer_t layerId)
  : mComposer(composer),
    mCapabilities(capabilities),
    mDisplayId(displayId),
    mId(layerId)
{
    ALOGV("Created layer %" PRIu64 " on display %" PRIu64, layerId, displayId);
}

Layer::~Layer()
{
    auto intError = mComposer.destroyLayer(mDisplayId, mId);
    auto error = static_cast<Error>(intError);
    ALOGE_IF(error != Error::None, "destroyLayer(%" PRIu64 ", %" PRIu64 ")"
            " failed: %s (%d)", mDisplayId, mId, to_string(error).c_str(),
            intError);
    if (mLayerDestroyedListener) {
        mLayerDestroyedListener(this);
    }
}

void Layer::setLayerDestroyedListener(std::function<void(Layer*)> listener) {
    LOG_ALWAYS_FATAL_IF(mLayerDestroyedListener && listener,
            "Attempt to set layer destroyed listener multiple times");
    mLayerDestroyedListener = listener;
}

Error Layer::setCursorPosition(int32_t x, int32_t y)
{
    auto intError = mComposer.setCursorPosition(mDisplayId, mId, x, y);
    return static_cast<Error>(intError);
}

Error Layer::setBuffer(uint32_t slot, const sp<GraphicBuffer>& buffer,
        const sp<Fence>& acquireFence)
{
    int32_t fenceFd = acquireFence->dup();
    auto intError = mComposer.setLayerBuffer(mDisplayId, mId, slot, buffer,
                                             fenceFd);
    return static_cast<Error>(intError);
}

Error Layer::setSurfaceDamage(const Region& damage)
{
    // We encode default full-screen damage as INVALID_RECT upstream, but as 0
    // rects for HWC
    Hwc2::Error intError = Hwc2::Error::NONE;
    if (damage.isRect() && damage.getBounds() == Rect::INVALID_RECT) {
        intError = mComposer.setLayerSurfaceDamage(mDisplayId,
                mId, std::vector<Hwc2::IComposerClient::Rect>());
    } else {
        size_t rectCount = 0;
        auto rectArray = damage.getArray(&rectCount);

        std::vector<Hwc2::IComposerClient::Rect> hwcRects;
        for (size_t rect = 0; rect < rectCount; ++rect) {
            hwcRects.push_back({rectArray[rect].left, rectArray[rect].top,
                    rectArray[rect].right, rectArray[rect].bottom});
        }

        intError = mComposer.setLayerSurfaceDamage(mDisplayId, mId, hwcRects);
    }

    return static_cast<Error>(intError);
}

Error Layer::setBlendMode(BlendMode mode)
{
    auto intMode = static_cast<Hwc2::IComposerClient::BlendMode>(mode);
    auto intError = mComposer.setLayerBlendMode(mDisplayId, mId, intMode);
    return static_cast<Error>(intError);
}

Error Layer::setColor(hwc_color_t color)
{
    Hwc2::IComposerClient::Color hwcColor{color.r, color.g, color.b, color.a};
    auto intError = mComposer.setLayerColor(mDisplayId, mId, hwcColor);
    return static_cast<Error>(intError);
}

Error Layer::setCompositionType(Composition type)
{
    auto intType = static_cast<Hwc2::IComposerClient::Composition>(type);
    auto intError = mComposer.setLayerCompositionType(
            mDisplayId, mId, intType);
    return static_cast<Error>(intError);
}

Error Layer::setDataspace(android_dataspace_t dataspace)
{
    if (dataspace == mDataSpace) {
        return Error::None;
    }
    mDataSpace = dataspace;
    auto intDataspace = static_cast<Hwc2::Dataspace>(dataspace);
    auto intError = mComposer.setLayerDataspace(mDisplayId, mId, intDataspace);
    return static_cast<Error>(intError);
}

Error Layer::setDisplayFrame(const Rect& frame)
{
    Hwc2::IComposerClient::Rect hwcRect{frame.left, frame.top,
        frame.right, frame.bottom};
    auto intError = mComposer.setLayerDisplayFrame(mDisplayId, mId, hwcRect);
    return static_cast<Error>(intError);
}

Error Layer::setPlaneAlpha(float alpha)
{
    auto intError = mComposer.setLayerPlaneAlpha(mDisplayId, mId, alpha);
    return static_cast<Error>(intError);
}

Error Layer::setSidebandStream(const native_handle_t* stream)
{
    if (mCapabilities.count(Capability::SidebandStream) == 0) {
        ALOGE("Attempted to call setSidebandStream without checking that the "
                "device supports sideband streams");
        return Error::Unsupported;
    }
    auto intError = mComposer.setLayerSidebandStream(mDisplayId, mId, stream);
    return static_cast<Error>(intError);
}

Error Layer::setSourceCrop(const FloatRect& crop)
{
    Hwc2::IComposerClient::FRect hwcRect{
        crop.left, crop.top, crop.right, crop.bottom};
    auto intError = mComposer.setLayerSourceCrop(mDisplayId, mId, hwcRect);
    return static_cast<Error>(intError);
}

Error Layer::setTransform(Transform transform)
{
    auto intTransform = static_cast<Hwc2::Transform>(transform);
    auto intError = mComposer.setLayerTransform(mDisplayId, mId, intTransform);
    return static_cast<Error>(intError);
}

Error Layer::setVisibleRegion(const Region& region)
{
    size_t rectCount = 0;
    auto rectArray = region.getArray(&rectCount);

    std::vector<Hwc2::IComposerClient::Rect> hwcRects;
    for (size_t rect = 0; rect < rectCount; ++rect) {
        hwcRects.push_back({rectArray[rect].left, rectArray[rect].top,
                rectArray[rect].right, rectArray[rect].bottom});
    }

    auto intError = mComposer.setLayerVisibleRegion(mDisplayId, mId, hwcRects);
    return static_cast<Error>(intError);
}

Error Layer::setZOrder(uint32_t z)
{
    auto intError = mComposer.setLayerZOrder(mDisplayId, mId, z);
    return static_cast<Error>(intError);
}

Error Layer::setInfo(uint32_t type, uint32_t appId)
{
  auto intError = mComposer.setLayerInfo(mDisplayId, mId, type, appId);
  return static_cast<Error>(intError);
}

} // namespace HWC2<|MERGE_RESOLUTION|>--- conflicted
+++ resolved
@@ -634,11 +634,7 @@
 
 void Display::discardCommands()
 {
-<<<<<<< HEAD
-    mDevice.mComposer->resetCommands();
-=======
     mComposer.resetCommands();
->>>>>>> f2b79158
 }
 
 // For use by Device
