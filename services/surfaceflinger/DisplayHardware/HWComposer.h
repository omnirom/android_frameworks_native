--- conflicted
+++ resolved
@@ -140,12 +140,9 @@
                                                uint64_t timestamp,
                                                DisplayedFrameStats* outStats) = 0;
 
-<<<<<<< HEAD
-=======
     // Sets the brightness of a display.
     virtual status_t setDisplayBrightness(DisplayId displayId, float brightness) = 0;
 
->>>>>>> 4b02403d
     // Events handling ---------------------------------------------------------
 
     // Returns stable display ID (and display name on connection of new or previously disconnected
@@ -277,10 +274,7 @@
                                               uint8_t componentMask, uint64_t maxFrames) override;
     status_t getDisplayedContentSample(DisplayId displayId, uint64_t maxFrames, uint64_t timestamp,
                                        DisplayedFrameStats* outStats) override;
-<<<<<<< HEAD
-=======
     status_t setDisplayBrightness(DisplayId displayId, float brightness) override;
->>>>>>> 4b02403d
 
     // Events handling ---------------------------------------------------------
 
