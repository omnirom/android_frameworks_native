/*
 * Copyright (C) 2010 The Android Open Source Project
 *
 * Licensed under the Apache License, Version 2.0 (the "License");
 * you may not use this file except in compliance with the License.
 * You may obtain a copy of the License at
 *
 *      http://www.apache.org/licenses/LICENSE-2.0
 *
 * Unless required by applicable law or agreed to in writing, software
 * distributed under the License is distributed on an "AS IS" BASIS,
 * WITHOUT WARRANTIES OR CONDITIONS OF ANY KIND, either express or implied.
 * See the License for the specific language governing permissions and
 * limitations under the License.
 */

#ifndef ANDROID_SF_HWCOMPOSER_H
#define ANDROID_SF_HWCOMPOSER_H

#include <stdint.h>
#include <sys/types.h>

#include <hardware/hwcomposer_defs.h>

#include <ui/Fence.h>

#include <utils/BitSet.h>
#include <utils/Condition.h>
#include <utils/Mutex.h>
#include <utils/StrongPointer.h>
#include <utils/Thread.h>
#include <utils/Timers.h>
#include <utils/Vector.h>

extern "C" int clock_nanosleep(clockid_t clock_id, int flags,
                           const struct timespec *request,
                           struct timespec *remain);

struct hwc_composer_device_1;
struct hwc_display_contents_1;
struct hwc_layer_1;
struct hwc_procs;
struct framebuffer_device_t;

namespace android {
// ---------------------------------------------------------------------------

class Fence;
class FloatRect;
class GraphicBuffer;
class NativeHandle;
class Region;
class String8;
class SurfaceFlinger;

class HWComposer
{
public:
    class EventHandler {
        friend class HWComposer;
        virtual void onVSyncReceived(int disp, nsecs_t timestamp) = 0;
        virtual void onHotplugReceived(int disp, bool connected) = 0;
    protected:
        virtual ~EventHandler() {}
    };

    enum {
        NUM_BUILTIN_DISPLAYS = HWC_NUM_PHYSICAL_DISPLAY_TYPES,
        MAX_HWC_DISPLAYS = HWC_NUM_DISPLAY_TYPES,
        VIRTUAL_DISPLAY_ID_BASE = HWC_DISPLAY_VIRTUAL,
    };

    HWComposer(
            const sp<SurfaceFlinger>& flinger,
            EventHandler& handler);

    ~HWComposer();

    status_t initCheck() const;

    // Returns a display ID starting at VIRTUAL_DISPLAY_ID_BASE, this ID is to
    // be used with createWorkList (and all other methods requiring an ID
    // below).
    // IDs below NUM_BUILTIN_DISPLAYS are pre-defined and therefore are
    // always valid.
    // Returns -1 if an ID cannot be allocated
    int32_t allocateDisplayId();

    // Recycles the given virtual display ID and frees the associated worklist.
    // IDs below NUM_BUILTIN_DISPLAYS are not recycled.
    status_t freeDisplayId(int32_t id);


    // Asks the HAL what it can do
    status_t prepare();

    // commits the list
    status_t commit();

    // set power mode
    status_t setPowerMode(int disp, int mode);

    // set active config
    status_t setActiveConfig(int disp, int mode);

    // reset state when an external, non-virtual display is disconnected
    void disconnectDisplay(int disp);

    // create a work list for numLayers layer. sets HWC_GEOMETRY_CHANGED.
    status_t createWorkList(int32_t id, size_t numLayers);

    bool supportsFramebufferTarget() const;

    // does this display have layers handled by HWC
    bool hasHwcComposition(int32_t id) const;

    // does this display have layers handled by GLES
    bool hasGlesComposition(int32_t id) const;

    // get the releaseFence file descriptor for a display's framebuffer layer.
    // the release fence is only valid after commit()
    sp<Fence> getAndResetReleaseFence(int32_t id);

    // needed forward declarations
    class LayerListIterator;

    // return the visual id to be used to find a suitable EGLConfig for
    // *ALL* displays.
    int getVisualID() const;

    // Forwarding to FB HAL for pre-HWC-1.1 code (see FramebufferSurface).
    int fbPost(int32_t id, const sp<Fence>& acquireFence, const sp<GraphicBuffer>& buf);
    int fbCompositionComplete();
    void fbDump(String8& result);

    // Set the output buffer and acquire fence for a virtual display.
    // Returns INVALID_OPERATION if id is not a virtual display.
    status_t setOutputBuffer(int32_t id, const sp<Fence>& acquireFence,
            const sp<GraphicBuffer>& buf);

    // Get the retire fence for the last committed frame. This fence will
    // signal when the h/w composer is completely finished with the frame.
    // For physical displays, it is no longer being displayed. For virtual
    // displays, writes to the output buffer are complete.
    sp<Fence> getLastRetireFence(int32_t id) const;

    status_t setCursorPositionAsync(int32_t id, const Rect &pos);

    /*
     * Interface to hardware composer's layers functionality.
     * This abstracts the HAL interface to layers which can evolve in
     * incompatible ways from one release to another.
     * The idea is that we could extend this interface as we add
     * features to h/w composer.
     */
    class HWCLayerInterface {
    protected:
        virtual ~HWCLayerInterface() { }
    public:
        virtual int32_t getCompositionType() const = 0;
        virtual uint32_t getHints() const = 0;
        virtual sp<Fence> getAndResetReleaseFence() = 0;
        virtual void setDefaultState() = 0;
        virtual void setSkip(bool skip) = 0;
<<<<<<< HEAD
#ifndef OLD_HWC_API
        virtual void setAnimating(bool animating) = 0;
#endif
=======
        virtual void setIsCursorLayerHint(bool isCursor = true) = 0;
>>>>>>> 9094ee23
        virtual void setBlending(uint32_t blending) = 0;
        virtual void setTransform(uint32_t transform) = 0;
        virtual void setFrame(const Rect& frame) = 0;
        virtual void setCrop(const FloatRect& crop) = 0;
        virtual void setVisibleRegionScreen(const Region& reg) = 0;
        virtual void setSidebandStream(const sp<NativeHandle>& stream) = 0;
        virtual void setBuffer(const sp<GraphicBuffer>& buffer) = 0;
        virtual void setAcquireFenceFd(int fenceFd) = 0;
        virtual void setPlaneAlpha(uint8_t alpha) = 0;
        virtual void onDisplayed() = 0;
    };

    /*
     * Interface used to implement an iterator to a list
     * of HWCLayer.
     */
    class HWCLayer : public HWCLayerInterface {
        friend class LayerListIterator;
        // select the layer at the given index
        virtual status_t setLayer(size_t index) = 0;
        virtual HWCLayer* dup() = 0;
        static HWCLayer* copy(HWCLayer *rhs) {
            return rhs ? rhs->dup() : NULL;
        }
    protected:
        virtual ~HWCLayer() { }
    };

    /*
     * Iterator through a HWCLayer list.
     * This behaves more or less like a forward iterator.
     */
    class LayerListIterator {
        friend struct HWComposer;
        HWCLayer* const mLayerList;
        size_t mIndex;

        LayerListIterator() : mLayerList(NULL), mIndex(0) { }

        LayerListIterator(HWCLayer* layer, size_t index)
            : mLayerList(layer), mIndex(index) { }

        // we don't allow assignment, because we don't need it for now
        LayerListIterator& operator = (const LayerListIterator& rhs);

    public:
        // copy operators
        LayerListIterator(const LayerListIterator& rhs)
            : mLayerList(HWCLayer::copy(rhs.mLayerList)), mIndex(rhs.mIndex) {
        }

        ~LayerListIterator() { delete mLayerList; }

        // pre-increment
        LayerListIterator& operator++() {
            mLayerList->setLayer(++mIndex);
            return *this;
        }

        // dereference
        HWCLayerInterface& operator * () { return *mLayerList; }
        HWCLayerInterface* operator -> () { return mLayerList; }

        // comparison
        bool operator == (const LayerListIterator& rhs) const {
            return mIndex == rhs.mIndex;
        }
        bool operator != (const LayerListIterator& rhs) const {
            return !operator==(rhs);
        }
    };

    // Returns an iterator to the beginning of the layer list
    LayerListIterator begin(int32_t id);

    // Returns an iterator to the end of the layer list
    LayerListIterator end(int32_t id);


    // Events handling ---------------------------------------------------------

    enum {
        EVENT_VSYNC = HWC_EVENT_VSYNC,
        EVENT_ORIENTATION = HWC_EVENT_ORIENTATION
    };

    void eventControl(int disp, int event, int enabled);

    struct DisplayConfig {
        uint32_t width;
        uint32_t height;
        float xdpi;
        float ydpi;
        nsecs_t refresh;
    };

    // Query display parameters.  Pass in a display index (e.g.
    // HWC_DISPLAY_PRIMARY).
    nsecs_t getRefreshTimestamp(int disp) const;
    sp<Fence> getDisplayFence(int disp) const;
    uint32_t getFormat(int disp) const;
    bool isConnected(int disp) const;

    // These return the values for the current config of a given display index.
    // To get the values for all configs, use getConfigs below.
    uint32_t getWidth(int disp) const;
    uint32_t getHeight(int disp) const;
    float getDpiX(int disp) const;
    float getDpiY(int disp) const;
    nsecs_t getRefreshPeriod(int disp) const;

    const Vector<DisplayConfig>& getConfigs(int disp) const;
    size_t getCurrentConfig(int disp) const;

    status_t setVirtualDisplayProperties(int32_t id, uint32_t w, uint32_t h,
            uint32_t format);

    // this class is only used to fake the VSync event on systems that don't
    // have it.
    class VSyncThread : public Thread {
        HWComposer& mHwc;
        mutable Mutex mLock;
        Condition mCondition;
        bool mEnabled;
        mutable nsecs_t mNextFakeVSync;
        nsecs_t mRefreshPeriod;
        virtual void onFirstRef();
        virtual bool threadLoop();
    public:
        VSyncThread(HWComposer& hwc);
        void setEnabled(bool enabled);
    };

    friend class VSyncThread;

    // for debugging ----------------------------------------------------------
    void dump(String8& out) const;

private:
    void loadHwcModule();
    int loadFbHalModule();

    LayerListIterator getLayerIterator(int32_t id, size_t index);

    struct cb_context;

    static void hook_invalidate(const struct hwc_procs* procs);
    static void hook_vsync(const struct hwc_procs* procs, int disp,
            int64_t timestamp);
    static void hook_hotplug(const struct hwc_procs* procs, int disp,
            int connected);

    inline void invalidate();
    inline void vsync(int disp, int64_t timestamp);
    inline void hotplug(int disp, int connected);

    status_t queryDisplayProperties(int disp);

    status_t setFramebufferTarget(int32_t id,
            const sp<Fence>& acquireFence, const sp<GraphicBuffer>& buf);

    struct DisplayData {
        DisplayData();
        ~DisplayData();
        Vector<DisplayConfig> configs;
        size_t currentConfig;
        uint32_t format;    // pixel format from FB hal, for pre-hwc-1.1
        bool connected;
        bool hasFbComp;
        bool hasOvComp;
        size_t capacity;
        hwc_display_contents_1* list;
        hwc_layer_1* framebufferTarget;
        buffer_handle_t fbTargetHandle;
        sp<Fence> lastRetireFence;  // signals when the last set op retires
        sp<Fence> lastDisplayFence; // signals when the last set op takes
                                    // effect on screen
        buffer_handle_t outbufHandle;
        sp<Fence> outbufAcquireFence;

        // protected by mEventControlLock
        int32_t events;
    };

    sp<SurfaceFlinger>              mFlinger;
    framebuffer_device_t*           mFbDev;
    struct hwc_composer_device_1*   mHwc;
    // invariant: mLists[0] != NULL iff mHwc != NULL
    // mLists[i>0] can be NULL. that display is to be ignored
    struct hwc_display_contents_1*  mLists[MAX_HWC_DISPLAYS];
    DisplayData                     mDisplayData[MAX_HWC_DISPLAYS];
    size_t                          mNumDisplays;

    cb_context*                     mCBContext;
    EventHandler&                   mEventHandler;
    size_t                          mVSyncCounts[HWC_NUM_PHYSICAL_DISPLAY_TYPES];
    sp<VSyncThread>                 mVSyncThread;
    bool                            mDebugForceFakeVSync;
    BitSet32                        mAllocatedDisplayIDs;

    // protected by mLock
    mutable Mutex mLock;
    mutable nsecs_t mLastHwVSync[HWC_NUM_PHYSICAL_DISPLAY_TYPES];

    // thread-safe
    mutable Mutex mEventControlLock;
};

// ---------------------------------------------------------------------------
}; // namespace android

#endif // ANDROID_SF_HWCOMPOSER_H<|MERGE_RESOLUTION|>--- conflicted
+++ resolved
@@ -162,13 +162,10 @@
         virtual sp<Fence> getAndResetReleaseFence() = 0;
         virtual void setDefaultState() = 0;
         virtual void setSkip(bool skip) = 0;
-<<<<<<< HEAD
 #ifndef OLD_HWC_API
         virtual void setAnimating(bool animating) = 0;
 #endif
-=======
         virtual void setIsCursorLayerHint(bool isCursor = true) = 0;
->>>>>>> 9094ee23
         virtual void setBlending(uint32_t blending) = 0;
         virtual void setTransform(uint32_t transform) = 0;
         virtual void setFrame(const Rect& frame) = 0;
