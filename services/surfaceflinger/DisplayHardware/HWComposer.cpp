--- conflicted
+++ resolved
@@ -144,22 +144,6 @@
     }
 }
 
-<<<<<<< HEAD
-bool HWComposer::onHotplug(hwc2_display_t displayId, int32_t displayType,
-                           HWC2::Connection connection) {
-    if (displayType >= HWC_NUM_PHYSICAL_DISPLAY_TYPES) {
-        ALOGE("Invalid display type of %d", displayType);
-        return false;
-    }
-
-    ALOGV("hotplug: %" PRIu64 ", %s %s", displayId,
-            displayType == DisplayDevice::DISPLAY_PRIMARY ? "primary" : "external",
-            to_string(connection).c_str());
-    auto error =  mHwcDevice->onHotplug(displayId, connection);
-    if (error != HWC2::Error::None) {
-        return false;
-    }
-=======
 std::optional<DisplayId> HWComposer::onHotplug(hwc2_display_t hwcDisplayId, int32_t displayType,
                                                HWC2::Connection connection) {
     if (displayType >= HWC_NUM_PHYSICAL_DISPLAY_TYPES) {
@@ -170,7 +154,10 @@
     ALOGV("hotplug: %" PRIu64 ", %s %s", hwcDisplayId,
           displayType == DisplayDevice::DISPLAY_PRIMARY ? "primary" : "external",
           to_string(connection).c_str());
-    mHwcDevice->onHotplug(hwcDisplayId, connection);
+    auto error = mHwcDevice->onHotplug(hwcDisplayId, connection);
+        if (error != HWC2::Error::None) {
+        return {};
+    }
 
     std::optional<DisplayId> displayId;
 
@@ -181,19 +168,14 @@
         ALOGE_IF(!displayId, "Failed to generate stable ID for display %" PRIu64, hwcDisplayId);
     }
 
->>>>>>> 71cd5c2c
     // Disconnect is handled through HWComposer::disconnectDisplay via
     // SurfaceFlinger's onHotplugReceived callback handling
     if (connection == HWC2::Connection::Connected) {
         mDisplayData[displayType].hwcDisplay = mHwcDevice->getDisplayById(hwcDisplayId);
         mHwcDisplaySlots[hwcDisplayId] = displayType;
     }
-<<<<<<< HEAD
-    return true;
-=======
 
     return displayId;
->>>>>>> 71cd5c2c
 }
 
 bool HWComposer::onVsync(hwc2_display_t hwcDisplayId, int64_t timestamp, int32_t* outDisplayId) {
