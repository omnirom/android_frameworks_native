/*
 * Copyright (C) 2010 The Android Open Source Project
 *
 * Licensed under the Apache License, Version 2.0 (the "License");
 * you may not use this file except in compliance with the License.
 * You may obtain a copy of the License at
 *
 *      http://www.apache.org/licenses/LICENSE-2.0
 *
 * Unless required by applicable law or agreed to in writing, software
 * distributed under the License is distributed on an "AS IS" BASIS,
 * WITHOUT WARRANTIES OR CONDITIONS OF ANY KIND, either express or implied.
 * See the License for the specific language governing permissions and
 * limitations under the License.
 */

#define ATRACE_TAG ATRACE_TAG_GRAPHICS

#include <inttypes.h>
#include <math.h>
#include <stdint.h>
#include <stdio.h>
#include <stdlib.h>
#include <string.h>
#include <sys/types.h>

#include <utils/Errors.h>
#include <utils/misc.h>
#include <utils/NativeHandle.h>
#include <utils/String8.h>
#include <utils/Thread.h>
#include <utils/Trace.h>
#include <utils/Vector.h>

#include <ui/GraphicBuffer.h>

#include <hardware/hardware.h>
#include <hardware/hwcomposer.h>

#include <android/configuration.h>

#include <cutils/log.h>
#include <cutils/properties.h>

#include "HWComposer.h"

#include "../Layer.h"           // needed only for debugging
#include "../SurfaceFlinger.h"

#ifdef QCOM_HARDWARE
#define GPUTILERECT_DEBUG 0

#endif /* QCOM_HARDWARE */
namespace android {

#define MIN_HWC_HEADER_VERSION HWC_HEADER_VERSION

static uint32_t hwcApiVersion(const hwc_composer_device_1_t* hwc) {
    uint32_t hwcVersion = hwc->common.version;
    return hwcVersion & HARDWARE_API_VERSION_2_MAJ_MIN_MASK;
}

static uint32_t hwcHeaderVersion(const hwc_composer_device_1_t* hwc) {
    uint32_t hwcVersion = hwc->common.version;
    return hwcVersion & HARDWARE_API_VERSION_2_HEADER_MASK;
}

static bool hwcHasApiVersion(const hwc_composer_device_1_t* hwc,
        uint32_t version) {
    return hwcApiVersion(hwc) >= (version & HARDWARE_API_VERSION_2_MAJ_MIN_MASK);
}

// ---------------------------------------------------------------------------

struct HWComposer::cb_context {
    struct callbacks : public hwc_procs_t {
        // these are here to facilitate the transition when adding
        // new callbacks (an implementation can check for NULL before
        // calling a new callback).
        void (*zero[4])(void);
    };
    callbacks procs;
    HWComposer* hwc;
};

// ---------------------------------------------------------------------------

HWComposer::HWComposer(
        const sp<SurfaceFlinger>& flinger,
        EventHandler& handler)
    : mFlinger(flinger),
      mFbDev(0), mHwc(0), mNumDisplays(1),
      mCBContext(new cb_context),
      mEventHandler(handler),
#ifndef QCOM_HARDWARE
      mDebugForceFakeVSync(false)
#else /* QCOM_HARDWARE */
      mDebugForceFakeVSync(false),
      mVDSEnabled(false)
#endif /* QCOM_HARDWARE */
{
    for (size_t i =0 ; i<MAX_HWC_DISPLAYS ; i++) {
        mLists[i] = 0;
    }

    for (size_t i=0 ; i<HWC_NUM_PHYSICAL_DISPLAY_TYPES ; i++) {
        mLastHwVSync[i] = 0;
        mVSyncCounts[i] = 0;
    }

    char value[PROPERTY_VALUE_MAX];
    property_get("debug.sf.no_hw_vsync", value, "0");
    mDebugForceFakeVSync = atoi(value);

    bool needVSyncThread = true;

    // Note: some devices may insist that the FB HAL be opened before HWC.
    int fberr = loadFbHalModule();
    loadHwcModule();

    if (mFbDev && mHwc && hwcHasApiVersion(mHwc, HWC_DEVICE_API_VERSION_1_1)) {
        // close FB HAL if we don't needed it.
        // FIXME: this is temporary until we're not forced to open FB HAL
        // before HWC.
        framebuffer_close(mFbDev);
        mFbDev = NULL;
    }

    // If we have no HWC, or a pre-1.1 HWC, an FB dev is mandatory.
    if ((!mHwc || !hwcHasApiVersion(mHwc, HWC_DEVICE_API_VERSION_1_1))
            && !mFbDev) {
        ALOGE("ERROR: failed to open framebuffer (%s), aborting",
                strerror(-fberr));
        abort();
    }

    // these display IDs are always reserved
    for (size_t i=0 ; i<NUM_BUILTIN_DISPLAYS ; i++) {
        mAllocatedDisplayIDs.markBit(i);
    }

    if (mHwc) {
        ALOGI("Using %s version %u.%u", HWC_HARDWARE_COMPOSER,
              (hwcApiVersion(mHwc) >> 24) & 0xff,
              (hwcApiVersion(mHwc) >> 16) & 0xff);
        if (mHwc->registerProcs) {
            mCBContext->hwc = this;
            mCBContext->procs.invalidate = &hook_invalidate;
            mCBContext->procs.vsync = &hook_vsync;
            if (hwcHasApiVersion(mHwc, HWC_DEVICE_API_VERSION_1_1))
                mCBContext->procs.hotplug = &hook_hotplug;
            else
                mCBContext->procs.hotplug = NULL;
            memset(mCBContext->procs.zero, 0, sizeof(mCBContext->procs.zero));
            mHwc->registerProcs(mHwc, &mCBContext->procs);
        }

        // don't need a vsync thread if we have a hardware composer
        needVSyncThread = false;
        // always turn vsync off when we start
        eventControl(HWC_DISPLAY_PRIMARY, HWC_EVENT_VSYNC, 0);

        // the number of displays we actually have depends on the
        // hw composer version
        if (hwcHasApiVersion(mHwc, HWC_DEVICE_API_VERSION_1_3)) {
            // 1.3 adds support for virtual displays
            mNumDisplays = MAX_HWC_DISPLAYS;
        } else if (hwcHasApiVersion(mHwc, HWC_DEVICE_API_VERSION_1_1)) {
            // 1.1 adds support for multiple displays
            mNumDisplays = NUM_BUILTIN_DISPLAYS;
        } else {
            mNumDisplays = 1;
        }
    }

    if (mFbDev) {
        ALOG_ASSERT(!(mHwc && hwcHasApiVersion(mHwc, HWC_DEVICE_API_VERSION_1_1)),
                "should only have fbdev if no hwc or hwc is 1.0");

        DisplayData& disp(mDisplayData[HWC_DISPLAY_PRIMARY]);
        disp.connected = true;
        disp.format = mFbDev->format;
        DisplayConfig config = DisplayConfig();
        config.width = mFbDev->width;
        config.height = mFbDev->height;
        config.xdpi = mFbDev->xdpi;
        config.ydpi = mFbDev->ydpi;
#ifdef QCOM_HARDWARE
        config.secure = true; //XXX: Assuming primary is always true
#endif /* QCOM_HARDWARE */
        config.refresh = nsecs_t(1e9 / mFbDev->fps);
        disp.configs.push_back(config);
        disp.currentConfig = 0;
    } else if (mHwc) {
        // here we're guaranteed to have at least HWC 1.1
        for (size_t i =0 ; i<NUM_BUILTIN_DISPLAYS ; i++) {
            queryDisplayProperties(i);
        }
    }

#ifdef QCOM_HARDWARE
    // read system property for VDS solution
    // This property is expected to be setup once during bootup
    if( (property_get("persist.hwc.enable_vds", value, NULL) > 0) &&
        ((!strncmp(value, "1", strlen("1"))) ||
        !strncasecmp(value, "true", strlen("true")))) {
        //HAL virtual display is using VDS based implementation
        mVDSEnabled = true;
    }

#endif /* QCOM_HARDWARE */
    if (needVSyncThread) {
        // we don't have VSYNC support, we need to fake it
        mVSyncThread = new VSyncThread(*this);
    }
#ifdef QCOM_HARDWARE
#ifdef QCOM_BSP
    // Threshold Area to enable GPU Tiled Rect.
    property_get("debug.hwc.gpuTiledThreshold", value, "1.9");
    mDynThreshold = atof(value);
#endif
#endif /* QCOM_HARDWARE */
}

HWComposer::~HWComposer() {
    if (mHwc) {
        eventControl(HWC_DISPLAY_PRIMARY, HWC_EVENT_VSYNC, 0);
    }
    if (mVSyncThread != NULL) {
        mVSyncThread->requestExitAndWait();
    }
    if (mHwc) {
        hwc_close_1(mHwc);
    }
    if (mFbDev) {
        framebuffer_close(mFbDev);
    }
    delete mCBContext;
}

// Load and prepare the hardware composer module.  Sets mHwc.
void HWComposer::loadHwcModule()
{
    hw_module_t const* module;

    if (hw_get_module(HWC_HARDWARE_MODULE_ID, &module) != 0) {
        ALOGE("%s module not found", HWC_HARDWARE_MODULE_ID);
        return;
    }

    int err = hwc_open_1(module, &mHwc);
    if (err) {
        ALOGE("%s device failed to initialize (%s)",
              HWC_HARDWARE_COMPOSER, strerror(-err));
        return;
    }

    if (!hwcHasApiVersion(mHwc, HWC_DEVICE_API_VERSION_1_0) ||
            hwcHeaderVersion(mHwc) < MIN_HWC_HEADER_VERSION ||
            hwcHeaderVersion(mHwc) > HWC_HEADER_VERSION) {
        ALOGE("%s device version %#x unsupported, will not be used",
              HWC_HARDWARE_COMPOSER, mHwc->common.version);
        hwc_close_1(mHwc);
        mHwc = NULL;
        return;
    }
}

// Load and prepare the FB HAL, which uses the gralloc module.  Sets mFbDev.
int HWComposer::loadFbHalModule()
{
    hw_module_t const* module;

    int err = hw_get_module(GRALLOC_HARDWARE_MODULE_ID, &module);
    if (err != 0) {
        ALOGE("%s module not found", GRALLOC_HARDWARE_MODULE_ID);
        return err;
    }

    return framebuffer_open(module, &mFbDev);
}

status_t HWComposer::initCheck() const {
    return mHwc ? NO_ERROR : NO_INIT;
}

void HWComposer::hook_invalidate(const struct hwc_procs* procs) {
    cb_context* ctx = reinterpret_cast<cb_context*>(
            const_cast<hwc_procs_t*>(procs));
    ctx->hwc->invalidate();
}

void HWComposer::hook_vsync(const struct hwc_procs* procs, int disp,
        int64_t timestamp) {
    cb_context* ctx = reinterpret_cast<cb_context*>(
            const_cast<hwc_procs_t*>(procs));
    ctx->hwc->vsync(disp, timestamp);
}

void HWComposer::hook_hotplug(const struct hwc_procs* procs, int disp,
        int connected) {
    cb_context* ctx = reinterpret_cast<cb_context*>(
            const_cast<hwc_procs_t*>(procs));
    ctx->hwc->hotplug(disp, connected);
}

void HWComposer::invalidate() {
    mFlinger->repaintEverything();
}

void HWComposer::vsync(int disp, int64_t timestamp) {
    if (uint32_t(disp) < HWC_NUM_PHYSICAL_DISPLAY_TYPES) {
        {
            Mutex::Autolock _l(mLock);

            // There have been reports of HWCs that signal several vsync events
            // with the same timestamp when turning the display off and on. This
            // is a bug in the HWC implementation, but filter the extra events
            // out here so they don't cause havoc downstream.
            if (timestamp == mLastHwVSync[disp]) {
                ALOGW("Ignoring duplicate VSYNC event from HWC (t=%" PRId64 ")",
                        timestamp);
                return;
            }

            mLastHwVSync[disp] = timestamp;
        }

        char tag[16];
        snprintf(tag, sizeof(tag), "HW_VSYNC_%1u", disp);
        ATRACE_INT(tag, ++mVSyncCounts[disp] & 1);

        mEventHandler.onVSyncReceived(disp, timestamp);
    }
}

void HWComposer::hotplug(int disp, int connected) {
    if (disp >= VIRTUAL_DISPLAY_ID_BASE) {
        ALOGE("hotplug event received for invalid display: disp=%d connected=%d",
                disp, connected);
        return;
    }
    queryDisplayProperties(disp);
    // Do not teardown or recreate the primary display
    if (disp != HWC_DISPLAY_PRIMARY) {
        mEventHandler.onHotplugReceived(disp, bool(connected));
    }
}

static float getDefaultDensity(uint32_t width, uint32_t height) {
    // Default density is based on TVs: 1080p displays get XHIGH density,
    // lower-resolution displays get TV density. Maybe eventually we'll need
    // to update it for 4K displays, though hopefully those just report
    // accurate DPI information to begin with. This is also used for virtual
    // displays and even primary displays with older hwcomposers, so be
    // careful about orientation.

    uint32_t h = width < height ? width : height;
    if (h >= 1080) return ACONFIGURATION_DENSITY_XHIGH;
    else           return ACONFIGURATION_DENSITY_TV;
}

static const uint32_t DISPLAY_ATTRIBUTES[] = {
    HWC_DISPLAY_VSYNC_PERIOD,
    HWC_DISPLAY_WIDTH,
    HWC_DISPLAY_HEIGHT,
    HWC_DISPLAY_DPI_X,
    HWC_DISPLAY_DPI_Y,
#ifdef QCOM_HARDWARE
    //To specify if display is secure
    //Primary is considered as secure always
    //HDMI can be secure based on HDCP
    HWC_DISPLAY_SECURE,
#endif /* QCOM_HARDWARE */
    HWC_DISPLAY_NO_ATTRIBUTE,
};
#define NUM_DISPLAY_ATTRIBUTES (sizeof(DISPLAY_ATTRIBUTES) / sizeof(DISPLAY_ATTRIBUTES)[0])

status_t HWComposer::queryDisplayProperties(int disp) {

    LOG_ALWAYS_FATAL_IF(!mHwc || !hwcHasApiVersion(mHwc, HWC_DEVICE_API_VERSION_1_1));

    // use zero as default value for unspecified attributes
    int32_t values[NUM_DISPLAY_ATTRIBUTES - 1];
    memset(values, 0, sizeof(values));

    const size_t MAX_NUM_CONFIGS = 128;
    uint32_t configs[MAX_NUM_CONFIGS] = {0};
    size_t numConfigs = MAX_NUM_CONFIGS;
    status_t err = mHwc->getDisplayConfigs(mHwc, disp, configs, &numConfigs);
    if (err != NO_ERROR) {
        // this can happen if an unpluggable display is not connected
        mDisplayData[disp].connected = false;
        return err;
    }

#ifndef QCOM_HARDWARE
    mDisplayData[disp].currentConfig = 0;
#else /* QCOM_HARDWARE */
    int currentConfig = getActiveConfig(disp);
    if (currentConfig < 0 || currentConfig > (numConfigs-1)) {
        ALOGE("%s: Invalid display config! %d", __FUNCTION__, currentConfig);
        currentConfig = 0;
    }
    mDisplayData[disp].currentConfig = currentConfig;
#endif /* QCOM_HARDWARE */
    for (size_t c = 0; c < numConfigs; ++c) {
        err = mHwc->getDisplayAttributes(mHwc, disp, configs[c],
                DISPLAY_ATTRIBUTES, values);
        if (err != NO_ERROR) {
            // we can't get this display's info. turn it off.
            mDisplayData[disp].connected = false;
            return err;
        }

        DisplayConfig config = DisplayConfig();
        for (size_t i = 0; i < NUM_DISPLAY_ATTRIBUTES - 1; i++) {
            switch (DISPLAY_ATTRIBUTES[i]) {
                case HWC_DISPLAY_VSYNC_PERIOD:
                    config.refresh = nsecs_t(values[i]);
                    break;
                case HWC_DISPLAY_WIDTH:
                    config.width = values[i];
                    break;
                case HWC_DISPLAY_HEIGHT:
                    config.height = values[i];
                    break;
                case HWC_DISPLAY_DPI_X:
                    config.xdpi = values[i] / 1000.0f;
                    break;
                case HWC_DISPLAY_DPI_Y:
                    config.ydpi = values[i] / 1000.0f;
                    break;
#ifdef QCOM_HARDWARE
                case HWC_DISPLAY_SECURE:
                    config.secure = values[i];
                    break;
#endif /* QCOM_HARDWARE */
                default:
                    ALOG_ASSERT(false, "unknown display attribute[%zu] %#x",
                            i, DISPLAY_ATTRIBUTES[i]);
                    break;
            }
        }

        if (config.xdpi == 0.0f || config.ydpi == 0.0f) {
            float dpi = getDefaultDensity(config.width, config.height);
            config.xdpi = dpi;
            config.ydpi = dpi;
        }

        mDisplayData[disp].configs.push_back(config);
    }

    // FIXME: what should we set the format to?
    mDisplayData[disp].format = HAL_PIXEL_FORMAT_RGBA_8888;
    mDisplayData[disp].connected = true;
    return NO_ERROR;
}

status_t HWComposer::setVirtualDisplayProperties(int32_t id,
        uint32_t w, uint32_t h, uint32_t format) {
    if (id < VIRTUAL_DISPLAY_ID_BASE || id >= int32_t(mNumDisplays) ||
            !mAllocatedDisplayIDs.hasBit(id)) {
        return BAD_INDEX;
    }
    size_t configId = mDisplayData[id].currentConfig;
    mDisplayData[id].format = format;
    DisplayConfig& config = mDisplayData[id].configs.editItemAt(configId);
    config.width = w;
    config.height = h;
    config.xdpi = config.ydpi = getDefaultDensity(w, h);
    //XXXX: No need to set secure for virtual display's as its initiated by
    //the frameworks
    return NO_ERROR;
}

int32_t HWComposer::allocateDisplayId() {
    if (mAllocatedDisplayIDs.count() >= mNumDisplays) {
        return NO_MEMORY;
    }
    int32_t id = mAllocatedDisplayIDs.firstUnmarkedBit();
    mAllocatedDisplayIDs.markBit(id);
    mDisplayData[id].connected = true;
    mDisplayData[id].configs.resize(1);
    mDisplayData[id].currentConfig = 0;
    return id;
}

status_t HWComposer::freeDisplayId(int32_t id) {
    if (id < NUM_BUILTIN_DISPLAYS) {
        // cannot free the reserved IDs
        return BAD_VALUE;
    }
    if (uint32_t(id)>31 || !mAllocatedDisplayIDs.hasBit(id)) {
        return BAD_INDEX;
    }
    mAllocatedDisplayIDs.clearBit(id);
    mDisplayData[id].connected = false;
    return NO_ERROR;
}

nsecs_t HWComposer::getRefreshTimestamp(int disp) const {
    // this returns the last refresh timestamp.
    // if the last one is not available, we estimate it based on
    // the refresh period and whatever closest timestamp we have.
    Mutex::Autolock _l(mLock);
    nsecs_t now = systemTime(CLOCK_MONOTONIC);
    size_t configId = mDisplayData[disp].currentConfig;
    return now - ((now - mLastHwVSync[disp]) %
            mDisplayData[disp].configs[configId].refresh);
}

sp<Fence> HWComposer::getDisplayFence(int disp) const {
    return mDisplayData[disp].lastDisplayFence;
}

uint32_t HWComposer::getFormat(int disp) const {
<<<<<<< HEAD
#ifndef QCOM_HARDWARE
    if (uint32_t(disp)>31 || !mAllocatedDisplayIDs.hasBit(disp)) {
#else /* QCOM_HARDWARE */
    if (uint32_t(disp)>= MAX_HWC_DISPLAYS || !mAllocatedDisplayIDs.hasBit(disp)) {
#endif /* QCOM_HARDWARE */
=======
    if (static_cast<uint32_t>(disp) >= MAX_HWC_DISPLAYS || !mAllocatedDisplayIDs.hasBit(disp)) {
>>>>>>> e8293118
        return HAL_PIXEL_FORMAT_RGBA_8888;
    } else {
        return mDisplayData[disp].format;
    }
}

bool HWComposer::isConnected(int disp) const {
    return mDisplayData[disp].connected;
}

uint32_t HWComposer::getWidth(int disp) const {
    size_t currentConfig = mDisplayData[disp].currentConfig;
    return mDisplayData[disp].configs[currentConfig].width;
}

uint32_t HWComposer::getHeight(int disp) const {
    size_t currentConfig = mDisplayData[disp].currentConfig;
    return mDisplayData[disp].configs[currentConfig].height;
}

float HWComposer::getDpiX(int disp) const {
    size_t currentConfig = mDisplayData[disp].currentConfig;
    return mDisplayData[disp].configs[currentConfig].xdpi;
}

float HWComposer::getDpiY(int disp) const {
    size_t currentConfig = mDisplayData[disp].currentConfig;
    return mDisplayData[disp].configs[currentConfig].ydpi;
}

#ifdef QCOM_HARDWARE
bool HWComposer::isSecure(int disp) const {
    size_t currentConfig = mDisplayData[disp].currentConfig;
    return mDisplayData[disp].configs[currentConfig].secure;
}
#endif /* QCOM_HARDWARE */

nsecs_t HWComposer::getRefreshPeriod(int disp) const {
    size_t currentConfig = mDisplayData[disp].currentConfig;
    return mDisplayData[disp].configs[currentConfig].refresh;
}

const Vector<HWComposer::DisplayConfig>& HWComposer::getConfigs(int disp) const {
    return mDisplayData[disp].configs;
}

size_t HWComposer::getCurrentConfig(int disp) const {
    return mDisplayData[disp].currentConfig;
}

void HWComposer::eventControl(int disp, int event, int enabled) {
    if (uint32_t(disp)>31 || !mAllocatedDisplayIDs.hasBit(disp)) {
        ALOGD("eventControl ignoring event %d on unallocated disp %d (en=%d)",
              event, disp, enabled);
        return;
    }
#ifndef QCOM_HARDWARE
    if (event != EVENT_VSYNC) {
        ALOGW("eventControl got unexpected event %d (disp=%d en=%d)",
              event, disp, enabled);
        return;
    }
#endif /* ! QCOM_HARDWARE */
    status_t err = NO_ERROR;
#ifndef QCOM_HARDWARE
    if (mHwc && !mDebugForceFakeVSync) {
        // NOTE: we use our own internal lock here because we have to call
        // into the HWC with the lock held, and we want to make sure
        // that even if HWC blocks (which it shouldn't), it won't
        // affect other threads.
        Mutex::Autolock _l(mEventControlLock);
        const int32_t eventBit = 1UL << event;
        const int32_t newValue = enabled ? eventBit : 0;
        const int32_t oldValue = mDisplayData[disp].events & eventBit;
        if (newValue != oldValue) {
            ATRACE_CALL();
            err = mHwc->eventControl(mHwc, disp, event, enabled);
            if (!err) {
                int32_t& events(mDisplayData[disp].events);
                events = (events & ~eventBit) | newValue;

                char tag[16];
                snprintf(tag, sizeof(tag), "HW_VSYNC_ON_%1u", disp);
                ATRACE_INT(tag, enabled);
	    }
        }
        // error here should not happen -- not sure what we should
        // do if it does.
        ALOGE_IF(err, "eventControl(%d, %d) failed %s",
                event, enabled, strerror(-err));
    }

    if (err == NO_ERROR && mVSyncThread != NULL) {
        mVSyncThread->setEnabled(enabled);
    }
#else /* QCOM_HARDWARE */
    switch(event) {
        case EVENT_VSYNC:
            if (mHwc && !mDebugForceFakeVSync) {
                // NOTE: we use our own internal lock here because we have to
                // call into the HWC with the lock held, and we want to make
                // sure that even if HWC blocks (which it shouldn't), it won't
                // affect other threads.
                Mutex::Autolock _l(mEventControlLock);
                const int32_t eventBit = 1UL << event;
                const int32_t newValue = enabled ? eventBit : 0;
                const int32_t oldValue = mDisplayData[disp].events & eventBit;
                if (newValue != oldValue) {
                    ATRACE_CALL();
                    err = mHwc->eventControl(mHwc, disp, event, enabled);
                    if (!err) {
                        int32_t& events(mDisplayData[disp].events);
                        events = (events & ~eventBit) | newValue;

                        char tag[16];
                        snprintf(tag, sizeof(tag), "HW_VSYNC_ON_%1u", disp);
                        ATRACE_INT(tag, enabled);
                    }
                }
                // error here should not happen -- not sure what we should
                // do if it does.
                ALOGE_IF(err, "eventControl(%d, %d) failed %s",
                         event, enabled, strerror(-err));
            }
            if (err == NO_ERROR && mVSyncThread != NULL) {
                mVSyncThread->setEnabled(enabled);
            }
            break;
        case EVENT_ORIENTATION:
            // Orientation event
            err = mHwc->eventControl(mHwc, disp, event, enabled);
            break;
        default:
            ALOGW("eventControl got unexpected event %d (disp=%d en=%d)",
                    event, disp, enabled);
            break;
    }
    return;
#endif /* QCOM_HARDWARE */
}

status_t HWComposer::createWorkList(int32_t id, size_t numLayers) {
    if (uint32_t(id)>31 || !mAllocatedDisplayIDs.hasBit(id)) {
        return BAD_INDEX;
    }

    if (mHwc) {
        DisplayData& disp(mDisplayData[id]);
        if (hwcHasApiVersion(mHwc, HWC_DEVICE_API_VERSION_1_1)) {
            // we need space for the HWC_FRAMEBUFFER_TARGET
            numLayers++;
        }
        if (disp.capacity < numLayers || disp.list == NULL) {
            size_t size = sizeof(hwc_display_contents_1_t)
                    + numLayers * sizeof(hwc_layer_1_t);
            free(disp.list);
            disp.list = (hwc_display_contents_1_t*)malloc(size);
#ifdef QCOM_HARDWARE
            if(disp.list == NULL)
                return NO_MEMORY;
#endif /* QCOM_HARDWARE */
            disp.capacity = numLayers;
        }
        if (hwcHasApiVersion(mHwc, HWC_DEVICE_API_VERSION_1_1)) {
            disp.framebufferTarget = &disp.list->hwLayers[numLayers - 1];
            memset(disp.framebufferTarget, 0, sizeof(hwc_layer_1_t));
            const DisplayConfig& currentConfig =
                    disp.configs[disp.currentConfig];
            const hwc_rect_t r = { 0, 0,
                    (int) currentConfig.width, (int) currentConfig.height };
            disp.framebufferTarget->compositionType = HWC_FRAMEBUFFER_TARGET;
            disp.framebufferTarget->hints = 0;
            disp.framebufferTarget->flags = 0;
            disp.framebufferTarget->handle = disp.fbTargetHandle;
            disp.framebufferTarget->transform = 0;
            disp.framebufferTarget->blending = HWC_BLENDING_PREMULT;
            if (hwcHasApiVersion(mHwc, HWC_DEVICE_API_VERSION_1_3)) {
                disp.framebufferTarget->sourceCropf.left = 0;
                disp.framebufferTarget->sourceCropf.top = 0;
                disp.framebufferTarget->sourceCropf.right =
                        currentConfig.width;
                disp.framebufferTarget->sourceCropf.bottom =
                        currentConfig.height;
            } else {
                disp.framebufferTarget->sourceCrop = r;
            }
            disp.framebufferTarget->displayFrame = r;
            disp.framebufferTarget->visibleRegionScreen.numRects = 1;
            disp.framebufferTarget->visibleRegionScreen.rects =
                &disp.framebufferTarget->displayFrame;
            disp.framebufferTarget->acquireFenceFd = -1;
            disp.framebufferTarget->releaseFenceFd = -1;
            disp.framebufferTarget->planeAlpha = 0xFF;
        }
        disp.list->retireFenceFd = -1;
        disp.list->flags = HWC_GEOMETRY_CHANGED;
        disp.list->numHwLayers = numLayers;
    }
    return NO_ERROR;
}

status_t HWComposer::setFramebufferTarget(int32_t id,
        const sp<Fence>& acquireFence, const sp<GraphicBuffer>& buf) {
    if (uint32_t(id)>31 || !mAllocatedDisplayIDs.hasBit(id)) {
        return BAD_INDEX;
    }
    DisplayData& disp(mDisplayData[id]);
    if (!disp.framebufferTarget) {
        // this should never happen, but apparently eglCreateWindowSurface()
        // triggers a Surface::queueBuffer()  on some
        // devices (!?) -- log and ignore.
        ALOGE("HWComposer: framebufferTarget is null");
        return NO_ERROR;
    }

    int acquireFenceFd = -1;
    if (acquireFence->isValid()) {
        acquireFenceFd = acquireFence->dup();
    }

    // ALOGD("fbPost: handle=%p, fence=%d", buf->handle, acquireFenceFd);
    disp.fbTargetHandle = buf->handle;
    disp.framebufferTarget->handle = disp.fbTargetHandle;
    disp.framebufferTarget->acquireFenceFd = acquireFenceFd;
    return NO_ERROR;
}

status_t HWComposer::prepare() {
<<<<<<< HEAD
#ifdef QCOM_HARDWARE
    Mutex::Autolock _l(mDrawLock);
#endif /* QCOM_HARDWARE */
=======
    Mutex::Autolock _l(mDisplayLock);
>>>>>>> e8293118
    for (size_t i=0 ; i<mNumDisplays ; i++) {
        DisplayData& disp(mDisplayData[i]);
        if (disp.framebufferTarget) {
            // make sure to reset the type to HWC_FRAMEBUFFER_TARGET
            // DO NOT reset the handle field to NULL, because it's possible
            // that we have nothing to redraw (eg: eglSwapBuffers() not called)
            // in which case, we should continue to use the same buffer.
            LOG_FATAL_IF(disp.list == NULL);
            disp.framebufferTarget->compositionType = HWC_FRAMEBUFFER_TARGET;
        }
        if (!disp.connected && disp.list != NULL) {
            ALOGW("WARNING: disp %zu: connected, non-null list, layers=%zu",
                  i, disp.list->numHwLayers);
        }
        mLists[i] = disp.list;
        if (mLists[i]) {
            if (hwcHasApiVersion(mHwc, HWC_DEVICE_API_VERSION_1_3)) {
                mLists[i]->outbuf = disp.outbufHandle;
                mLists[i]->outbufAcquireFenceFd = -1;
            } else if (hwcHasApiVersion(mHwc, HWC_DEVICE_API_VERSION_1_1)) {
                // garbage data to catch improper use
                mLists[i]->dpy = (hwc_display_t)0xDEADBEEF;
                mLists[i]->sur = (hwc_surface_t)0xDEADBEEF;
            } else {
                mLists[i]->dpy = EGL_NO_DISPLAY;
                mLists[i]->sur = EGL_NO_SURFACE;
            }
        }
    }

    int err = mHwc->prepare(mHwc, mNumDisplays, mLists);
    ALOGE_IF(err, "HWComposer: prepare failed (%s)", strerror(-err));

    if (err == NO_ERROR) {
        // here we're just making sure that "skip" layers are set
        // to HWC_FRAMEBUFFER and we're also counting how many layers
        // we have of each type.
        //
        // If there are no window layers, we treat the display has having FB
        // composition, because SurfaceFlinger will use GLES to draw the
        // wormhole region.
        for (size_t i=0 ; i<mNumDisplays ; i++) {
            DisplayData& disp(mDisplayData[i]);
            disp.hasFbComp = false;
            disp.hasOvComp = false;
#ifdef QCOM_HARDWARE
#ifdef QCOM_BSP
            disp.hasBlitComp = false;
#endif

#endif /* QCOM_HARDWARE */
            if (disp.list) {
#ifndef QCOM_HARDWARE
                for (size_t i=0 ; i<disp.list->numHwLayers ; i++) {
                    hwc_layer_1_t& l = disp.list->hwLayers[i];
#else /* QCOM_HARDWARE */
#ifdef QCOM_BSP
               //GPUTILERECT
               prev_comp_map[i] = current_comp_map[i];
               current_comp_map[i].reset();
               current_comp_map[i].count = disp.list->numHwLayers-1;
#endif
                for (size_t j=0 ; j<disp.list->numHwLayers ; j++) {
                    hwc_layer_1_t& l = disp.list->hwLayers[j];
#endif /* QCOM_HARDWARE */

                    //ALOGD("prepare: %d, type=%d, handle=%p",
#ifndef QCOM_HARDWARE
                    //        i, l.compositionType, l.handle);
#else /* QCOM_HARDWARE */
                    //        j, l.compositionType, l.handle);
#endif /* QCOM_HARDWARE */

#ifndef QCOM_HARDWARE
                    if (l.flags & HWC_SKIP_LAYER) {
#else /* QCOM_HARDWARE */
                    if ((i == DisplayDevice::DISPLAY_PRIMARY) &&
                                l.flags & HWC_SKIP_LAYER) {
#endif /* QCOM_HARDWARE */
                        l.compositionType = HWC_FRAMEBUFFER;
                    }
                    if (l.compositionType == HWC_FRAMEBUFFER) {
                        disp.hasFbComp = true;
                    }
#ifdef QCOM_HARDWARE
                    // If the composition type is BLIT, we set this to
                    // trigger a FLIP
                    if(l.compositionType == HWC_BLIT) {
                        disp.hasFbComp = true;
#ifdef QCOM_BSP
                        disp.hasBlitComp = true;
#endif
                    }
#endif /* QCOM_HARDWARE */
                    if (l.compositionType == HWC_OVERLAY) {
                        disp.hasOvComp = true;
                    }
                    if (l.compositionType == HWC_CURSOR_OVERLAY) {
                        disp.hasOvComp = true;
                    }
#ifdef QCOM_HARDWARE
#ifdef QCOM_BSP
                    //GPUTILERECT
                    if(l.compositionType != HWC_FRAMEBUFFER_TARGET) {
                        current_comp_map[i].compType[j] = l.compositionType;
                    }
#endif
#endif /* QCOM_HARDWARE */
                }
                if (disp.list->numHwLayers == (disp.framebufferTarget ? 1 : 0)) {
                    disp.hasFbComp = true;
                }
            } else {
                disp.hasFbComp = true;
            }
        }
    }
    return (status_t)err;
}

#ifdef QCOM_HARDWARE
#ifdef QCOM_BSP
bool HWComposer::hasBlitComposition(int32_t id) const {
    if (!mHwc || uint32_t(id) > 31 || !mAllocatedDisplayIDs.hasBit(id))
        return false;
    return mDisplayData[id].hasBlitComp;
}
#endif
#endif /* QCOM_HARDWARE */
bool HWComposer::hasHwcComposition(int32_t id) const {
    if (!mHwc || uint32_t(id)>31 || !mAllocatedDisplayIDs.hasBit(id))
        return false;
    return mDisplayData[id].hasOvComp;
}

bool HWComposer::hasGlesComposition(int32_t id) const {
    if (!mHwc || uint32_t(id)>31 || !mAllocatedDisplayIDs.hasBit(id))
        return true;
    return mDisplayData[id].hasFbComp;
}

sp<Fence> HWComposer::getAndResetReleaseFence(int32_t id) {
    if (uint32_t(id)>31 || !mAllocatedDisplayIDs.hasBit(id))
        return Fence::NO_FENCE;

    int fd = INVALID_OPERATION;
    if (mHwc && hwcHasApiVersion(mHwc, HWC_DEVICE_API_VERSION_1_1)) {
        const DisplayData& disp(mDisplayData[id]);
        if (disp.framebufferTarget) {
            fd = disp.framebufferTarget->releaseFenceFd;
            disp.framebufferTarget->acquireFenceFd = -1;
            disp.framebufferTarget->releaseFenceFd = -1;
        }
    }
    return fd >= 0 ? new Fence(fd) : Fence::NO_FENCE;
}

status_t HWComposer::commit() {
    int err = NO_ERROR;
    if (mHwc) {
        if (!hwcHasApiVersion(mHwc, HWC_DEVICE_API_VERSION_1_1)) {
            // On version 1.0, the OpenGL ES target surface is communicated
            // by the (dpy, sur) fields and we are guaranteed to have only
            // a single display.
            mLists[0]->dpy = eglGetCurrentDisplay();
            mLists[0]->sur = eglGetCurrentSurface(EGL_DRAW);
        }

        for (size_t i=VIRTUAL_DISPLAY_ID_BASE; i<mNumDisplays; i++) {
            DisplayData& disp(mDisplayData[i]);
            if (disp.outbufHandle) {
                mLists[i]->outbuf = disp.outbufHandle;
                mLists[i]->outbufAcquireFenceFd =
                        disp.outbufAcquireFence->dup();
            }
        }

        err = mHwc->set(mHwc, mNumDisplays, mLists);

        for (size_t i=0 ; i<mNumDisplays ; i++) {
            DisplayData& disp(mDisplayData[i]);
            disp.lastDisplayFence = disp.lastRetireFence;
            disp.lastRetireFence = Fence::NO_FENCE;
            if (disp.list) {
                if (disp.list->retireFenceFd != -1) {
                    disp.lastRetireFence = new Fence(disp.list->retireFenceFd);
                    disp.list->retireFenceFd = -1;
                }
                disp.list->flags &= ~HWC_GEOMETRY_CHANGED;
            }
        }
    }
    return (status_t)err;
}

status_t HWComposer::setPowerMode(int disp, int mode) {
    LOG_FATAL_IF(disp >= VIRTUAL_DISPLAY_ID_BASE);
    if (mHwc) {
        if (mode == HWC_POWER_MODE_OFF) {
            eventControl(disp, HWC_EVENT_VSYNC, 0);
        }
        if (hwcHasApiVersion(mHwc, HWC_DEVICE_API_VERSION_1_4)) {
            return (status_t)mHwc->setPowerMode(mHwc, disp, mode);
        } else {
            return (status_t)mHwc->blank(mHwc, disp,
                    mode == HWC_POWER_MODE_OFF ? 1 : 0);
        }
    }
    return NO_ERROR;
}

status_t HWComposer::setActiveConfig(int disp, int mode) {
    LOG_FATAL_IF(disp >= VIRTUAL_DISPLAY_ID_BASE);
    DisplayData& dd(mDisplayData[disp]);
#ifndef QCOM_HARDWARE
    dd.currentConfig = mode;
#endif /* ! QCOM_HARDWARE */
    if (mHwc && hwcHasApiVersion(mHwc, HWC_DEVICE_API_VERSION_1_4)) {
#ifndef QCOM_HARDWARE
        return (status_t)mHwc->setActiveConfig(mHwc, disp, mode);
#else /* QCOM_HARDWARE */
        status_t status = static_cast<status_t>(
                mHwc->setActiveConfig(mHwc, disp, mode));
        if (status == NO_ERROR) {
            dd.currentConfig = mode;
        } else {
            ALOGE("%s Failed to set new config (%d) for display (%d)",
                    __FUNCTION__, mode, disp);
        }
        return status;
#endif /* QCOM_HARDWARE */
    } else {
        LOG_FATAL_IF(mode != 0);
    }
    return NO_ERROR;
}

#ifdef QCOM_HARDWARE
int HWComposer::getActiveConfig(int disp) const {
    LOG_FATAL_IF(disp >= VIRTUAL_DISPLAY_ID_BASE);
    if (mHwc && hwcHasApiVersion(mHwc, HWC_DEVICE_API_VERSION_1_4)) {
        return mHwc->getActiveConfig(mHwc, disp);
    } else {
        return 0;
    }
}

#endif /* QCOM_HARDWARE */
void HWComposer::disconnectDisplay(int disp) {
    LOG_ALWAYS_FATAL_IF(disp < 0 || disp == HWC_DISPLAY_PRIMARY);
    DisplayData& dd(mDisplayData[disp]);
    free(dd.list);
    dd.list = NULL;
    dd.framebufferTarget = NULL;    // points into dd.list
    dd.fbTargetHandle = NULL;
    dd.outbufHandle = NULL;
    dd.lastRetireFence = Fence::NO_FENCE;
    dd.lastDisplayFence = Fence::NO_FENCE;
    dd.outbufAcquireFence = Fence::NO_FENCE;
    // clear all the previous configs and repopulate when a new
    // device is added
    dd.configs.clear();
}

int HWComposer::getVisualID() const {
    if (mHwc && hwcHasApiVersion(mHwc, HWC_DEVICE_API_VERSION_1_1)) {
        // FIXME: temporary hack until HAL_PIXEL_FORMAT_IMPLEMENTATION_DEFINED
        // is supported by the implementation. we can only be in this case
        // if we have HWC 1.1
        return HAL_PIXEL_FORMAT_RGBA_8888;
        //return HAL_PIXEL_FORMAT_IMPLEMENTATION_DEFINED;
    } else {
        return mFbDev->format;
    }
}

bool HWComposer::supportsFramebufferTarget() const {
    return (mHwc && hwcHasApiVersion(mHwc, HWC_DEVICE_API_VERSION_1_1));
}

int HWComposer::fbPost(int32_t id,
        const sp<Fence>& acquireFence, const sp<GraphicBuffer>& buffer) {
    if (mHwc && hwcHasApiVersion(mHwc, HWC_DEVICE_API_VERSION_1_1)) {
        return setFramebufferTarget(id, acquireFence, buffer);
    } else {
        acquireFence->waitForever("HWComposer::fbPost");
        return mFbDev->post(mFbDev, buffer->handle);
    }
}

int HWComposer::fbCompositionComplete() {
    if (mHwc && hwcHasApiVersion(mHwc, HWC_DEVICE_API_VERSION_1_1))
        return NO_ERROR;

    if (mFbDev->compositionComplete) {
        return mFbDev->compositionComplete(mFbDev);
    } else {
        return INVALID_OPERATION;
    }
}

void HWComposer::fbDump(String8& result) {
    if (mFbDev && mFbDev->common.version >= 1 && mFbDev->dump) {
        const size_t SIZE = 4096;
        char buffer[SIZE];
        mFbDev->dump(mFbDev, buffer, SIZE);
        result.append(buffer);
    }
}

status_t HWComposer::setOutputBuffer(int32_t id, const sp<Fence>& acquireFence,
        const sp<GraphicBuffer>& buf) {
    if (uint32_t(id)>31 || !mAllocatedDisplayIDs.hasBit(id))
        return BAD_INDEX;
    if (id < VIRTUAL_DISPLAY_ID_BASE)
        return INVALID_OPERATION;

    DisplayData& disp(mDisplayData[id]);
    disp.outbufHandle = buf->handle;
    disp.outbufAcquireFence = acquireFence;
    return NO_ERROR;
}

sp<Fence> HWComposer::getLastRetireFence(int32_t id) const {
    if (uint32_t(id)>31 || !mAllocatedDisplayIDs.hasBit(id))
        return Fence::NO_FENCE;
    return mDisplayData[id].lastRetireFence;
}

status_t HWComposer::setCursorPositionAsync(int32_t id, const Rect& pos)
{
    if (mHwc->setCursorPositionAsync) {
        return (status_t)mHwc->setCursorPositionAsync(mHwc, id, pos.left, pos.top);
    }
    else {
        return NO_ERROR;
    }
}

/*
 * Helper template to implement a concrete HWCLayer
 * This holds the pointer to the concrete hwc layer type
 * and implements the "iterable" side of HWCLayer.
 */
template<typename CONCRETE, typename HWCTYPE>
class Iterable : public HWComposer::HWCLayer {
protected:
    HWCTYPE* const mLayerList;
    HWCTYPE* mCurrentLayer;
    Iterable(HWCTYPE* layer) : mLayerList(layer), mCurrentLayer(layer) { }
    inline HWCTYPE const * getLayer() const { return mCurrentLayer; }
    inline HWCTYPE* getLayer() { return mCurrentLayer; }
    virtual ~Iterable() { }
private:
    // returns a copy of ourselves
    virtual HWComposer::HWCLayer* dup() {
        return new CONCRETE( static_cast<const CONCRETE&>(*this) );
    }
    virtual status_t setLayer(size_t index) {
        mCurrentLayer = &mLayerList[index];
        return NO_ERROR;
    }
};

/*
 * Concrete implementation of HWCLayer for HWC_DEVICE_API_VERSION_1_0.
 * This implements the HWCLayer side of HWCIterableLayer.
 */
class HWCLayerVersion1 : public Iterable<HWCLayerVersion1, hwc_layer_1_t> {
    struct hwc_composer_device_1* mHwc;
public:
    HWCLayerVersion1(struct hwc_composer_device_1* hwc, hwc_layer_1_t* layer)
        : Iterable<HWCLayerVersion1, hwc_layer_1_t>(layer), mHwc(hwc) { }

    virtual int32_t getCompositionType() const {
        return getLayer()->compositionType;
    }
    virtual uint32_t getHints() const {
        return getLayer()->hints;
    }
    virtual sp<Fence> getAndResetReleaseFence() {
        int fd = getLayer()->releaseFenceFd;
        getLayer()->releaseFenceFd = -1;
        return fd >= 0 ? new Fence(fd) : Fence::NO_FENCE;
    }
    virtual void setAcquireFenceFd(int fenceFd) {
        getLayer()->acquireFenceFd = fenceFd;
    }
    virtual void setPerFrameDefaultState() {
        //getLayer()->compositionType = HWC_FRAMEBUFFER;
    }
    virtual void setPlaneAlpha(uint8_t alpha) {
        if (hwcHasApiVersion(mHwc, HWC_DEVICE_API_VERSION_1_2)) {
            getLayer()->planeAlpha = alpha;
        } else {
            if (alpha < 0xFF) {
                getLayer()->flags |= HWC_SKIP_LAYER;
            }
        }
    }
    virtual void setDefaultState() {
        hwc_layer_1_t* const l = getLayer();
        l->compositionType = HWC_FRAMEBUFFER;
        l->hints = 0;
        l->flags = HWC_SKIP_LAYER;
        l->handle = 0;
        l->transform = 0;
        l->blending = HWC_BLENDING_NONE;
        l->visibleRegionScreen.numRects = 0;
        l->visibleRegionScreen.rects = NULL;
        l->acquireFenceFd = -1;
        l->releaseFenceFd = -1;
        l->planeAlpha = 0xFF;
    }
    virtual void setSkip(bool skip) {
        if (skip) {
            getLayer()->flags |= HWC_SKIP_LAYER;
        } else {
            getLayer()->flags &= ~HWC_SKIP_LAYER;
        }
    }
    virtual void setIsCursorLayerHint(bool isCursor) {
        if (hwcHasApiVersion(mHwc, HWC_DEVICE_API_VERSION_1_4)) {
            if (isCursor) {
                getLayer()->flags |= HWC_IS_CURSOR_LAYER;
            }
            else {
                getLayer()->flags &= ~HWC_IS_CURSOR_LAYER;
            }
        }
    }
#ifdef QCOM_HARDWARE
    virtual void setAnimating(bool animating) {
        if (animating) {
            getLayer()->flags |= HWC_SCREENSHOT_ANIMATOR_LAYER;
        } else {
            getLayer()->flags &= ~HWC_SCREENSHOT_ANIMATOR_LAYER;
        }
    }
#endif /* QCOM_HARDWARE */
    virtual void setBlending(uint32_t blending) {
        getLayer()->blending = blending;
    }
    virtual void setTransform(uint32_t transform) {
        getLayer()->transform = transform;
    }
    virtual void setFrame(const Rect& frame) {
        getLayer()->displayFrame = reinterpret_cast<hwc_rect_t const&>(frame);
    }
    virtual void setCrop(const FloatRect& crop) {
        if (hwcHasApiVersion(mHwc, HWC_DEVICE_API_VERSION_1_3)) {
            getLayer()->sourceCropf = reinterpret_cast<hwc_frect_t const&>(crop);
        } else {
            /*
             * Since h/w composer didn't support a flot crop rect before version 1.3,
             * using integer coordinates instead produces a different output from the GL code in
             * Layer::drawWithOpenGL(). The difference can be large if the buffer crop to
             * window size ratio is large and a window crop is defined
             * (i.e.: if we scale the buffer a lot and we also crop it with a window crop).
             */
            hwc_rect_t& r = getLayer()->sourceCrop;
            r.left  = int(ceilf(crop.left));
            r.top   = int(ceilf(crop.top));
            r.right = int(floorf(crop.right));
            r.bottom= int(floorf(crop.bottom));
        }
    }
    virtual void setVisibleRegionScreen(const Region& reg) {
        // Region::getSharedBuffer creates a reference to the underlying
        // SharedBuffer of this Region, this reference is freed
        // in onDisplayed()
        hwc_region_t& visibleRegion = getLayer()->visibleRegionScreen;
        SharedBuffer const* sb = reg.getSharedBuffer(&visibleRegion.numRects);
        visibleRegion.rects = reinterpret_cast<hwc_rect_t const *>(sb->data());
    }
<<<<<<< HEAD

=======
    virtual void setSurfaceDamage(const Region& reg) {
        if (!hwcHasApiVersion(mHwc, HWC_DEVICE_API_VERSION_1_5)) {
            return;
        }
        hwc_region_t& surfaceDamage = getLayer()->surfaceDamage;
        // We encode default full-screen damage as INVALID_RECT upstream, but as
        // 0 rects for HWComposer
        if (reg.isRect() && reg.getBounds() == Rect::INVALID_RECT) {
            surfaceDamage.numRects = 0;
            surfaceDamage.rects = NULL;
            return;
        }
        SharedBuffer const* sb = reg.getSharedBuffer(&surfaceDamage.numRects);
        surfaceDamage.rects = reinterpret_cast<hwc_rect_t const *>(sb->data());
    }
>>>>>>> e8293118
    virtual void setSidebandStream(const sp<NativeHandle>& stream) {
        ALOG_ASSERT(stream->handle() != NULL);
        getLayer()->compositionType = HWC_SIDEBAND;
        getLayer()->sidebandStream = stream->handle();
    }

#ifdef QCOM_HARDWARE
    virtual void setDirtyRect(const Rect& dirtyRect) {
        Rect srcCrop;
        srcCrop.left = int(ceilf(getLayer()->sourceCropf.left));
        srcCrop.right = int(ceilf(getLayer()->sourceCropf.right));
        srcCrop.top = int(ceilf(getLayer()->sourceCropf.top));
        srcCrop.bottom = int(ceilf(getLayer()->sourceCropf.bottom));

        /* DirtyRect is generated for the full buffer resolution. Crop the value
         * for the hwc_layer_1_t::sourceCrop resolution before sending to HWC.
         */
        Rect finalDR;
        srcCrop.intersect(dirtyRect, &finalDR);
        getLayer()->dirtyRect = reinterpret_cast<hwc_rect_t const&>(finalDR);
    }
#endif /* QCOM_HARDWARE */

    virtual void setBuffer(const sp<GraphicBuffer>& buffer) {
        if (buffer == 0 || buffer->handle == 0) {
            getLayer()->compositionType = HWC_FRAMEBUFFER;
            getLayer()->flags |= HWC_SKIP_LAYER;
            getLayer()->handle = 0;
        } else {
            if (getLayer()->compositionType == HWC_SIDEBAND) {
                // If this was a sideband layer but the stream was removed, reset
                // it to FRAMEBUFFER. The HWC can change it to OVERLAY in prepare.
                getLayer()->compositionType = HWC_FRAMEBUFFER;
            }
            getLayer()->handle = buffer->handle;
        }
    }
    virtual void onDisplayed() {
        hwc_region_t& visibleRegion = getLayer()->visibleRegionScreen;
        SharedBuffer const* sb = SharedBuffer::bufferFromData(visibleRegion.rects);
        if (sb) {
            sb->release();
            // not technically needed but safer
            visibleRegion.numRects = 0;
            visibleRegion.rects = NULL;
        }

        getLayer()->acquireFenceFd = -1;

        if (!hwcHasApiVersion(mHwc, HWC_DEVICE_API_VERSION_1_5)) {
            return;
        }

        hwc_region_t& surfaceDamage = getLayer()->surfaceDamage;
        sb = SharedBuffer::bufferFromData(surfaceDamage.rects);
        if (sb) {
            sb->release();
            surfaceDamage.numRects = 0;
            surfaceDamage.rects = NULL;
        }
    }
};

/*
 * returns an iterator initialized at a given index in the layer list
 */
HWComposer::LayerListIterator HWComposer::getLayerIterator(int32_t id, size_t index) {
    if (uint32_t(id)>31 || !mAllocatedDisplayIDs.hasBit(id)) {
        return LayerListIterator();
    }
    const DisplayData& disp(mDisplayData[id]);
    if (!mHwc || !disp.list || index > disp.list->numHwLayers) {
        return LayerListIterator();
    }
    return LayerListIterator(new HWCLayerVersion1(mHwc, disp.list->hwLayers), index);
}

/*
 * returns an iterator on the beginning of the layer list
 */
HWComposer::LayerListIterator HWComposer::begin(int32_t id) {
    return getLayerIterator(id, 0);
}

/*
 * returns an iterator on the end of the layer list
 */
HWComposer::LayerListIterator HWComposer::end(int32_t id) {
    size_t numLayers = 0;
    if (uint32_t(id) <= 31 && mAllocatedDisplayIDs.hasBit(id)) {
        const DisplayData& disp(mDisplayData[id]);
        if (mHwc && disp.list) {
            numLayers = disp.list->numHwLayers;
            if (hwcHasApiVersion(mHwc, HWC_DEVICE_API_VERSION_1_1)) {
                // with HWC 1.1, the last layer is always the HWC_FRAMEBUFFER_TARGET,
                // which we ignore when iterating through the layer list.
                ALOGE_IF(!numLayers, "mDisplayData[%d].list->numHwLayers is 0", id);
                if (numLayers) {
                    numLayers--;
                }
            }
        }
    }
    return getLayerIterator(id, numLayers);
}

// Converts a PixelFormat to a human-readable string.  Max 11 chars.
// (Could use a table of prefab String8 objects.)
static String8 getFormatStr(PixelFormat format) {
    switch (format) {
    case PIXEL_FORMAT_RGBA_8888:    return String8("RGBA_8888");
#ifdef QCOM_HARDWARE
    case PIXEL_FORMAT_RGBA_4444:    return String8("RGBA_4444");
    case PIXEL_FORMAT_RGBA_5551:    return String8("RGBA_5551");
#endif /* QCOM_HARDWARE */
    case PIXEL_FORMAT_RGBX_8888:    return String8("RGBx_8888");
    case PIXEL_FORMAT_RGB_888:      return String8("RGB_888");
    case PIXEL_FORMAT_RGB_565:      return String8("RGB_565");
    case PIXEL_FORMAT_BGRA_8888:    return String8("BGRA_8888");
    case HAL_PIXEL_FORMAT_IMPLEMENTATION_DEFINED:
                                    return String8("ImplDef");
    default:
        String8 result;
        result.appendFormat("? %08x", format);
        return result;
    }
}

void HWComposer::dump(String8& result) const {
<<<<<<< HEAD
#ifdef QCOM_HARDWARE
    Mutex::Autolock _l(mDrawLock);
#endif /* QCOM_HARDWARE */
=======
    Mutex::Autolock _l(mDisplayLock);
>>>>>>> e8293118
    if (mHwc) {
        result.appendFormat("Hardware Composer state (version %08x):\n", hwcApiVersion(mHwc));
        result.appendFormat("  mDebugForceFakeVSync=%d\n", mDebugForceFakeVSync);
        for (size_t i=0 ; i<mNumDisplays ; i++) {
            const DisplayData& disp(mDisplayData[i]);
            if (!disp.connected)
                continue;

            const Vector< sp<Layer> >& visibleLayersSortedByZ =
                    mFlinger->getLayerSortedByZForHwcDisplay(i);


            result.appendFormat("  Display[%zd] configurations (* current):\n", i);
            for (size_t c = 0; c < disp.configs.size(); ++c) {
                const DisplayConfig& config(disp.configs[c]);
#ifndef QCOM_HARDWARE
                result.appendFormat("    %s%zd: %ux%u, xdpi=%f, ydpi=%f, refresh=%" PRId64 "\n",
#else /* QCOM_HARDWARE */
                result.appendFormat("    %s%zd: %ux%u, xdpi=%f, ydpi=%f, secure=%d refresh=%" PRId64 "\n",
#endif /* QCOM_HARDWARE */
                        c == disp.currentConfig ? "* " : "", c, config.width, config.height,
#ifndef QCOM_HARDWARE
                        config.xdpi, config.ydpi, config.refresh);
#else /* QCOM_HARDWARE */
                        config.xdpi, config.ydpi, config.secure, config.refresh);
#endif /* QCOM_HARDWARE */
            }

            if (disp.list) {
                result.appendFormat(
                        "  numHwLayers=%zu, flags=%08x\n",
                        disp.list->numHwLayers, disp.list->flags);

                result.append(
#ifndef QCOM_HARDWARE
                        "    type   |  handle  | hint | flag | tr | blnd |   format    |     source crop (l,t,r,b)      |          frame         | name \n"
                        "-----------+----------+------+------+----+------+-------------+--------------------------------+------------------------+------\n");
                //      " _________ | ________ | ____ | ____ | __ | ____ | ___________ |_____._,_____._,_____._,_____._ |_____,_____,_____,_____ | ___...
#else /* QCOM_HARDWARE */

                        "    type   |  handle  | hint | flag | tr | blnd |  format     |     source crop(l,t,r,b)       |           frame        |      dirtyRect         |  name \n"
                        "------------+----------+----------+----------+----+-------+----------+-----------------------------------+---------------------------+-------------------\n");
                //      " __________ | ________ | ________ | ________ | __ | _____ | ________ | [_____._,_____._,_____._,_____._] | [_____,_____,_____,_____] | [_____,_____,_____,_____] |
#endif /* QCOM_HARDWARE */
                for (size_t i=0 ; i<disp.list->numHwLayers ; i++) {
                    const hwc_layer_1_t&l = disp.list->hwLayers[i];
                    int32_t format = -1;
                    String8 name("unknown");

                    if (i < visibleLayersSortedByZ.size()) {
                        const sp<Layer>& layer(visibleLayersSortedByZ[i]);
                        const sp<GraphicBuffer>& buffer(
                                layer->getActiveBuffer());
                        if (buffer != NULL) {
                            format = buffer->getPixelFormat();
                        }
                        name = layer->getName();
                    }

                    int type = l.compositionType;
                    if (type == HWC_FRAMEBUFFER_TARGET) {
                        name = "HWC_FRAMEBUFFER_TARGET";
                        format = disp.format;
                    }

                    static char const* compositionTypeName[] = {
                            "GLES",
                            "HWC",
                            "BKGND",
                            "FB TARGET",
                            "SIDEBAND",
                            "HWC_CURSOR",
#ifdef QCOM_HARDWARE
                            "FB_BLIT",
#endif /* QCOM_HARDWARE */
                            "UNKNOWN"};
                    if (type >= NELEM(compositionTypeName))
                        type = NELEM(compositionTypeName) - 1;

                    String8 formatStr = getFormatStr(format);
                    if (hwcHasApiVersion(mHwc, HWC_DEVICE_API_VERSION_1_3)) {
                        result.appendFormat(
#ifndef QCOM_HARDWARE
                                " %9s | %08" PRIxPTR " | %04x | %04x | %02x | %04x | %-11s |%7.1f,%7.1f,%7.1f,%7.1f |%5d,%5d,%5d,%5d | %s\n",
#else /* QCOM_HARDWARE */
                                " %9s | %08" PRIxPTR " | %04x | %04x | %02x | %04x | %-11s |%7.1f,%7.1f,%7.1f,%7.1f |%5d,%5d,%5d,%5d | [%5d,%5d,%5d,%5d] | %s\n",
#endif /* QCOM_HARDWARE */
                                        compositionTypeName[type],
                                        intptr_t(l.handle), l.hints, l.flags, l.transform, l.blending, formatStr.string(),
                                        l.sourceCropf.left, l.sourceCropf.top, l.sourceCropf.right, l.sourceCropf.bottom,
                                        l.displayFrame.left, l.displayFrame.top, l.displayFrame.right, l.displayFrame.bottom,
#ifdef QCOM_HARDWARE
                                        l.dirtyRect.left, l.dirtyRect.top, l.dirtyRect.right, l.dirtyRect.bottom,
#endif /* QCOM_HARDWARE */
                                        name.string());
                    } else {
                        result.appendFormat(
#ifndef QCOM_HARDWARE
                                " %9s | %08" PRIxPTR " | %04x | %04x | %02x | %04x | %-11s |%7d,%7d,%7d,%7d |%5d,%5d,%5d,%5d | %s\n",
#else /* QCOM_HARDWARE */
                                " %9s | %08" PRIxPTR " | %04x | %04x | %02x | %04x | %-11s |%7d,%7d,%7d,%7d |%5d,%5d,%5d,%5d | [%5d,%5d,%5d,%5d] | %s\n",
#endif /* QCOM_HARDWARE */
                                        compositionTypeName[type],
                                        intptr_t(l.handle), l.hints, l.flags, l.transform, l.blending, formatStr.string(),
                                        l.sourceCrop.left, l.sourceCrop.top, l.sourceCrop.right, l.sourceCrop.bottom,
                                        l.displayFrame.left, l.displayFrame.top, l.displayFrame.right, l.displayFrame.bottom,
#ifdef QCOM_HARDWARE
                                        l.dirtyRect.left, l.dirtyRect.top, l.dirtyRect.right, l.dirtyRect.bottom,
#endif /* QCOM_HARDWARE */
                                        name.string());
                    }
                }
            }
        }
    }

    if (mHwc && mHwc->dump) {
        const size_t SIZE = 4096;
        char buffer[SIZE];
        mHwc->dump(mHwc, buffer, SIZE);
        result.append(buffer);
    }
}

// ---------------------------------------------------------------------------

HWComposer::VSyncThread::VSyncThread(HWComposer& hwc)
    : mHwc(hwc), mEnabled(false),
      mNextFakeVSync(0),
      mRefreshPeriod(hwc.getRefreshPeriod(HWC_DISPLAY_PRIMARY))
{
}

void HWComposer::VSyncThread::setEnabled(bool enabled) {
    Mutex::Autolock _l(mLock);
    if (mEnabled != enabled) {
        mEnabled = enabled;
        mCondition.signal();
    }
}

void HWComposer::VSyncThread::onFirstRef() {
    run("VSyncThread", PRIORITY_URGENT_DISPLAY + PRIORITY_MORE_FAVORABLE);
}

bool HWComposer::VSyncThread::threadLoop() {
    { // scope for lock
        Mutex::Autolock _l(mLock);
        while (!mEnabled) {
            mCondition.wait(mLock);
        }
    }

    const nsecs_t period = mRefreshPeriod;
    const nsecs_t now = systemTime(CLOCK_MONOTONIC);
    nsecs_t next_vsync = mNextFakeVSync;
    nsecs_t sleep = next_vsync - now;
    if (sleep < 0) {
        // we missed, find where the next vsync should be
        sleep = (period - ((now - next_vsync) % period));
        next_vsync = now + sleep;
    }
    mNextFakeVSync = next_vsync + period;

    struct timespec spec;
    spec.tv_sec  = next_vsync / 1000000000;
    spec.tv_nsec = next_vsync % 1000000000;

    int err;
    do {
        err = clock_nanosleep(CLOCK_MONOTONIC, TIMER_ABSTIME, &spec, NULL);
    } while (err<0 && errno == EINTR);

    if (err == 0) {
        mHwc.mEventHandler.onVSyncReceived(0, next_vsync);
    }

    return true;
}

HWComposer::DisplayData::DisplayData()
:   configs(),
    currentConfig(0),
    format(HAL_PIXEL_FORMAT_RGBA_8888),
    connected(false),
    hasFbComp(false), hasOvComp(false),
    capacity(0), list(NULL),
    framebufferTarget(NULL), fbTargetHandle(0),
    lastRetireFence(Fence::NO_FENCE), lastDisplayFence(Fence::NO_FENCE),
    outbufHandle(NULL), outbufAcquireFence(Fence::NO_FENCE),
    events(0)
{}

HWComposer::DisplayData::~DisplayData() {
    free(list);
}

#ifdef QCOM_HARDWARE
#ifdef QCOM_BSP
//======================== GPU TiledRect/DR changes =====================
bool HWComposer::areVisibleRegionsOverlapping(int32_t id ) {
    if (!mHwc || uint32_t(id)>31 || !mAllocatedDisplayIDs.hasBit(id))
        return false;
    const Vector< sp<Layer> >& currentLayers  =
            mFlinger->getLayerSortedByZForHwcDisplay(id);
    size_t count = currentLayers.size();
    Region consolidatedVisibleRegion;

    for (size_t i=0; i<count; i++) {
        //If there are any overlapping visible regions, disable GPUTileRect
        if(!consolidatedVisibleRegion.intersect(
                 currentLayers[i]->visibleRegion).isEmpty()){
            return true;
        }
        consolidatedVisibleRegion.orSelf(currentLayers[i]->visibleRegion);
    }
    return false;
}

bool HWComposer::canHandleOverlapArea(int32_t id, Rect unionDr) {
    DisplayData& disp(mDisplayData[id]);
    float layerAreaSum = 0;
    float drArea = ((unionDr.right-unionDr.left)* (unionDr.bottom-unionDr.top));
    hwc_layer_1_t& fbLayer = disp.list->hwLayers[disp.list->numHwLayers-1];
    hwc_rect_t fbDisplayFrame  = fbLayer.displayFrame;
    float fbLayerArea = ((fbDisplayFrame.right - fbDisplayFrame.left)*
              (fbDisplayFrame.bottom - fbDisplayFrame.top));

    //Compute sum of the Areas of FB layers intersecting with Union Dirty Rect
    for (size_t i=0; i<disp.list->numHwLayers-1; i++) {
        hwc_layer_1_t& layer = disp.list->hwLayers[i];
        if(layer.compositionType != HWC_FRAMEBUFFER)
           continue;

        hwc_rect_t displayFrame  = layer.displayFrame;
        Rect df(displayFrame.left, displayFrame.top,
              displayFrame.right, displayFrame.bottom);
        Rect df_dirty;
        df_dirty.clear();
        if(df.intersect(unionDr, &df_dirty))
            layerAreaSum += ((df_dirty.right - df_dirty.left)*
                  (df_dirty.bottom - df_dirty.top));
    }
    ALOGD_IF(GPUTILERECT_DEBUG,"GPUTileRect: overlap/FB : %f",
           (layerAreaSum/fbLayerArea));
    // Return false, if the sum of layer Areas intersecting with union Dr is
    // more than the threshold as we are not getting better performance.
    return (mDynThreshold > (layerAreaSum/fbLayerArea));
}

bool HWComposer::needsScaling(int32_t id) {
    if (!mHwc || uint32_t(id)>31 || !mAllocatedDisplayIDs.hasBit(id))
        return false;
    DisplayData& disp(mDisplayData[id]);
    for (size_t i=0; i<disp.list->numHwLayers-1; i++) {
        int dst_w, dst_h, src_w, src_h;
        hwc_layer_1_t& layer = disp.list->hwLayers[i];
        hwc_rect_t displayFrame  = layer.displayFrame;

        hwc_rect_t sourceCropI = {0,0,0,0};
        sourceCropI.left = int(ceilf(layer.sourceCropf.left));
        sourceCropI.top = int(ceilf(layer.sourceCropf.top));
        sourceCropI.right = int(floorf(layer.sourceCropf.right));
        sourceCropI.bottom = int(floorf(layer.sourceCropf.bottom));

        dst_w = displayFrame.right - displayFrame.left;
        dst_h = displayFrame.bottom - displayFrame.top;
        src_w = sourceCropI.right - sourceCropI.left;
        src_h = sourceCropI.bottom - sourceCropI.top;

        if(((src_w != dst_w) || (src_h != dst_h))) {
            return true;
        }
    }
    return false;
}

void HWComposer::computeUnionDirtyRect(int32_t id, Rect& unionDirtyRect) {
    if (!mHwc || uint32_t(id)>31 || !mAllocatedDisplayIDs.hasBit(id))
        return;
    const Vector< sp<Layer> >& currentLayers =
            mFlinger->getLayerSortedByZForHwcDisplay(id);
    size_t count = currentLayers.size();
    Region unionDirtyRegion;
    DisplayData& disp(mDisplayData[id]);

    // Find UnionDr of all layers
    for (size_t i=0; i<count; i++) {
        hwc_layer_1_t& l = disp.list->hwLayers[i];
        Rect dr;
        dr.clear();
        if((l.compositionType == HWC_FRAMEBUFFER) &&
              currentLayers[i]->hasNewFrame()) {
            dr = Rect(l.dirtyRect.left, l.dirtyRect.top, l.dirtyRect.right,
                  l.dirtyRect.bottom);
            hwc_rect_t dst = l.displayFrame;

            //Map dirtyRect to layer destination before using
            hwc_rect_t src = {0,0,0,0};
            src.left = int(ceilf(l.sourceCropf.left));
            src.top = int(ceilf(l.sourceCropf.top));
            src.right = int(floorf(l.sourceCropf.right));
            src.bottom = int(floorf(l.sourceCropf.bottom));

            int x_off = dst.left - src.left;
            int y_off = dst.top - src.top;
            dr = dr.offsetBy(x_off, y_off);
            unionDirtyRegion = unionDirtyRegion.orSelf(dr);
        }
    }
    unionDirtyRect = unionDirtyRegion.getBounds();
}
bool HWComposer::isCompositionMapChanged(int32_t id) {
    if (prev_comp_map[id] == current_comp_map[id]) {
        return false;
    }
    return true;
}
bool HWComposer::isGeometryChanged(int32_t id) {
    if (!mHwc || uint32_t(id)>31 || !mAllocatedDisplayIDs.hasBit(id))
        return false;
    DisplayData& disp(mDisplayData[id]);
    return ( disp.list->flags & HWC_GEOMETRY_CHANGED );
}
/* Finds if we can enable DR optimization for GpuComp
 * 1. return false if geometry is changed
 * 2. if overlapping visible regions present.
 * 3. Compute a Union Dirty Rect to operate on. */
bool HWComposer::canUseTiledDR(int32_t id, Rect& unionDr ){
    if (!mHwc || uint32_t(id)>31 || !mAllocatedDisplayIDs.hasBit(id))
        return false;

    bool status = true;
    if (isGeometryChanged(id)) {
        ALOGD_IF(GPUTILERECT_DEBUG, "GPUTileRect : geometrychanged, disable");
        status = false;
    } else if ( hasBlitComposition(id)) {
        ALOGD_IF(GPUTILERECT_DEBUG, "GPUTileRect: Blit comp, disable");
        status = false;
    } else if ( isCompositionMapChanged(id)) {
        ALOGD_IF(GPUTILERECT_DEBUG, "GPUTileRect: comp map changed, disable");
        status = false;
    } else if (needsScaling(id)) {
       /* Do Not use TiledDR optimization, if layers need scaling */
       ALOGD_IF(GPUTILERECT_DEBUG, "GPUTileRect: Layers need scaling, disable");
       status = false;
    } else {
        computeUnionDirtyRect(id, unionDr);
        if(areVisibleRegionsOverlapping(id) &&
              !canHandleOverlapArea(id, unionDr)){
           /* With DR optimizaton, On certain targets we are seeing slightly
            * lower FPS in use cases where visible regions overlap &
            * the total dirty area of layers is greater than a threshold value.
            * Hence this optimization has been disabled for such use cases */
            ALOGD_IF(GPUTILERECT_DEBUG, "GPUTileRect: Visible \
                 regions overlap & Total Dirty Area > Threashold, disable");
            status = false;
        } else if(unionDr.isEmpty()) {
            ALOGD_IF(GPUTILERECT_DEBUG,"GPUTileRect: UnionDr is emtpy, \
                  No need to PRESERVE");
            status = false;
        }
    }
    return status;
}
#endif
#endif /* QCOM_HARDWARE */

}; // namespace android<|MERGE_RESOLUTION|>--- conflicted
+++ resolved
@@ -516,15 +516,7 @@
 }
 
 uint32_t HWComposer::getFormat(int disp) const {
-<<<<<<< HEAD
-#ifndef QCOM_HARDWARE
-    if (uint32_t(disp)>31 || !mAllocatedDisplayIDs.hasBit(disp)) {
-#else /* QCOM_HARDWARE */
-    if (uint32_t(disp)>= MAX_HWC_DISPLAYS || !mAllocatedDisplayIDs.hasBit(disp)) {
-#endif /* QCOM_HARDWARE */
-=======
     if (static_cast<uint32_t>(disp) >= MAX_HWC_DISPLAYS || !mAllocatedDisplayIDs.hasBit(disp)) {
->>>>>>> e8293118
         return HAL_PIXEL_FORMAT_RGBA_8888;
     } else {
         return mDisplayData[disp].format;
@@ -753,13 +745,7 @@
 }
 
 status_t HWComposer::prepare() {
-<<<<<<< HEAD
-#ifdef QCOM_HARDWARE
-    Mutex::Autolock _l(mDrawLock);
-#endif /* QCOM_HARDWARE */
-=======
     Mutex::Autolock _l(mDisplayLock);
->>>>>>> e8293118
     for (size_t i=0 ; i<mNumDisplays ; i++) {
         DisplayData& disp(mDisplayData[i]);
         if (disp.framebufferTarget) {
@@ -1235,9 +1221,6 @@
         SharedBuffer const* sb = reg.getSharedBuffer(&visibleRegion.numRects);
         visibleRegion.rects = reinterpret_cast<hwc_rect_t const *>(sb->data());
     }
-<<<<<<< HEAD
-
-=======
     virtual void setSurfaceDamage(const Region& reg) {
         if (!hwcHasApiVersion(mHwc, HWC_DEVICE_API_VERSION_1_5)) {
             return;
@@ -1253,7 +1236,6 @@
         SharedBuffer const* sb = reg.getSharedBuffer(&surfaceDamage.numRects);
         surfaceDamage.rects = reinterpret_cast<hwc_rect_t const *>(sb->data());
     }
->>>>>>> e8293118
     virtual void setSidebandStream(const sp<NativeHandle>& stream) {
         ALOG_ASSERT(stream->handle() != NULL);
         getLayer()->compositionType = HWC_SIDEBAND;
@@ -1383,13 +1365,7 @@
 }
 
 void HWComposer::dump(String8& result) const {
-<<<<<<< HEAD
-#ifdef QCOM_HARDWARE
-    Mutex::Autolock _l(mDrawLock);
-#endif /* QCOM_HARDWARE */
-=======
     Mutex::Autolock _l(mDisplayLock);
->>>>>>> e8293118
     if (mHwc) {
         result.appendFormat("Hardware Composer state (version %08x):\n", hwcApiVersion(mHwc));
         result.appendFormat("  mDebugForceFakeVSync=%d\n", mDebugForceFakeVSync);
