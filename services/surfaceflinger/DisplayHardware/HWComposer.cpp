--- conflicted
+++ resolved
@@ -16,14 +16,11 @@
 
 #define ATRACE_TAG ATRACE_TAG_GRAPHICS
 
-<<<<<<< HEAD
 // Uncomment this to remove support for HWC_DEVICE_API_VERSION_0_3 and older
 // #define HWC_REMOVE_DEPRECATED_VERSIONS 1
 
-=======
 #include <inttypes.h>
 #include <math.h>
->>>>>>> 9094ee23
 #include <stdint.h>
 #include <stdio.h>
 #include <stdlib.h>
@@ -699,7 +696,6 @@
         return;
     }
     status_t err = NO_ERROR;
-<<<<<<< HEAD
 #ifdef OLD_HWC_API
     switch(event) {
          case EVENT_VSYNC:
@@ -742,30 +738,6 @@
                       event, disp, enabled);
               break;
 #else
-    switch(event) {
-        case EVENT_VSYNC:
-            if (mHwc && !mDebugForceFakeVSync) {
-                // NOTE: we use our own internal lock here because we have to
-                // call into the HWC with the lock held, and we want to make
-                // sure that even if HWC blocks (which it shouldn't), it won't
-                // affect other threads.
-                Mutex::Autolock _l(mEventControlLock);
-                const int32_t eventBit = 1UL << event;
-                const int32_t newValue = enabled ? eventBit : 0;
-                const int32_t oldValue = mDisplayData[disp].events & eventBit;
-                if (newValue != oldValue) {
-                    ATRACE_CALL();
-                    err = mHwc->eventControl(mHwc, disp, event, enabled);
-                    if (!err) {
-                        int32_t& events(mDisplayData[disp].events);
-                        events = (events & ~eventBit) | newValue;
-                    }
-                }
-                // error here should not happen -- not sure what we should
-                // do if it does.
-                ALOGE_IF(err, "eventControl(%d, %d) failed %s",
-                         event, enabled, strerror(-err));
-=======
     if (mHwc && !mDebugForceFakeVSync) {
         // NOTE: we use our own internal lock here because we have to call
         // into the HWC with the lock held, and we want to make sure
@@ -786,21 +758,7 @@
                 snprintf(tag, sizeof(tag), "HW_VSYNC_ON_%1u", disp);
                 ATRACE_INT(tag, enabled);
             }
->>>>>>> 9094ee23
-        }
-            if (err == NO_ERROR && mVSyncThread != NULL) {
-                mVSyncThread->setEnabled(enabled);
-            }
-            break;
-        case EVENT_ORIENTATION:
-            // Orientation event
-            if (hwcHasApiVersion(mHwc, HWC_DEVICE_API_VERSION_1_0))
-              err = mHwc->eventControl(mHwc, disp, event, enabled);
-            break;
-        default:
-            ALOGW("eventControl got unexpected event %d (disp=%d en=%d)",
-                    event, disp, enabled);
-            break;
+        }
 #endif
     }
     return;
@@ -912,14 +870,10 @@
             disp.framebufferTarget->compositionType = HWC_FRAMEBUFFER_TARGET;
         }
         if (!disp.connected && disp.list != NULL) {
-<<<<<<< HEAD
-            ALOGW("WARNING: disp %d: connected, non-null list, layers=%d",
-#ifdef OLD_HWC_API
-                   i, hwcNumHwLayers(mHwc, disp.list));
-#else
-=======
             ALOGW("WARNING: disp %zu: connected, non-null list, layers=%zu",
->>>>>>> 9094ee23
+#ifdef OLD_HWC_API
+                  i, hwcNumHwLayers(mHwc, disp.list));
+#else
                   i, disp.list->numHwLayers);
 #endif
         }
@@ -1146,17 +1100,12 @@
 status_t HWComposer::setPowerMode(int disp, int mode) {
     LOG_FATAL_IF(disp >= VIRTUAL_DISPLAY_ID_BASE);
     if (mHwc) {
-<<<<<<< HEAD
 #ifdef OLD_HWC_API
         if (hwcHasVsyncEvent(mHwc)) {
             eventControl(disp, HWC_EVENT_VSYNC, 0);
         }
         return (status_t)hwcBlank(mHwc, disp, 1);
 #else
-        eventControl(disp, HWC_EVENT_VSYNC, 0);
-        return (status_t)mHwc->blank(mHwc, disp, 1);
-#endif
-=======
         if (mode == HWC_POWER_MODE_OFF) {
             eventControl(disp, HWC_EVENT_VSYNC, 0);
         }
@@ -1166,28 +1115,24 @@
             return (status_t)mHwc->blank(mHwc, disp,
                     mode == HWC_POWER_MODE_OFF ? 1 : 0);
         }
->>>>>>> 9094ee23
+#endif
     }
     return NO_ERROR;
 }
 
 status_t HWComposer::setActiveConfig(int disp, int mode) {
     LOG_FATAL_IF(disp >= VIRTUAL_DISPLAY_ID_BASE);
-<<<<<<< HEAD
     if (mHwc) {
 #ifdef OLD_HWC_API
         return (status_t)hwcBlank(mHwc, disp, 0);
 #else
-        return (status_t)mHwc->blank(mHwc, disp, 0);
-#endif
-=======
     DisplayData& dd(mDisplayData[disp]);
     dd.currentConfig = mode;
     if (mHwc && hwcHasApiVersion(mHwc, HWC_DEVICE_API_VERSION_1_4)) {
         return (status_t)mHwc->setActiveConfig(mHwc, disp, mode);
     } else {
         LOG_FATAL_IF(mode != 0);
->>>>>>> 9094ee23
+#endif
     }
     return NO_ERROR;
 }
@@ -1504,13 +1449,12 @@
             getLayer()->flags &= ~HWC_SKIP_LAYER;
         }
     }
-<<<<<<< HEAD
     virtual void setAnimating(bool animating) {
         if (animating) {
             getLayer()->flags |= HWC_SCREENSHOT_ANIMATOR_LAYER;
         } else {
             getLayer()->flags &= ~HWC_SCREENSHOT_ANIMATOR_LAYER;
-=======
+    }
     virtual void setIsCursorLayerHint(bool isCursor) {
         if (hwcHasApiVersion(mHwc, HWC_DEVICE_API_VERSION_1_4)) {
             if (isCursor) {
@@ -1519,7 +1463,6 @@
             else {
                 getLayer()->flags &= ~HWC_IS_CURSOR_LAYER;
             }
->>>>>>> 9094ee23
         }
     }
     virtual void setBlending(uint32_t blending) {
@@ -1725,14 +1668,11 @@
                             "HWC",
                             "BKGND",
                             "FB TARGET",
-<<<<<<< HEAD
+                            "SIDEBAND",
+                            "HWC_CURSOR",
 #ifdef QCOM_HARDWARE
                             "FB_BLIT",
 #endif
-=======
-                            "SIDEBAND",
-                            "HWC_CURSOR",
->>>>>>> 9094ee23
                             "UNKNOWN"};
                     if (type >= NELEM(compositionTypeName))
                         type = NELEM(compositionTypeName) - 1;
