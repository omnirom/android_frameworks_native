--- conflicted
+++ resolved
@@ -1049,10 +1049,6 @@
         }
     }
     virtual void setDim(uint32_t color) {
-<<<<<<< HEAD
-        setSkip(false);
-=======
->>>>>>> 9518e17d
         getLayer()->flags |= 0x80000000;
 #ifdef QTI_BSP
         // Set RGBA color on HWC Dim layer
