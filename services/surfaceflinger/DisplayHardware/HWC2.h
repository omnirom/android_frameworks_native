/*
 * Copyright 2015 The Android Open Source Project
 *
 * Licensed under the Apache License, Version 2.0 (the "License");
 * you may not use this file except in compliance with the License.
 * You may obtain a copy of the License at
 *
 *      http://www.apache.org/licenses/LICENSE-2.0
 *
 * Unless required by applicable law or agreed to in writing, software
 * distributed under the License is distributed on an "AS IS" BASIS,
 * WITHOUT WARRANTIES OR CONDITIONS OF ANY KIND, either express or implied.
 * See the License for the specific language governing permissions and
 * limitations under the License.
 */

#ifndef ANDROID_SF_HWC2_H
#define ANDROID_SF_HWC2_H

#define HWC2_INCLUDE_STRINGIFICATION
#define HWC2_USE_CPP11
#include <hardware/hwcomposer2.h>
#undef HWC2_INCLUDE_STRINGIFICATION
#undef HWC2_USE_CPP11

#include <gui/HdrMetadata.h>
#include <math/mat4.h>
#include <ui/DisplayInfo.h>
#include <ui/GraphicTypes.h>
#include <ui/HdrCapabilities.h>
#include <ui/Region.h>
#include <utils/Log.h>
#include <utils/StrongPointer.h>
#include <utils/Timers.h>

#include <functional>
#include <string>
#include <unordered_map>
#include <unordered_set>
#include <vector>

namespace android {
    struct DisplayedFrameStats;
    class Fence;
    class FloatRect;
    class GraphicBuffer;
    namespace Hwc2 {
        class Composer;
    }

    class TestableSurfaceFlinger;
}

namespace HWC2 {

class Layer;
using VsyncPeriodChangeConstraints = hwc_vsync_period_change_constraints_t;
using VsyncPeriodChangeTimeline = hwc_vsync_period_change_timeline_t;

// Implement this interface to receive hardware composer events.
//
// These callback functions will generally be called on a hwbinder thread, but
// when first registering the callback the onHotplugReceived() function will
// immediately be called on the thread calling registerCallback().
//
// All calls receive a sequenceId, which will be the value that was supplied to
// HWC2::Device::registerCallback(). It's used to help differentiate callbacks
// from different hardware composer instances.
class ComposerCallback {
 public:
    virtual void onHotplugReceived(int32_t sequenceId, hwc2_display_t display,
                                   Connection connection) = 0;
    virtual void onRefreshReceived(int32_t sequenceId,
                                   hwc2_display_t display) = 0;
    virtual void onVsyncReceived(int32_t sequenceId, hwc2_display_t display, int64_t timestamp,
                                 std::optional<hwc2_vsync_period_t> vsyncPeriod) = 0;
    virtual void onVsyncPeriodTimingChangedReceived(
            int32_t sequenceId, hwc2_display_t display,
            const hwc_vsync_period_change_timeline_t& updatedTimeline) = 0;
    virtual void onSeamlessPossible(int32_t sequenceId, hwc2_display_t display) = 0;

    virtual ~ComposerCallback() = default;
};

// Convenience C++ class to access hwc2_device_t Display functions directly.
class Display {
public:
    virtual ~Display();

    class Config {
    public:
        class Builder
        {
        public:
            Builder(Display& display, hwc2_config_t id);

            std::shared_ptr<const Config> build() {
                return std::const_pointer_cast<const Config>(
                        std::move(mConfig));
            }

            Builder& setWidth(int32_t width) {
                mConfig->mWidth = width;
                return *this;
            }
            Builder& setHeight(int32_t height) {
                mConfig->mHeight = height;
                return *this;
            }
            Builder& setVsyncPeriod(int32_t vsyncPeriod) {
                mConfig->mVsyncPeriod = vsyncPeriod;
                return *this;
            }
            Builder& setDpiX(int32_t dpiX) {
                if (dpiX == -1) {
                    mConfig->mDpiX = getDefaultDensity();
                } else {
                    mConfig->mDpiX = dpiX / 1000.0f;
                }
                return *this;
            }
            Builder& setDpiY(int32_t dpiY) {
                if (dpiY == -1) {
                    mConfig->mDpiY = getDefaultDensity();
                } else {
                    mConfig->mDpiY = dpiY / 1000.0f;
                }
                return *this;
            }
            Builder& setConfigGroup(int32_t configGroup) {
                mConfig->mConfigGroup = configGroup;
                return *this;
            }

        private:
            float getDefaultDensity();
            std::shared_ptr<Config> mConfig;
        };

        hwc2_display_t getDisplayId() const { return mDisplay.getId(); }
        hwc2_config_t getId() const { return mId; }

        int32_t getWidth() const { return mWidth; }
        int32_t getHeight() const { return mHeight; }
        nsecs_t getVsyncPeriod() const { return mVsyncPeriod; }
        float getDpiX() const { return mDpiX; }
        float getDpiY() const { return mDpiY; }
        int32_t getConfigGroup() const { return mConfigGroup; }

    private:
        Config(Display& display, hwc2_config_t id);

        Display& mDisplay;
        hwc2_config_t mId;

        int32_t mWidth;
        int32_t mHeight;
        nsecs_t mVsyncPeriod;
        float mDpiX;
        float mDpiY;
        int32_t mConfigGroup;
    };

    virtual hwc2_display_t getId() const = 0;
    virtual bool isConnected() const = 0;
    virtual void setConnected(bool connected) = 0; // For use by Device only
    virtual const std::unordered_set<DisplayCapability>& getCapabilities() const = 0;
    virtual bool isVsyncPeriodSwitchSupported() const = 0;

    [[clang::warn_unused_result]] virtual Error acceptChanges() = 0;
    [[clang::warn_unused_result]] virtual Error createLayer(Layer** outLayer) = 0;
    [[clang::warn_unused_result]] virtual Error destroyLayer(Layer* layer) = 0;
    [[clang::warn_unused_result]] virtual Error getActiveConfig(
            std::shared_ptr<const Config>* outConfig) const = 0;
    [[clang::warn_unused_result]] virtual Error getActiveConfigIndex(int* outIndex) const = 0;
    [[clang::warn_unused_result]] virtual Error getChangedCompositionTypes(
            std::unordered_map<Layer*, Composition>* outTypes) = 0;
    [[clang::warn_unused_result]] virtual Error getColorModes(
            std::vector<android::ui::ColorMode>* outModes) const = 0;
    // Returns a bitmask which contains HdrMetadata::Type::*.
    [[clang::warn_unused_result]] virtual int32_t getSupportedPerFrameMetadata() const = 0;
    [[clang::warn_unused_result]] virtual Error getRenderIntents(
            android::ui::ColorMode colorMode,
            std::vector<android::ui::RenderIntent>* outRenderIntents) const = 0;
    [[clang::warn_unused_result]] virtual Error getDataspaceSaturationMatrix(
            android::ui::Dataspace dataspace, android::mat4* outMatrix) = 0;

    // Doesn't call into the HWC2 device, so no Errors are possible
    virtual std::vector<std::shared_ptr<const Config>> getConfigs() const = 0;

    [[clang::warn_unused_result]] virtual Error getName(std::string* outName) const = 0;
    [[clang::warn_unused_result]] virtual Error getRequests(
            DisplayRequest* outDisplayRequests,
            std::unordered_map<Layer*, LayerRequest>* outLayerRequests) = 0;
    [[clang::warn_unused_result]] virtual Error getConnectionType(
            android::DisplayConnectionType*) const = 0;
    [[clang::warn_unused_result]] virtual Error supportsDoze(bool* outSupport) const = 0;
    [[clang::warn_unused_result]] virtual Error getHdrCapabilities(
            android::HdrCapabilities* outCapabilities) const = 0;
    [[clang::warn_unused_result]] virtual Error getDisplayedContentSamplingAttributes(
            android::ui::PixelFormat* outFormat, android::ui::Dataspace* outDataspace,
            uint8_t* outComponentMask) const = 0;
    [[clang::warn_unused_result]] virtual Error setDisplayContentSamplingEnabled(
            bool enabled, uint8_t componentMask, uint64_t maxFrames) const = 0;
    [[clang::warn_unused_result]] virtual Error getDisplayedContentSample(
            uint64_t maxFrames, uint64_t timestamp,
            android::DisplayedFrameStats* outStats) const = 0;
    [[clang::warn_unused_result]] virtual Error getReleaseFences(
            std::unordered_map<Layer*, android::sp<android::Fence>>* outFences) const = 0;
    [[clang::warn_unused_result]] virtual Error present(
            android::sp<android::Fence>* outPresentFence) = 0;
    [[clang::warn_unused_result]] virtual Error setActiveConfig(
            const std::shared_ptr<const Config>& config) = 0;
    [[clang::warn_unused_result]] virtual Error setClientTarget(
            uint32_t slot, const android::sp<android::GraphicBuffer>& target,
            const android::sp<android::Fence>& acquireFence, android::ui::Dataspace dataspace) = 0;
    [[clang::warn_unused_result]] virtual Error setColorMode(
            android::ui::ColorMode mode, android::ui::RenderIntent renderIntent) = 0;
    [[clang::warn_unused_result]] virtual Error setColorTransform(
            const android::mat4& matrix, android_color_transform_t hint) = 0;
    [[clang::warn_unused_result]] virtual Error setOutputBuffer(
            const android::sp<android::GraphicBuffer>& buffer,
            const android::sp<android::Fence>& releaseFence) = 0;
    [[clang::warn_unused_result]] virtual Error setPowerMode(PowerMode mode) = 0;
    [[clang::warn_unused_result]] virtual Error setVsyncEnabled(Vsync enabled) = 0;
    [[clang::warn_unused_result]] virtual Error validate(uint32_t* outNumTypes,
                                                         uint32_t* outNumRequests) = 0;
    [[clang::warn_unused_result]] virtual Error presentOrValidate(
            uint32_t* outNumTypes, uint32_t* outNumRequests,
            android::sp<android::Fence>* outPresentFence, uint32_t* state) = 0;
    [[clang::warn_unused_result]] virtual Error setDisplayBrightness(float brightness) const = 0;
    [[clang::warn_unused_result]] virtual Error getDisplayVsyncPeriod(
            nsecs_t* outVsyncPeriod) const = 0;
    [[clang::warn_unused_result]] virtual Error setActiveConfigWithConstraints(
            const std::shared_ptr<const HWC2::Display::Config>& config,
            const VsyncPeriodChangeConstraints& constraints,
            VsyncPeriodChangeTimeline* outTimeline) = 0;
    [[clang::warn_unused_result]] virtual Error setAutoLowLatencyMode(bool on) const = 0;
    [[clang::warn_unused_result]] virtual Error getSupportedContentTypes(
            std::vector<HWC2::ContentType>*) const = 0;
    [[clang::warn_unused_result]] virtual Error setContentType(HWC2::ContentType) const = 0;
};

namespace impl {

class Display : public HWC2::Display {
public:
    Display(android::Hwc2::Composer& composer, const std::unordered_set<Capability>& capabilities,
            hwc2_display_t id, DisplayType type);
    ~Display() override;

    // Required by HWC2
    Error acceptChanges() override;
    Error createLayer(Layer** outLayer) override;
    Error destroyLayer(Layer* layer) override;
    Error getActiveConfig(std::shared_ptr<const Config>* outConfig) const override;
    Error getActiveConfigIndex(int* outIndex) const override;
    Error getChangedCompositionTypes(std::unordered_map<Layer*, Composition>* outTypes) override;
    Error getColorModes(std::vector<android::ui::ColorMode>* outModes) const override;
    // Returns a bitmask which contains HdrMetadata::Type::*.
    int32_t getSupportedPerFrameMetadata() const override;
    Error getRenderIntents(android::ui::ColorMode colorMode,
                           std::vector<android::ui::RenderIntent>* outRenderIntents) const override;
    Error getDataspaceSaturationMatrix(android::ui::Dataspace dataspace,
                                       android::mat4* outMatrix) override;

    // Doesn't call into the HWC2 device, so no errors are possible
    std::vector<std::shared_ptr<const Config>> getConfigs() const override;

    Error getName(std::string* outName) const override;
    Error getRequests(DisplayRequest* outDisplayRequests,
                      std::unordered_map<Layer*, LayerRequest>* outLayerRequests) override;
    Error getConnectionType(android::DisplayConnectionType*) const override;
    Error supportsDoze(bool* outSupport) const override;
    Error getHdrCapabilities(android::HdrCapabilities* outCapabilities) const override;
    Error getDisplayedContentSamplingAttributes(android::ui::PixelFormat* outFormat,
                                                android::ui::Dataspace* outDataspace,
                                                uint8_t* outComponentMask) const override;
    Error setDisplayContentSamplingEnabled(bool enabled, uint8_t componentMask,
                                           uint64_t maxFrames) const override;
    Error getDisplayedContentSample(uint64_t maxFrames, uint64_t timestamp,
                                    android::DisplayedFrameStats* outStats) const override;
    Error getReleaseFences(
            std::unordered_map<Layer*, android::sp<android::Fence>>* outFences) const override;
    Error present(android::sp<android::Fence>* outPresentFence) override;
    Error setActiveConfig(const std::shared_ptr<const HWC2::Display::Config>& config) override;
    Error setClientTarget(uint32_t slot, const android::sp<android::GraphicBuffer>& target,
                          const android::sp<android::Fence>& acquireFence,
                          android::ui::Dataspace dataspace) override;
    Error setColorMode(android::ui::ColorMode mode,
                       android::ui::RenderIntent renderIntent) override;
    Error setColorTransform(const android::mat4& matrix, android_color_transform_t hint) override;
    Error setOutputBuffer(const android::sp<android::GraphicBuffer>& buffer,
                          const android::sp<android::Fence>& releaseFence) override;
    Error setPowerMode(PowerMode mode) override;
    Error setVsyncEnabled(Vsync enabled) override;
    Error validate(uint32_t* outNumTypes, uint32_t* outNumRequests) override;
    Error presentOrValidate(uint32_t* outNumTypes, uint32_t* outNumRequests,
                            android::sp<android::Fence>* outPresentFence, uint32_t* state) override;
    Error setDisplayBrightness(float brightness) const override;
    Error getDisplayVsyncPeriod(nsecs_t* outVsyncPeriod) const override;
    Error setActiveConfigWithConstraints(const std::shared_ptr<const HWC2::Display::Config>& config,
                                         const VsyncPeriodChangeConstraints& constraints,
                                         VsyncPeriodChangeTimeline* outTimeline) override;
    Error setAutoLowLatencyMode(bool on) const override;
    Error getSupportedContentTypes(
            std::vector<HWC2::ContentType>* outSupportedContentTypes) const override;
    Error setContentType(HWC2::ContentType contentType) const override;
    // Other Display methods
    hwc2_display_t getId() const override { return mId; }
    bool isConnected() const override { return mIsConnected; }
    void setConnected(bool connected) override; // For use by Device only
    const std::unordered_set<DisplayCapability>& getCapabilities() const override {
        return mDisplayCapabilities;
    };
    virtual bool isVsyncPeriodSwitchSupported() const override;

private:
    int32_t getAttribute(hwc2_config_t configId, Attribute attribute);
    void loadConfig(hwc2_config_t configId);
    void loadConfigs();

    // This may fail (and return a null pointer) if no layer with this ID exists
    // on this display
    Layer* getLayerById(hwc2_layer_t id) const;

    friend android::TestableSurfaceFlinger;

    // Member variables

    // These are references to data owned by HWC2::Device, which will outlive
    // this HWC2::Display, so these references are guaranteed to be valid for
    // the lifetime of this object.
    android::Hwc2::Composer& mComposer;
    const std::unordered_set<Capability>& mCapabilities;

    const hwc2_display_t mId;
    DisplayType mType;
    bool mIsConnected = false;

<<<<<<< HEAD
    std::map<hwc2_config_t, std::shared_ptr<const Config>> mConfigs;
=======
    std::unordered_map<hwc2_layer_t, std::unique_ptr<Layer>> mLayers;
    std::unordered_map<hwc2_config_t, std::shared_ptr<const Config>> mConfigs;
>>>>>>> 21b2b53d

    std::once_flag mDisplayCapabilityQueryFlag;
    std::unordered_set<DisplayCapability> mDisplayCapabilities;
};

} // namespace impl

class Layer {
public:
    virtual ~Layer();

    virtual hwc2_layer_t getId() const = 0;

    [[clang::warn_unused_result]] virtual Error setCursorPosition(int32_t x, int32_t y) = 0;
    [[clang::warn_unused_result]] virtual Error setBuffer(
            uint32_t slot, const android::sp<android::GraphicBuffer>& buffer,
            const android::sp<android::Fence>& acquireFence) = 0;
    [[clang::warn_unused_result]] virtual Error setSurfaceDamage(const android::Region& damage) = 0;

    [[clang::warn_unused_result]] virtual Error setBlendMode(BlendMode mode) = 0;
    [[clang::warn_unused_result]] virtual Error setColor(hwc_color_t color) = 0;
    [[clang::warn_unused_result]] virtual Error setCompositionType(Composition type) = 0;
    [[clang::warn_unused_result]] virtual Error setDataspace(android::ui::Dataspace dataspace) = 0;
    [[clang::warn_unused_result]] virtual Error setPerFrameMetadata(
            const int32_t supportedPerFrameMetadata, const android::HdrMetadata& metadata) = 0;
    [[clang::warn_unused_result]] virtual Error setDisplayFrame(const android::Rect& frame) = 0;
    [[clang::warn_unused_result]] virtual Error setPlaneAlpha(float alpha) = 0;
    [[clang::warn_unused_result]] virtual Error setSidebandStream(
            const native_handle_t* stream) = 0;
    [[clang::warn_unused_result]] virtual Error setSourceCrop(const android::FloatRect& crop) = 0;
    [[clang::warn_unused_result]] virtual Error setTransform(Transform transform) = 0;
    [[clang::warn_unused_result]] virtual Error setVisibleRegion(const android::Region& region) = 0;
    [[clang::warn_unused_result]] virtual Error setZOrder(uint32_t z) = 0;
    [[clang::warn_unused_result]] virtual Error setInfo(uint32_t type, uint32_t appId) = 0;

    // Composer HAL 2.3
    [[clang::warn_unused_result]] virtual Error setColorTransform(const android::mat4& matrix) = 0;

    // Composer HAL 2.4
    [[clang::warn_unused_result]] virtual Error setLayerGenericMetadata(
            const std::string& name, bool mandatory, const std::vector<uint8_t>& value) = 0;
};

namespace impl {

// Convenience C++ class to access hwc2_device_t Layer functions directly.

class Layer : public HWC2::Layer {
public:
    Layer(android::Hwc2::Composer& composer, const std::unordered_set<Capability>& capabilities,
          hwc2_display_t displayId, hwc2_layer_t layerId);
    ~Layer() override;

    hwc2_layer_t getId() const override { return mId; }

    Error setCursorPosition(int32_t x, int32_t y) override;
    Error setBuffer(uint32_t slot, const android::sp<android::GraphicBuffer>& buffer,
                    const android::sp<android::Fence>& acquireFence) override;
    Error setSurfaceDamage(const android::Region& damage) override;

    Error setBlendMode(BlendMode mode) override;
    Error setColor(hwc_color_t color) override;
    Error setCompositionType(Composition type) override;
    Error setDataspace(android::ui::Dataspace dataspace) override;
    Error setPerFrameMetadata(const int32_t supportedPerFrameMetadata,
                              const android::HdrMetadata& metadata) override;
    Error setDisplayFrame(const android::Rect& frame) override;
    Error setPlaneAlpha(float alpha) override;
    Error setSidebandStream(const native_handle_t* stream) override;
    Error setSourceCrop(const android::FloatRect& crop) override;
    Error setTransform(Transform transform) override;
    Error setVisibleRegion(const android::Region& region) override;
    Error setZOrder(uint32_t z) override;
    Error setInfo(uint32_t type, uint32_t appId) override;

    // Composer HAL 2.3
    Error setColorTransform(const android::mat4& matrix) override;

    // Composer HAL 2.4
    Error setLayerGenericMetadata(const std::string& name, bool mandatory,
                                  const std::vector<uint8_t>& value) override;

private:
    // These are references to data owned by HWC2::Device, which will outlive
    // this HWC2::Layer, so these references are guaranteed to be valid for
    // the lifetime of this object.
    android::Hwc2::Composer& mComposer;
    const std::unordered_set<Capability>& mCapabilities;

    hwc2_display_t mDisplayId;
    hwc2_layer_t mId;

    // Cached HWC2 data, to ensure the same commands aren't sent to the HWC
    // multiple times.
    android::Region mVisibleRegion = android::Region::INVALID_REGION;
    android::Region mDamageRegion = android::Region::INVALID_REGION;
    android::ui::Dataspace mDataSpace = android::ui::Dataspace::UNKNOWN;
    android::HdrMetadata mHdrMetadata;
    android::mat4 mColorMatrix;
    uint32_t mBufferSlot;
};

} // namespace impl

} // namespace HWC2

#endif // ANDROID_SF_HWC2_H<|MERGE_RESOLUTION|>--- conflicted
+++ resolved
@@ -338,12 +338,8 @@
     DisplayType mType;
     bool mIsConnected = false;
 
-<<<<<<< HEAD
+    std::unordered_map<hwc2_layer_t, std::unique_ptr<Layer>> mLayers;
     std::map<hwc2_config_t, std::shared_ptr<const Config>> mConfigs;
-=======
-    std::unordered_map<hwc2_layer_t, std::unique_ptr<Layer>> mLayers;
-    std::unordered_map<hwc2_config_t, std::shared_ptr<const Config>> mConfigs;
->>>>>>> 21b2b53d
 
     std::once_flag mDisplayCapabilityQueryFlag;
     std::unordered_set<DisplayCapability> mDisplayCapabilities;
