cc_library_shared {
    name: "libvr_hwc-hal",

    srcs: [
        "impl/vr_hwc.cpp",
        "impl/vr_composer_client.cpp",
    ],

    static_libs: [
        "libbroadcastring",
        "libdisplay",
    ],

<<<<<<< HEAD
  shared_libs: [
    "android.frameworks.vr.composer@1.0",
    "android.hardware.graphics.composer@2.1",
    "android.hardware.graphics.mapper@2.0",
    "android.hardware.graphics.mapper@3.0",
    "libbase",
    "libbufferhubqueue",
    "libbinder",
    "libcutils",
    "libfmq",
    "libhardware",
    "libhidlbase",
    "libhidltransport",
    "liblog",
    "libsync",
    "libui",
    "libutils",
    "libpdx_default_transport",
  ],
=======
    shared_libs: [
        "android.frameworks.vr.composer@1.0",
        "android.hardware.graphics.composer@2.1",
        "android.hardware.graphics.composer@2.1-resources",
        "android.hardware.graphics.mapper@2.0",
        "android.hardware.graphics.mapper@3.0",
        "android.hardware.graphics.mapper@4.0",
        "libbase",
        "libbufferhubqueue",
        "libbinder",
        "libcutils",
        "libfmq",
        "libhardware",
        "libhidlbase",
        "libhidltransport",
        "liblog",
        "libsync",
        "libui",
        "libutils",
        "libpdx_default_transport",
    ],
>>>>>>> 6fbb7b84

    header_libs: [
        "android.hardware.graphics.composer@2.1-command-buffer",
        "android.hardware.graphics.composer@2.1-hal",
    ],

    export_header_lib_headers: [
        "android.hardware.graphics.composer@2.1-hal",
    ],

<<<<<<< HEAD
  export_static_lib_headers: [
    "libdisplay",
  ],

  export_shared_lib_headers: [
    "android.frameworks.vr.composer@1.0",
    "android.hardware.graphics.composer@2.1",
  ],
=======
    export_static_lib_headers: [
        "libdisplay",
    ],
>>>>>>> 6fbb7b84

    export_shared_lib_headers: [
        "android.frameworks.vr.composer@1.0",
        "android.hardware.graphics.composer@2.1",
    ],

<<<<<<< HEAD
  cflags: [
    "-DLOG_TAG=\"vr_hwc\"",
    "-DATRACE_TAG=ATRACE_TAG_GRAPHICS",
    "-Wall",
    "-Werror",
    "-Wno-error=unused-private-field",
    // Warnings in vr_hwc.cpp to be fixed after sync of goog/master.
    "-Wno-sign-compare",
    "-Wno-unused-parameter",
  ],
=======
    export_include_dirs: ["."],
>>>>>>> 6fbb7b84

    cflags: [
        "-DLOG_TAG=\"vr_hwc\"",
        "-DATRACE_TAG=ATRACE_TAG_GRAPHICS",
        "-Wall",
        "-Werror",
        "-Wno-error=unused-private-field",
        // Warnings in vr_hwc.cpp to be fixed after sync of goog/master.
        "-Wno-sign-compare",
        "-Wno-unused-parameter",
    ],

}

cc_library_static {
    name: "libvr_hwc-impl",
    srcs: [
        "vr_composer.cpp",
    ],
    static_libs: [
        "libvr_hwc-binder",
    ],
    shared_libs: [
        "libbase",
        "libbinder",
        "liblog",
        "libui",
        "libutils",
        "libvr_hwc-hal",
    ],
    export_shared_lib_headers: [
        "libvr_hwc-hal",
    ],
    cflags: [
        "-DLOG_TAG=\"vr_hwc\"",
        "-Wall",
        "-Werror",
    ],
}

cc_binary {
<<<<<<< HEAD
  name: "vr_hwc",
  vintf_fragments: ["manifest_vr_hwc.xml"],
  srcs: [
    "vr_hardware_composer_service.cpp"
  ],
  static_libs: [
    "libvr_hwc-impl",
    // NOTE: This needs to be included after the *-impl lib otherwise the
    // symbols in the *-binder library get optimized out.
    "libvr_hwc-binder",
  ],
  shared_libs: [
    "android.frameworks.vr.composer@1.0",
    "android.hardware.graphics.composer@2.1",
    "libbase",
    "libbinder",
    "liblog",
    "libhardware",
    "libhidlbase",
    "libui",
    "libutils",
    "libvr_hwc-hal",
  ],
  cflags: [
    "-DLOG_TAG=\"vr_hwc\"",
    "-Wall",
    "-Werror",
  ],
  init_rc: [
    "vr_hwc.rc",
  ],
=======
    name: "vr_hwc",
    vintf_fragments: ["manifest_vr_hwc.xml"],
    srcs: [
        "vr_hardware_composer_service.cpp",
    ],
    static_libs: [
        "libvr_hwc-impl",
        // NOTE: This needs to be included after the *-impl lib otherwise the
        // symbols in the *-binder library get optimized out.
        "libvr_hwc-binder",
    ],
    shared_libs: [
        "android.frameworks.vr.composer@1.0",
        "android.hardware.graphics.composer@2.1",
        "libbase",
        "libbinder",
        "liblog",
        "libhardware",
        "libhwbinder",
        "libhidlbase",
        "libui",
        "libutils",
        "libvr_hwc-hal",
    ],
    cflags: [
        "-DLOG_TAG=\"vr_hwc\"",
        "-Wall",
        "-Werror",
    ],
    init_rc: [
        "vr_hwc.rc",
    ],
>>>>>>> 6fbb7b84
}

cc_test {
    name: "vr_hwc_test",
    gtest: true,
    srcs: ["tests/vr_composer_test.cpp"],
    static_libs: [
        "libgtest",
        "libvr_hwc-impl",
        // NOTE: This needs to be included after the *-impl lib otherwise the
        // symbols in the *-binder library get optimized out.
        "libvr_hwc-binder",
    ],
    cflags: [
        "-Wall",
        "-Werror",
        // warnings in vr_composer_test.cpp to be fixed after merge of goog/master
        "-Wno-sign-compare",
        "-Wno-unused-parameter",
    ],
    shared_libs: [
        "libbase",
        "libbinder",
        "liblog",
        "libui",
        "libutils",
    ],
}<|MERGE_RESOLUTION|>--- conflicted
+++ resolved
@@ -11,27 +11,6 @@
         "libdisplay",
     ],
 
-<<<<<<< HEAD
-  shared_libs: [
-    "android.frameworks.vr.composer@1.0",
-    "android.hardware.graphics.composer@2.1",
-    "android.hardware.graphics.mapper@2.0",
-    "android.hardware.graphics.mapper@3.0",
-    "libbase",
-    "libbufferhubqueue",
-    "libbinder",
-    "libcutils",
-    "libfmq",
-    "libhardware",
-    "libhidlbase",
-    "libhidltransport",
-    "liblog",
-    "libsync",
-    "libui",
-    "libutils",
-    "libpdx_default_transport",
-  ],
-=======
     shared_libs: [
         "android.frameworks.vr.composer@1.0",
         "android.hardware.graphics.composer@2.1",
@@ -53,7 +32,6 @@
         "libutils",
         "libpdx_default_transport",
     ],
->>>>>>> 6fbb7b84
 
     header_libs: [
         "android.hardware.graphics.composer@2.1-command-buffer",
@@ -64,40 +42,16 @@
         "android.hardware.graphics.composer@2.1-hal",
     ],
 
-<<<<<<< HEAD
-  export_static_lib_headers: [
-    "libdisplay",
-  ],
-
-  export_shared_lib_headers: [
-    "android.frameworks.vr.composer@1.0",
-    "android.hardware.graphics.composer@2.1",
-  ],
-=======
     export_static_lib_headers: [
         "libdisplay",
     ],
->>>>>>> 6fbb7b84
 
     export_shared_lib_headers: [
         "android.frameworks.vr.composer@1.0",
         "android.hardware.graphics.composer@2.1",
     ],
 
-<<<<<<< HEAD
-  cflags: [
-    "-DLOG_TAG=\"vr_hwc\"",
-    "-DATRACE_TAG=ATRACE_TAG_GRAPHICS",
-    "-Wall",
-    "-Werror",
-    "-Wno-error=unused-private-field",
-    // Warnings in vr_hwc.cpp to be fixed after sync of goog/master.
-    "-Wno-sign-compare",
-    "-Wno-unused-parameter",
-  ],
-=======
     export_include_dirs: ["."],
->>>>>>> 6fbb7b84
 
     cflags: [
         "-DLOG_TAG=\"vr_hwc\"",
@@ -139,39 +93,6 @@
 }
 
 cc_binary {
-<<<<<<< HEAD
-  name: "vr_hwc",
-  vintf_fragments: ["manifest_vr_hwc.xml"],
-  srcs: [
-    "vr_hardware_composer_service.cpp"
-  ],
-  static_libs: [
-    "libvr_hwc-impl",
-    // NOTE: This needs to be included after the *-impl lib otherwise the
-    // symbols in the *-binder library get optimized out.
-    "libvr_hwc-binder",
-  ],
-  shared_libs: [
-    "android.frameworks.vr.composer@1.0",
-    "android.hardware.graphics.composer@2.1",
-    "libbase",
-    "libbinder",
-    "liblog",
-    "libhardware",
-    "libhidlbase",
-    "libui",
-    "libutils",
-    "libvr_hwc-hal",
-  ],
-  cflags: [
-    "-DLOG_TAG=\"vr_hwc\"",
-    "-Wall",
-    "-Werror",
-  ],
-  init_rc: [
-    "vr_hwc.rc",
-  ],
-=======
     name: "vr_hwc",
     vintf_fragments: ["manifest_vr_hwc.xml"],
     srcs: [
@@ -204,7 +125,6 @@
     init_rc: [
         "vr_hwc.rc",
     ],
->>>>>>> 6fbb7b84
 }
 
 cc_test {
