/*
 * Copyright (C) 2010 The Android Open Source Project
 *
 * Licensed under the Apache License, Version 2.0 (the "License");
 * you may not use this file except in compliance with the License.
 * You may obtain a copy of the License at
 *
 *      http://www.apache.org/licenses/LICENSE-2.0
 *
 * Unless required by applicable law or agreed to in writing, software
 * distributed under the License is distributed on an "AS IS" BASIS,
 * WITHOUT WARRANTIES OR CONDITIONS OF ANY KIND, either express or implied.
 * See the License for the specific language governing permissions and
 * limitations under the License.
 */

#ifndef _UI_INPUT_READER_H
#define _UI_INPUT_READER_H

#include "EventHub.h"
#include "PointerControllerInterface.h"
#include "InputListener.h"
#include "InputReaderBase.h"

#include <input/DisplayViewport.h>
#include <input/Input.h>
#include <input/VelocityControl.h>
#include <input/VelocityTracker.h>
#include <ui/DisplayInfo.h>
#include <utils/KeyedVector.h>
#include <utils/Condition.h>
#include <utils/Mutex.h>
#include <utils/Timers.h>
#include <utils/BitSet.h>

#include <optional>
#include <stddef.h>
#include <unistd.h>
#include <vector>

namespace android {

class InputDevice;
class InputMapper;


struct StylusState {
    /* Time the stylus event was received. */
    nsecs_t when;
    /* Pressure as reported by the stylus, normalized to the range [0, 1.0]. */
    float pressure;
    /* The state of the stylus buttons as a bitfield (e.g. AMOTION_EVENT_BUTTON_SECONDARY). */
    uint32_t buttons;
    /* Which tool type the stylus is currently using (e.g. AMOTION_EVENT_TOOL_TYPE_ERASER). */
    int32_t toolType;

    void copyFrom(const StylusState& other) {
        when = other.when;
        pressure = other.pressure;
        buttons = other.buttons;
        toolType = other.toolType;
    }

    void clear() {
        when = LLONG_MAX;
        pressure = 0.f;
        buttons = 0;
        toolType = AMOTION_EVENT_TOOL_TYPE_UNKNOWN;
    }
};


/* Internal interface used by individual input devices to access global input device state
 * and parameters maintained by the input reader.
 */
class InputReaderContext {
public:
    InputReaderContext() { }
    virtual ~InputReaderContext() { }

    virtual void updateGlobalMetaState() = 0;
    virtual int32_t getGlobalMetaState() = 0;

    virtual void disableVirtualKeysUntil(nsecs_t time) = 0;
    virtual bool shouldDropVirtualKey(nsecs_t now,
            InputDevice* device, int32_t keyCode, int32_t scanCode) = 0;

    virtual void fadePointer() = 0;

    virtual void requestTimeoutAtTime(nsecs_t when) = 0;
    virtual int32_t bumpGeneration() = 0;

    virtual void getExternalStylusDevices(std::vector<InputDeviceInfo>& outDevices) = 0;
    virtual void dispatchExternalStylusState(const StylusState& outState) = 0;

    virtual InputReaderPolicyInterface* getPolicy() = 0;
    virtual InputListenerInterface* getListener() = 0;
    virtual EventHubInterface* getEventHub() = 0;

    virtual uint32_t getNextSequenceNum() = 0;
};


/* The input reader reads raw event data from the event hub and processes it into input events
 * that it sends to the input listener.  Some functions of the input reader, such as early
 * event filtering in low power states, are controlled by a separate policy object.
 *
 * The InputReader owns a collection of InputMappers.  Most of the work it does happens
 * on the input reader thread but the InputReader can receive queries from other system
 * components running on arbitrary threads.  To keep things manageable, the InputReader
 * uses a single Mutex to guard its state.  The Mutex may be held while calling into the
 * EventHub or the InputReaderPolicy but it is never held while calling into the
 * InputListener.
 */
class InputReader : public InputReaderInterface {
public:
    InputReader(const sp<EventHubInterface>& eventHub,
            const sp<InputReaderPolicyInterface>& policy,
            const sp<InputListenerInterface>& listener);
    virtual ~InputReader();

    virtual void dump(std::string& dump);
    virtual void monitor();

    virtual void loopOnce();

    virtual void getInputDevices(std::vector<InputDeviceInfo>& outInputDevices);

    virtual bool isInputDeviceEnabled(int32_t deviceId);

    virtual int32_t getScanCodeState(int32_t deviceId, uint32_t sourceMask,
            int32_t scanCode);
    virtual int32_t getKeyCodeState(int32_t deviceId, uint32_t sourceMask,
            int32_t keyCode);
    virtual int32_t getSwitchState(int32_t deviceId, uint32_t sourceMask,
            int32_t sw);

    virtual void toggleCapsLockState(int32_t deviceId);

    virtual bool hasKeys(int32_t deviceId, uint32_t sourceMask,
            size_t numCodes, const int32_t* keyCodes, uint8_t* outFlags);

    virtual void requestRefreshConfiguration(uint32_t changes);

    virtual void vibrate(int32_t deviceId, const nsecs_t* pattern, size_t patternSize,
            ssize_t repeat, int32_t token);
    virtual void cancelVibrate(int32_t deviceId, int32_t token);

    virtual bool canDispatchToDisplay(int32_t deviceId, int32_t displayId);
protected:
    // These members are protected so they can be instrumented by test cases.
    virtual InputDevice* createDeviceLocked(int32_t deviceId, int32_t controllerNumber,
            const InputDeviceIdentifier& identifier, uint32_t classes);

    class ContextImpl : public InputReaderContext {
        InputReader* mReader;

    public:
        explicit ContextImpl(InputReader* reader);

        virtual void updateGlobalMetaState();
        virtual int32_t getGlobalMetaState();
        virtual void disableVirtualKeysUntil(nsecs_t time);
        virtual bool shouldDropVirtualKey(nsecs_t now,
                InputDevice* device, int32_t keyCode, int32_t scanCode);
        virtual void fadePointer();
        virtual void requestTimeoutAtTime(nsecs_t when);
        virtual int32_t bumpGeneration();
        virtual void getExternalStylusDevices(std::vector<InputDeviceInfo>& outDevices);
        virtual void dispatchExternalStylusState(const StylusState& outState);
        virtual InputReaderPolicyInterface* getPolicy();
        virtual InputListenerInterface* getListener();
        virtual EventHubInterface* getEventHub();
        virtual uint32_t getNextSequenceNum();
    } mContext;

    friend class ContextImpl;

private:
    Mutex mLock;

    Condition mReaderIsAliveCondition;

    sp<EventHubInterface> mEventHub;
    sp<InputReaderPolicyInterface> mPolicy;
    sp<QueuedInputListener> mQueuedListener;

    InputReaderConfiguration mConfig;

    // used by InputReaderContext::getNextSequenceNum() as a counter for event sequence numbers
    uint32_t mNextSequenceNum;

    // The event queue.
    static const int EVENT_BUFFER_SIZE = 256;
    RawEvent mEventBuffer[EVENT_BUFFER_SIZE];

    KeyedVector<int32_t, InputDevice*> mDevices;

    // low-level input event decoding and device management
    void processEventsLocked(const RawEvent* rawEvents, size_t count);

    void addDeviceLocked(nsecs_t when, int32_t deviceId);
    void removeDeviceLocked(nsecs_t when, int32_t deviceId);
    void processEventsForDeviceLocked(int32_t deviceId, const RawEvent* rawEvents, size_t count);
    void timeoutExpiredLocked(nsecs_t when);

    void handleConfigurationChangedLocked(nsecs_t when);

    int32_t mGlobalMetaState;
    void updateGlobalMetaStateLocked();
    int32_t getGlobalMetaStateLocked();

    void notifyExternalStylusPresenceChanged();
    void getExternalStylusDevicesLocked(std::vector<InputDeviceInfo>& outDevices);
    void dispatchExternalStylusState(const StylusState& state);

    void fadePointerLocked();

    int32_t mGeneration;
    int32_t bumpGenerationLocked();

    void getInputDevicesLocked(std::vector<InputDeviceInfo>& outInputDevices);

    nsecs_t mDisableVirtualKeysTimeout;
    void disableVirtualKeysUntilLocked(nsecs_t time);
    bool shouldDropVirtualKeyLocked(nsecs_t now,
            InputDevice* device, int32_t keyCode, int32_t scanCode);

    nsecs_t mNextTimeout;
    void requestTimeoutAtTimeLocked(nsecs_t when);

    uint32_t mConfigurationChangesToRefresh;
    void refreshConfigurationLocked(uint32_t changes);

    // state queries
    typedef int32_t (InputDevice::*GetStateFunc)(uint32_t sourceMask, int32_t code);
    int32_t getStateLocked(int32_t deviceId, uint32_t sourceMask, int32_t code,
            GetStateFunc getStateFunc);
    bool markSupportedKeyCodesLocked(int32_t deviceId, uint32_t sourceMask, size_t numCodes,
            const int32_t* keyCodes, uint8_t* outFlags);
};


/* Represents the state of a single input device. */
class InputDevice {
public:
    InputDevice(InputReaderContext* context, int32_t id, int32_t generation, int32_t
            controllerNumber, const InputDeviceIdentifier& identifier, uint32_t classes);
    ~InputDevice();

    inline InputReaderContext* getContext() { return mContext; }
    inline int32_t getId() const { return mId; }
    inline int32_t getControllerNumber() const { return mControllerNumber; }
    inline int32_t getGeneration() const { return mGeneration; }
    inline const std::string getName() const { return mIdentifier.name; }
    inline const std::string getDescriptor() { return mIdentifier.descriptor; }
    inline uint32_t getClasses() const { return mClasses; }
    inline uint32_t getSources() const { return mSources; }

    inline bool isExternal() { return mIsExternal; }
    inline void setExternal(bool external) { mIsExternal = external; }
    inline std::optional<uint8_t> getAssociatedDisplayPort() const {
        return mAssociatedDisplayPort;
    }

    inline void setMic(bool hasMic) { mHasMic = hasMic; }
    inline bool hasMic() const { return mHasMic; }

    inline bool isIgnored() { return mMappers.empty(); }

    bool isEnabled();
    void setEnabled(bool enabled, nsecs_t when);

    void dump(std::string& dump);
    void addMapper(InputMapper* mapper);
    void configure(nsecs_t when, const InputReaderConfiguration* config, uint32_t changes);
    void reset(nsecs_t when);
    void process(const RawEvent* rawEvents, size_t count);
    void timeoutExpired(nsecs_t when);
    void updateExternalStylusState(const StylusState& state);

    void getDeviceInfo(InputDeviceInfo* outDeviceInfo);
    int32_t getKeyCodeState(uint32_t sourceMask, int32_t keyCode);
    int32_t getScanCodeState(uint32_t sourceMask, int32_t scanCode);
    int32_t getSwitchState(uint32_t sourceMask, int32_t switchCode);
    bool markSupportedKeyCodes(uint32_t sourceMask, size_t numCodes,
            const int32_t* keyCodes, uint8_t* outFlags);
    void vibrate(const nsecs_t* pattern, size_t patternSize, ssize_t repeat, int32_t token);
    void cancelVibrate(int32_t token);
    void cancelTouch(nsecs_t when);

    int32_t getMetaState();
    void updateMetaState(int32_t keyCode);

    void fadePointer();

    void bumpGeneration();

    void notifyReset(nsecs_t when);

    inline const PropertyMap& getConfiguration() { return mConfiguration; }
    inline EventHubInterface* getEventHub() { return mContext->getEventHub(); }

    bool hasKey(int32_t code) {
        return getEventHub()->hasScanCode(mId, code);
    }

    bool hasAbsoluteAxis(int32_t code) {
        RawAbsoluteAxisInfo info;
        getEventHub()->getAbsoluteAxisInfo(mId, code, &info);
        return info.valid;
    }

    bool isKeyPressed(int32_t code) {
        return getEventHub()->getScanCodeState(mId, code) == AKEY_STATE_DOWN;
    }

    int32_t getAbsoluteAxisValue(int32_t code) {
        int32_t value;
        getEventHub()->getAbsoluteAxisValue(mId, code, &value);
        return value;
    }

    std::optional<int32_t> getAssociatedDisplay();
private:
    InputReaderContext* mContext;
    int32_t mId;
    int32_t mGeneration;
    int32_t mControllerNumber;
    InputDeviceIdentifier mIdentifier;
    std::string mAlias;
    uint32_t mClasses;

    std::vector<InputMapper*> mMappers;

    uint32_t mSources;
    bool mIsExternal;
    std::optional<uint8_t> mAssociatedDisplayPort;
    bool mHasMic;
    bool mDropUntilNextSync;

    typedef int32_t (InputMapper::*GetStateFunc)(uint32_t sourceMask, int32_t code);
    int32_t getState(uint32_t sourceMask, int32_t code, GetStateFunc getStateFunc);

    PropertyMap mConfiguration;
};


/* Keeps track of the state of mouse or touch pad buttons. */
class CursorButtonAccumulator {
public:
    CursorButtonAccumulator();
    void reset(InputDevice* device);

    void process(const RawEvent* rawEvent);

    uint32_t getButtonState() const;

private:
    bool mBtnLeft;
    bool mBtnRight;
    bool mBtnMiddle;
    bool mBtnBack;
    bool mBtnSide;
    bool mBtnForward;
    bool mBtnExtra;
    bool mBtnTask;

    void clearButtons();
};


/* Keeps track of cursor movements. */

class CursorMotionAccumulator {
public:
    CursorMotionAccumulator();
    void reset(InputDevice* device);

    void process(const RawEvent* rawEvent);
    void finishSync();

    inline int32_t getRelativeX() const { return mRelX; }
    inline int32_t getRelativeY() const { return mRelY; }

private:
    int32_t mRelX;
    int32_t mRelY;

    void clearRelativeAxes();
};


/* Keeps track of cursor scrolling motions. */

class CursorScrollAccumulator {
public:
    CursorScrollAccumulator();
    void configure(InputDevice* device);
    void reset(InputDevice* device);

    void process(const RawEvent* rawEvent);
    void finishSync();

    inline bool haveRelativeVWheel() const { return mHaveRelWheel; }
    inline bool haveRelativeHWheel() const { return mHaveRelHWheel; }

    inline int32_t getRelativeX() const { return mRelX; }
    inline int32_t getRelativeY() const { return mRelY; }
    inline int32_t getRelativeVWheel() const { return mRelWheel; }
    inline int32_t getRelativeHWheel() const { return mRelHWheel; }

private:
    bool mHaveRelWheel;
    bool mHaveRelHWheel;

    int32_t mRelX;
    int32_t mRelY;
    int32_t mRelWheel;
    int32_t mRelHWheel;

    void clearRelativeAxes();
};


/* Keeps track of the state of touch, stylus and tool buttons. */
class TouchButtonAccumulator {
public:
    TouchButtonAccumulator();
    void configure(InputDevice* device);
    void reset(InputDevice* device);

    void process(const RawEvent* rawEvent);

    uint32_t getButtonState() const;
    int32_t getToolType() const;
    bool isToolActive() const;
    bool isHovering() const;
    bool hasStylus() const;

private:
    bool mHaveBtnTouch;
    bool mHaveStylus;

    bool mBtnTouch;
    bool mBtnStylus;
    bool mBtnStylus2;
    bool mBtnToolFinger;
    bool mBtnToolPen;
    bool mBtnToolRubber;
    bool mBtnToolBrush;
    bool mBtnToolPencil;
    bool mBtnToolAirbrush;
    bool mBtnToolMouse;
    bool mBtnToolLens;
    bool mBtnToolDoubleTap;
    bool mBtnToolTripleTap;
    bool mBtnToolQuadTap;

    void clearButtons();
};


/* Raw axis information from the driver. */
struct RawPointerAxes {
    RawAbsoluteAxisInfo x;
    RawAbsoluteAxisInfo y;
    RawAbsoluteAxisInfo pressure;
    RawAbsoluteAxisInfo touchMajor;
    RawAbsoluteAxisInfo touchMinor;
    RawAbsoluteAxisInfo toolMajor;
    RawAbsoluteAxisInfo toolMinor;
    RawAbsoluteAxisInfo orientation;
    RawAbsoluteAxisInfo distance;
    RawAbsoluteAxisInfo tiltX;
    RawAbsoluteAxisInfo tiltY;
    RawAbsoluteAxisInfo trackingId;
    RawAbsoluteAxisInfo slot;

    RawPointerAxes();
    inline int32_t getRawWidth() const { return x.maxValue - x.minValue + 1; }
    inline int32_t getRawHeight() const { return y.maxValue - y.minValue + 1; }
    void clear();
};


/* Raw data for a collection of pointers including a pointer id mapping table. */
struct RawPointerData {
    struct Pointer {
        uint32_t id;
        int32_t x;
        int32_t y;
        int32_t pressure;
        int32_t touchMajor;
        int32_t touchMinor;
        int32_t toolMajor;
        int32_t toolMinor;
        int32_t orientation;
        int32_t distance;
        int32_t tiltX;
        int32_t tiltY;
        int32_t toolType; // a fully decoded AMOTION_EVENT_TOOL_TYPE constant
        bool isHovering;
    };

    uint32_t pointerCount;
    Pointer pointers[MAX_POINTERS];
    BitSet32 hoveringIdBits, touchingIdBits;
    uint32_t idToIndex[MAX_POINTER_ID + 1];

    RawPointerData();
    void clear();
    void copyFrom(const RawPointerData& other);
    void getCentroidOfTouchingPointers(float* outX, float* outY) const;

    inline void markIdBit(uint32_t id, bool isHovering) {
        if (isHovering) {
            hoveringIdBits.markBit(id);
        } else {
            touchingIdBits.markBit(id);
        }
    }

    inline void clearIdBits() {
        hoveringIdBits.clear();
        touchingIdBits.clear();
    }

    inline const Pointer& pointerForId(uint32_t id) const {
        return pointers[idToIndex[id]];
    }

    inline bool isHovering(uint32_t pointerIndex) {
        return pointers[pointerIndex].isHovering;
    }
};


/* Cooked data for a collection of pointers including a pointer id mapping table. */
struct CookedPointerData {
    uint32_t pointerCount;
    PointerProperties pointerProperties[MAX_POINTERS];
    PointerCoords pointerCoords[MAX_POINTERS];
    BitSet32 hoveringIdBits, touchingIdBits;
    uint32_t idToIndex[MAX_POINTER_ID + 1];

    CookedPointerData();
    void clear();
    void copyFrom(const CookedPointerData& other);

    inline const PointerCoords& pointerCoordsForId(uint32_t id) const {
        return pointerCoords[idToIndex[id]];
    }

    inline PointerCoords& editPointerCoordsWithId(uint32_t id) {
        return pointerCoords[idToIndex[id]];
    }

    inline PointerProperties& editPointerPropertiesWithId(uint32_t id) {
        return pointerProperties[idToIndex[id]];
    }

    inline bool isHovering(uint32_t pointerIndex) const {
        return hoveringIdBits.hasBit(pointerProperties[pointerIndex].id);
    }

    inline bool isTouching(uint32_t pointerIndex) const {
        return touchingIdBits.hasBit(pointerProperties[pointerIndex].id);
    }
};

/**
 * Basic statistics information.
 * Keep track of min, max, average, and standard deviation of the received samples.
 * Used to report latency information about input events.
 */
struct LatencyStatistics {
    float min;
    float max;
    // Sum of all samples
    float sum;
    // Sum of squares of all samples
    float sum2;
    // The number of samples
    size_t count;
    // The last time statistics were reported.
    nsecs_t lastReportTime;

    LatencyStatistics() {
        reset(systemTime(SYSTEM_TIME_MONOTONIC));
    }

    inline void addValue(float x) {
        if (x < min) {
            min = x;
        }
        if (x > max) {
            max = x;
        }
        sum += x;
        sum2 += x * x;
        count++;
    }

    // Get the average value. Should not be called if no samples have been added.
    inline float mean() {
        if (count == 0) {
            return 0;
        }
        return sum / count;
    }

    // Get the standard deviation. Should not be called if no samples have been added.
    inline float stdev() {
        if (count == 0) {
            return 0;
        }
        float average = mean();
        return sqrt(sum2 / count - average * average);
    }

    /**
     * Reset internal state. The variable 'when' is the time when the data collection started.
     * Call this to start a new data collection window.
     */
    inline void reset(nsecs_t when) {
        max = 0;
        min = std::numeric_limits<float>::max();
        sum = 0;
        sum2 = 0;
        count = 0;
        lastReportTime = when;
    }
};

/* Keeps track of the state of single-touch protocol. */
class SingleTouchMotionAccumulator {
public:
    SingleTouchMotionAccumulator();

    void process(const RawEvent* rawEvent);
    void reset(InputDevice* device);

    inline int32_t getAbsoluteX() const { return mAbsX; }
    inline int32_t getAbsoluteY() const { return mAbsY; }
    inline int32_t getAbsolutePressure() const { return mAbsPressure; }
    inline int32_t getAbsoluteToolWidth() const { return mAbsToolWidth; }
    inline int32_t getAbsoluteDistance() const { return mAbsDistance; }
    inline int32_t getAbsoluteTiltX() const { return mAbsTiltX; }
    inline int32_t getAbsoluteTiltY() const { return mAbsTiltY; }

private:
    int32_t mAbsX;
    int32_t mAbsY;
    int32_t mAbsPressure;
    int32_t mAbsToolWidth;
    int32_t mAbsDistance;
    int32_t mAbsTiltX;
    int32_t mAbsTiltY;

    void clearAbsoluteAxes();
};


/* Keeps track of the state of multi-touch protocol. */
class MultiTouchMotionAccumulator {
public:
    class Slot {
    public:
        inline bool isInUse() const { return mInUse; }
        inline int32_t getX() const { return mAbsMTPositionX; }
        inline int32_t getY() const { return mAbsMTPositionY; }
        inline int32_t getTouchMajor() const { return mAbsMTTouchMajor; }
        inline int32_t getTouchMinor() const {
            return mHaveAbsMTTouchMinor ? mAbsMTTouchMinor : mAbsMTTouchMajor; }
        inline int32_t getToolMajor() const { return mAbsMTWidthMajor; }
        inline int32_t getToolMinor() const {
            return mHaveAbsMTWidthMinor ? mAbsMTWidthMinor : mAbsMTWidthMajor; }
        inline int32_t getOrientation() const { return mAbsMTOrientation; }
        inline int32_t getTrackingId() const { return mAbsMTTrackingId; }
        inline int32_t getPressure() const { return mAbsMTPressure; }
        inline int32_t getDistance() const { return mAbsMTDistance; }
        inline int32_t getToolType() const;

    private:
        friend class MultiTouchMotionAccumulator;

        bool mInUse;
        bool mHaveAbsMTTouchMinor;
        bool mHaveAbsMTWidthMinor;
        bool mHaveAbsMTToolType;

        int32_t mAbsMTPositionX;
        int32_t mAbsMTPositionY;
        int32_t mAbsMTTouchMajor;
        int32_t mAbsMTTouchMinor;
        int32_t mAbsMTWidthMajor;
        int32_t mAbsMTWidthMinor;
        int32_t mAbsMTOrientation;
        int32_t mAbsMTTrackingId;
        int32_t mAbsMTPressure;
        int32_t mAbsMTDistance;
        int32_t mAbsMTToolType;

        Slot();
        void clear();
    };

    MultiTouchMotionAccumulator();
    ~MultiTouchMotionAccumulator();

    void configure(InputDevice* device, size_t slotCount, bool usingSlotsProtocol);
    void reset(InputDevice* device);
    void process(const RawEvent* rawEvent);
    void finishSync();
    bool hasStylus() const;

    inline size_t getSlotCount() const { return mSlotCount; }
    inline const Slot* getSlot(size_t index) const { return &mSlots[index]; }
    inline uint32_t getDeviceTimestamp() const { return mDeviceTimestamp; }

private:
    int32_t mCurrentSlot;
    Slot* mSlots;
    size_t mSlotCount;
    bool mUsingSlotsProtocol;
    bool mHaveStylus;
    uint32_t mDeviceTimestamp;

    void clearSlots(int32_t initialSlot);
};


/* An input mapper transforms raw input events into cooked event data.
 * A single input device can have multiple associated input mappers in order to interpret
 * different classes of events.
 *
 * InputMapper lifecycle:
 * - create
 * - configure with 0 changes
 * - reset
 * - process, process, process (may occasionally reconfigure with non-zero changes or reset)
 * - reset
 * - destroy
 */
class InputMapper {
public:
    explicit InputMapper(InputDevice* device);
    virtual ~InputMapper();

    inline InputDevice* getDevice() { return mDevice; }
    inline int32_t getDeviceId() { return mDevice->getId(); }
    inline const std::string getDeviceName() { return mDevice->getName(); }
    inline InputReaderContext* getContext() { return mContext; }
    inline InputReaderPolicyInterface* getPolicy() { return mContext->getPolicy(); }
    inline InputListenerInterface* getListener() { return mContext->getListener(); }
    inline EventHubInterface* getEventHub() { return mContext->getEventHub(); }

    virtual uint32_t getSources() = 0;
    virtual void populateDeviceInfo(InputDeviceInfo* deviceInfo);
    virtual void dump(std::string& dump);
    virtual void configure(nsecs_t when, const InputReaderConfiguration* config, uint32_t changes);
    virtual void reset(nsecs_t when);
    virtual void process(const RawEvent* rawEvent) = 0;
    virtual void timeoutExpired(nsecs_t when);

    virtual int32_t getKeyCodeState(uint32_t sourceMask, int32_t keyCode);
    virtual int32_t getScanCodeState(uint32_t sourceMask, int32_t scanCode);
    virtual int32_t getSwitchState(uint32_t sourceMask, int32_t switchCode);
    virtual bool markSupportedKeyCodes(uint32_t sourceMask, size_t numCodes,
            const int32_t* keyCodes, uint8_t* outFlags);
    virtual void vibrate(const nsecs_t* pattern, size_t patternSize, ssize_t repeat,
            int32_t token);
    virtual void cancelVibrate(int32_t token);
    virtual void cancelTouch(nsecs_t when);

    virtual int32_t getMetaState();
    virtual void updateMetaState(int32_t keyCode);

    virtual void updateExternalStylusState(const StylusState& state);

    virtual void fadePointer();
    virtual std::optional<int32_t> getAssociatedDisplay() {
        return std::nullopt;
    }
protected:
    InputDevice* mDevice;
    InputReaderContext* mContext;

    status_t getAbsoluteAxisInfo(int32_t axis, RawAbsoluteAxisInfo* axisInfo);
    void bumpGeneration();

    static void dumpRawAbsoluteAxisInfo(std::string& dump,
            const RawAbsoluteAxisInfo& axis, const char* name);
    static void dumpStylusState(std::string& dump, const StylusState& state);
};


class SwitchInputMapper : public InputMapper {
public:
    explicit SwitchInputMapper(InputDevice* device);
    virtual ~SwitchInputMapper();

    virtual uint32_t getSources();
    virtual void process(const RawEvent* rawEvent);

    virtual int32_t getSwitchState(uint32_t sourceMask, int32_t switchCode);
    virtual void dump(std::string& dump);

private:
    uint32_t mSwitchValues;
    uint32_t mUpdatedSwitchMask;

    void processSwitch(int32_t switchCode, int32_t switchValue);
    void sync(nsecs_t when);
};


class VibratorInputMapper : public InputMapper {
public:
    explicit VibratorInputMapper(InputDevice* device);
    virtual ~VibratorInputMapper();

    virtual uint32_t getSources();
    virtual void populateDeviceInfo(InputDeviceInfo* deviceInfo);
    virtual void process(const RawEvent* rawEvent);

    virtual void vibrate(const nsecs_t* pattern, size_t patternSize, ssize_t repeat,
            int32_t token);
    virtual void cancelVibrate(int32_t token);
    virtual void timeoutExpired(nsecs_t when);
    virtual void dump(std::string& dump);

private:
    bool mVibrating;
    nsecs_t mPattern[MAX_VIBRATE_PATTERN_SIZE];
    size_t mPatternSize;
    ssize_t mRepeat;
    int32_t mToken;
    ssize_t mIndex;
    nsecs_t mNextStepTime;

    void nextStep();
    void stopVibrating();
};


class KeyboardInputMapper : public InputMapper {
public:
    KeyboardInputMapper(InputDevice* device, uint32_t source, int32_t keyboardType);
    virtual ~KeyboardInputMapper();

    virtual uint32_t getSources();
    virtual void populateDeviceInfo(InputDeviceInfo* deviceInfo);
    virtual void dump(std::string& dump);
    virtual void configure(nsecs_t when, const InputReaderConfiguration* config, uint32_t changes);
    virtual void reset(nsecs_t when);
    virtual void process(const RawEvent* rawEvent);

    virtual int32_t getKeyCodeState(uint32_t sourceMask, int32_t keyCode);
    virtual int32_t getScanCodeState(uint32_t sourceMask, int32_t scanCode);
    virtual bool markSupportedKeyCodes(uint32_t sourceMask, size_t numCodes,
            const int32_t* keyCodes, uint8_t* outFlags);

    virtual int32_t getMetaState();
    virtual void updateMetaState(int32_t keyCode);

private:
    // The current viewport.
    std::optional<DisplayViewport> mViewport;

    struct KeyDown {
        int32_t keyCode;
        int32_t scanCode;
    };

    uint32_t mSource;
    int32_t mKeyboardType;

<<<<<<< HEAD
    Vector<KeyDown> mKeyDowns; // keys that are down
=======
    std::vector<KeyDown> mKeyDowns; // keys that are down
>>>>>>> 4b02403d
    int32_t mMetaState;
    nsecs_t mDownTime; // time of most recent key down

    int32_t mCurrentHidUsage; // most recent HID usage seen this packet, or 0 if none

    struct LedState {
        bool avail; // led is available
        bool on;    // we think the led is currently on
    };
    LedState mCapsLockLedState;
    LedState mNumLockLedState;
    LedState mScrollLockLedState;

    // Immutable configuration parameters.
    struct Parameters {
        bool orientationAware;
        bool handlesKeyRepeat;
    } mParameters;

    void configureParameters();
    void dumpParameters(std::string& dump);

    int32_t getOrientation();
    int32_t getDisplayId();

    bool isKeyboardOrGamepadKey(int32_t scanCode);
    bool isMediaKey(int32_t keyCode);

    void processKey(nsecs_t when, bool down, int32_t scanCode, int32_t usageCode);

    bool updateMetaStateIfNeeded(int32_t keyCode, bool down);

    ssize_t findKeyDown(int32_t scanCode);

    void resetLedState();
    void initializeLedState(LedState& ledState, int32_t led);
    void updateLedState(bool reset);
    void updateLedStateForModifier(LedState& ledState, int32_t led,
            int32_t modifier, bool reset);
};


class CursorInputMapper : public InputMapper {
public:
    explicit CursorInputMapper(InputDevice* device);
    virtual ~CursorInputMapper();

    virtual uint32_t getSources();
    virtual void populateDeviceInfo(InputDeviceInfo* deviceInfo);
    virtual void dump(std::string& dump);
    virtual void configure(nsecs_t when, const InputReaderConfiguration* config, uint32_t changes);
    virtual void reset(nsecs_t when);
    virtual void process(const RawEvent* rawEvent);

    virtual int32_t getScanCodeState(uint32_t sourceMask, int32_t scanCode);

    virtual void fadePointer();

    virtual std::optional<int32_t> getAssociatedDisplay();
private:
    // Amount that trackball needs to move in order to generate a key event.
    static const int32_t TRACKBALL_MOVEMENT_THRESHOLD = 6;

    // Immutable configuration parameters.
    struct Parameters {
        enum Mode {
            MODE_POINTER,
            MODE_POINTER_RELATIVE,
            MODE_NAVIGATION,
        };

        Mode mode;
        bool hasAssociatedDisplay;
        bool orientationAware;
    } mParameters;

    CursorButtonAccumulator mCursorButtonAccumulator;
    CursorMotionAccumulator mCursorMotionAccumulator;
    CursorScrollAccumulator mCursorScrollAccumulator;

    int32_t mSource;
    float mXScale;
    float mYScale;
    float mXPrecision;
    float mYPrecision;

    float mVWheelScale;
    float mHWheelScale;

    // Velocity controls for mouse pointer and wheel movements.
    // The controls for X and Y wheel movements are separate to keep them decoupled.
    VelocityControl mPointerVelocityControl;
    VelocityControl mWheelXVelocityControl;
    VelocityControl mWheelYVelocityControl;

    int32_t mOrientation;

    sp<PointerControllerInterface> mPointerController;

    int32_t mButtonState;
    nsecs_t mDownTime;

    void configureParameters();
    void dumpParameters(std::string& dump);

    void sync(nsecs_t when);
};


class RotaryEncoderInputMapper : public InputMapper {
public:
    explicit RotaryEncoderInputMapper(InputDevice* device);
    virtual ~RotaryEncoderInputMapper();

    virtual uint32_t getSources();
    virtual void populateDeviceInfo(InputDeviceInfo* deviceInfo);
    virtual void dump(std::string& dump);
    virtual void configure(nsecs_t when, const InputReaderConfiguration* config, uint32_t changes);
    virtual void reset(nsecs_t when);
    virtual void process(const RawEvent* rawEvent);

private:
    CursorScrollAccumulator mRotaryEncoderScrollAccumulator;

    int32_t mSource;
    float mScalingFactor;
    int32_t mOrientation;

    void sync(nsecs_t when);
};

class TouchInputMapper : public InputMapper {
public:
    explicit TouchInputMapper(InputDevice* device);
    virtual ~TouchInputMapper();

    virtual uint32_t getSources();
    virtual void populateDeviceInfo(InputDeviceInfo* deviceInfo);
    virtual void dump(std::string& dump);
    virtual void configure(nsecs_t when, const InputReaderConfiguration* config, uint32_t changes);
    virtual void reset(nsecs_t when);
    virtual void process(const RawEvent* rawEvent);

    virtual int32_t getKeyCodeState(uint32_t sourceMask, int32_t keyCode);
    virtual int32_t getScanCodeState(uint32_t sourceMask, int32_t scanCode);
    virtual bool markSupportedKeyCodes(uint32_t sourceMask, size_t numCodes,
            const int32_t* keyCodes, uint8_t* outFlags);

    virtual void fadePointer();
    virtual void cancelTouch(nsecs_t when);
    virtual void timeoutExpired(nsecs_t when);
    virtual void updateExternalStylusState(const StylusState& state);
    virtual std::optional<int32_t> getAssociatedDisplay();
protected:
    CursorButtonAccumulator mCursorButtonAccumulator;
    CursorScrollAccumulator mCursorScrollAccumulator;
    TouchButtonAccumulator mTouchButtonAccumulator;

    struct VirtualKey {
        int32_t keyCode;
        int32_t scanCode;
        uint32_t flags;

        // computed hit box, specified in touch screen coords based on known display size
        int32_t hitLeft;
        int32_t hitTop;
        int32_t hitRight;
        int32_t hitBottom;

        inline bool isHit(int32_t x, int32_t y) const {
            return x >= hitLeft && x <= hitRight && y >= hitTop && y <= hitBottom;
        }
    };

    // Input sources and device mode.
    uint32_t mSource;

    enum DeviceMode {
        DEVICE_MODE_DISABLED, // input is disabled
        DEVICE_MODE_DIRECT, // direct mapping (touchscreen)
        DEVICE_MODE_UNSCALED, // unscaled mapping (touchpad)
        DEVICE_MODE_NAVIGATION, // unscaled mapping with assist gesture (touch navigation)
        DEVICE_MODE_POINTER, // pointer mapping (pointer)
    };
    DeviceMode mDeviceMode;

    // The reader's configuration.
    InputReaderConfiguration mConfig;

    // Immutable configuration parameters.
    struct Parameters {
        enum DeviceType {
            DEVICE_TYPE_TOUCH_SCREEN,
            DEVICE_TYPE_TOUCH_PAD,
            DEVICE_TYPE_TOUCH_NAVIGATION,
            DEVICE_TYPE_POINTER,
        };

        DeviceType deviceType;
        bool hasAssociatedDisplay;
        bool associatedDisplayIsExternal;
        bool orientationAware;
        bool hasButtonUnderPad;
        std::string uniqueDisplayId;

        enum GestureMode {
            GESTURE_MODE_SINGLE_TOUCH,
            GESTURE_MODE_MULTI_TOUCH,
        };
        GestureMode gestureMode;

        bool wake;
    } mParameters;

    // Immutable calibration parameters in parsed form.
    struct Calibration {
        // Size
        enum SizeCalibration {
            SIZE_CALIBRATION_DEFAULT,
            SIZE_CALIBRATION_NONE,
            SIZE_CALIBRATION_GEOMETRIC,
            SIZE_CALIBRATION_DIAMETER,
            SIZE_CALIBRATION_BOX,
            SIZE_CALIBRATION_AREA,
        };

        SizeCalibration sizeCalibration;

        bool haveSizeScale;
        float sizeScale;
        bool haveSizeBias;
        float sizeBias;
        bool haveSizeIsSummed;
        bool sizeIsSummed;

        // Pressure
        enum PressureCalibration {
            PRESSURE_CALIBRATION_DEFAULT,
            PRESSURE_CALIBRATION_NONE,
            PRESSURE_CALIBRATION_PHYSICAL,
            PRESSURE_CALIBRATION_AMPLITUDE,
        };

        PressureCalibration pressureCalibration;
        bool havePressureScale;
        float pressureScale;

        // Orientation
        enum OrientationCalibration {
            ORIENTATION_CALIBRATION_DEFAULT,
            ORIENTATION_CALIBRATION_NONE,
            ORIENTATION_CALIBRATION_INTERPOLATED,
            ORIENTATION_CALIBRATION_VECTOR,
        };

        OrientationCalibration orientationCalibration;

        // Distance
        enum DistanceCalibration {
            DISTANCE_CALIBRATION_DEFAULT,
            DISTANCE_CALIBRATION_NONE,
            DISTANCE_CALIBRATION_SCALED,
        };

        DistanceCalibration distanceCalibration;
        bool haveDistanceScale;
        float distanceScale;

        enum CoverageCalibration {
            COVERAGE_CALIBRATION_DEFAULT,
            COVERAGE_CALIBRATION_NONE,
            COVERAGE_CALIBRATION_BOX,
        };

        CoverageCalibration coverageCalibration;

        inline void applySizeScaleAndBias(float* outSize) const {
            if (haveSizeScale) {
                *outSize *= sizeScale;
            }
            if (haveSizeBias) {
                *outSize += sizeBias;
            }
            if (*outSize < 0) {
                *outSize = 0;
            }
        }
    } mCalibration;

    // Affine location transformation/calibration
    struct TouchAffineTransformation mAffineTransform;

    RawPointerAxes mRawPointerAxes;

    struct RawState {
        nsecs_t when;
        uint32_t deviceTimestamp;

        // Raw pointer sample data.
        RawPointerData rawPointerData;

        int32_t buttonState;

        // Scroll state.
        int32_t rawVScroll;
        int32_t rawHScroll;

        void copyFrom(const RawState& other) {
            when = other.when;
            deviceTimestamp = other.deviceTimestamp;
            rawPointerData.copyFrom(other.rawPointerData);
            buttonState = other.buttonState;
            rawVScroll = other.rawVScroll;
            rawHScroll = other.rawHScroll;
        }

        void clear() {
            when = 0;
            deviceTimestamp = 0;
            rawPointerData.clear();
            buttonState = 0;
            rawVScroll = 0;
            rawHScroll = 0;
        }
    };

    struct CookedState {
        uint32_t deviceTimestamp;
        // Cooked pointer sample data.
        CookedPointerData cookedPointerData;

        // Id bits used to differentiate fingers, stylus and mouse tools.
        BitSet32 fingerIdBits;
        BitSet32 stylusIdBits;
        BitSet32 mouseIdBits;

        int32_t buttonState;

        void copyFrom(const CookedState& other) {
            deviceTimestamp = other.deviceTimestamp;
            cookedPointerData.copyFrom(other.cookedPointerData);
            fingerIdBits = other.fingerIdBits;
            stylusIdBits = other.stylusIdBits;
            mouseIdBits = other.mouseIdBits;
            buttonState = other.buttonState;
        }

        void clear() {
            deviceTimestamp = 0;
            cookedPointerData.clear();
            fingerIdBits.clear();
            stylusIdBits.clear();
            mouseIdBits.clear();
            buttonState = 0;
        }
    };

    std::vector<RawState> mRawStatesPending;
    RawState mCurrentRawState;
    CookedState mCurrentCookedState;
    RawState mLastRawState;
    CookedState mLastCookedState;

    // State provided by an external stylus
    StylusState mExternalStylusState;
    int64_t mExternalStylusId;
    nsecs_t mExternalStylusFusionTimeout;
    bool mExternalStylusDataPending;

    // True if we sent a HOVER_ENTER event.
    bool mSentHoverEnter;

    // Have we assigned pointer IDs for this stream
    bool mHavePointerIds;

    // Is the current stream of direct touch events aborted
    bool mCurrentMotionAborted;

    // The time the primary pointer last went down.
    nsecs_t mDownTime;

    // The pointer controller, or null if the device is not a pointer.
    sp<PointerControllerInterface> mPointerController;

    std::vector<VirtualKey> mVirtualKeys;

    virtual void configureParameters();
    virtual void dumpParameters(std::string& dump);
    virtual void configureRawPointerAxes();
    virtual void dumpRawPointerAxes(std::string& dump);
    virtual void configureSurface(nsecs_t when, bool* outResetNeeded);
    virtual void dumpSurface(std::string& dump);
    virtual void configureVirtualKeys();
    virtual void dumpVirtualKeys(std::string& dump);
    virtual void parseCalibration();
    virtual void resolveCalibration();
    virtual void dumpCalibration(std::string& dump);
    virtual void updateAffineTransformation();
    virtual void dumpAffineTransformation(std::string& dump);
    virtual void resolveExternalStylusPresence();
    virtual bool hasStylus() const = 0;
    virtual bool hasExternalStylus() const;

    virtual void syncTouch(nsecs_t when, RawState* outState) = 0;

private:
    // The current viewport.
    // The components of the viewport are specified in the display's rotated orientation.
    DisplayViewport mViewport;

    // The surface orientation, width and height set by configureSurface().
    // The width and height are derived from the viewport but are specified
    // in the natural orientation.
    // The surface origin specifies how the surface coordinates should be translated
    // to align with the logical display coordinate space.
    int32_t mSurfaceWidth;
    int32_t mSurfaceHeight;
    int32_t mSurfaceLeft;
    int32_t mSurfaceTop;

    // Similar to the surface coordinates, but in the raw display coordinate space rather than in
    // the logical coordinate space.
    int32_t mPhysicalWidth;
    int32_t mPhysicalHeight;
    int32_t mPhysicalLeft;
    int32_t mPhysicalTop;

    // The orientation may be different from the viewport orientation as it specifies
    // the rotation of the surface coordinates required to produce the viewport's
    // requested orientation, so it will depend on whether the device is orientation aware.
    int32_t mSurfaceOrientation;

    // Translation and scaling factors, orientation-independent.
    float mXTranslate;
    float mXScale;
    float mXPrecision;

    float mYTranslate;
    float mYScale;
    float mYPrecision;

    float mGeometricScale;

    float mPressureScale;

    float mSizeScale;

    float mOrientationScale;

    float mDistanceScale;

    bool mHaveTilt;
    float mTiltXCenter;
    float mTiltXScale;
    float mTiltYCenter;
    float mTiltYScale;

    bool mExternalStylusConnected;

    // Oriented motion ranges for input device info.
    struct OrientedRanges {
        InputDeviceInfo::MotionRange x;
        InputDeviceInfo::MotionRange y;
        InputDeviceInfo::MotionRange pressure;

        bool haveSize;
        InputDeviceInfo::MotionRange size;

        bool haveTouchSize;
        InputDeviceInfo::MotionRange touchMajor;
        InputDeviceInfo::MotionRange touchMinor;

        bool haveToolSize;
        InputDeviceInfo::MotionRange toolMajor;
        InputDeviceInfo::MotionRange toolMinor;

        bool haveOrientation;
        InputDeviceInfo::MotionRange orientation;

        bool haveDistance;
        InputDeviceInfo::MotionRange distance;

        bool haveTilt;
        InputDeviceInfo::MotionRange tilt;

        OrientedRanges() {
            clear();
        }

        void clear() {
            haveSize = false;
            haveTouchSize = false;
            haveToolSize = false;
            haveOrientation = false;
            haveDistance = false;
            haveTilt = false;
        }
    } mOrientedRanges;

    // Oriented dimensions and precision.
    float mOrientedXPrecision;
    float mOrientedYPrecision;

    struct CurrentVirtualKeyState {
        bool down;
        bool ignored;
        nsecs_t downTime;
        int32_t keyCode;
        int32_t scanCode;
    } mCurrentVirtualKey;

    // Scale factor for gesture or mouse based pointer movements.
    float mPointerXMovementScale;
    float mPointerYMovementScale;

    // Scale factor for gesture based zooming and other freeform motions.
    float mPointerXZoomScale;
    float mPointerYZoomScale;

    // The maximum swipe width.
    float mPointerGestureMaxSwipeWidth;

    struct PointerDistanceHeapElement {
        uint32_t currentPointerIndex : 8;
        uint32_t lastPointerIndex : 8;
        uint64_t distance : 48; // squared distance
    };

    enum PointerUsage {
        POINTER_USAGE_NONE,
        POINTER_USAGE_GESTURES,
        POINTER_USAGE_STYLUS,
        POINTER_USAGE_MOUSE,
    };
    PointerUsage mPointerUsage;

    struct PointerGesture {
        enum Mode {
            // No fingers, button is not pressed.
            // Nothing happening.
            NEUTRAL,

            // No fingers, button is not pressed.
            // Tap detected.
            // Emits DOWN and UP events at the pointer location.
            TAP,

            // Exactly one finger dragging following a tap.
            // Pointer follows the active finger.
            // Emits DOWN, MOVE and UP events at the pointer location.
            //
            // Detect double-taps when the finger goes up while in TAP_DRAG mode.
            TAP_DRAG,

            // Button is pressed.
            // Pointer follows the active finger if there is one.  Other fingers are ignored.
            // Emits DOWN, MOVE and UP events at the pointer location.
            BUTTON_CLICK_OR_DRAG,

            // Exactly one finger, button is not pressed.
            // Pointer follows the active finger.
            // Emits HOVER_MOVE events at the pointer location.
            //
            // Detect taps when the finger goes up while in HOVER mode.
            HOVER,

            // Exactly two fingers but neither have moved enough to clearly indicate
            // whether a swipe or freeform gesture was intended.  We consider the
            // pointer to be pressed so this enables clicking or long-pressing on buttons.
            // Pointer does not move.
            // Emits DOWN, MOVE and UP events with a single stationary pointer coordinate.
            PRESS,

            // Exactly two fingers moving in the same direction, button is not pressed.
            // Pointer does not move.
            // Emits DOWN, MOVE and UP events with a single pointer coordinate that
            // follows the midpoint between both fingers.
            SWIPE,

            // Two or more fingers moving in arbitrary directions, button is not pressed.
            // Pointer does not move.
            // Emits DOWN, POINTER_DOWN, MOVE, POINTER_UP and UP events that follow
            // each finger individually relative to the initial centroid of the finger.
            FREEFORM,

            // Waiting for quiet time to end before starting the next gesture.
            QUIET,
        };

        // Time the first finger went down.
        nsecs_t firstTouchTime;

        // The active pointer id from the raw touch data.
        int32_t activeTouchId; // -1 if none

        // The active pointer id from the gesture last delivered to the application.
        int32_t activeGestureId; // -1 if none

        // Pointer coords and ids for the current and previous pointer gesture.
        Mode currentGestureMode;
        BitSet32 currentGestureIdBits;
        uint32_t currentGestureIdToIndex[MAX_POINTER_ID + 1];
        PointerProperties currentGestureProperties[MAX_POINTERS];
        PointerCoords currentGestureCoords[MAX_POINTERS];

        Mode lastGestureMode;
        BitSet32 lastGestureIdBits;
        uint32_t lastGestureIdToIndex[MAX_POINTER_ID + 1];
        PointerProperties lastGestureProperties[MAX_POINTERS];
        PointerCoords lastGestureCoords[MAX_POINTERS];

        // Time the pointer gesture last went down.
        nsecs_t downTime;

        // Time when the pointer went down for a TAP.
        nsecs_t tapDownTime;

        // Time when the pointer went up for a TAP.
        nsecs_t tapUpTime;

        // Location of initial tap.
        float tapX, tapY;

        // Time we started waiting for quiescence.
        nsecs_t quietTime;

        // Reference points for multitouch gestures.
        float referenceTouchX;    // reference touch X/Y coordinates in surface units
        float referenceTouchY;
        float referenceGestureX;  // reference gesture X/Y coordinates in pixels
        float referenceGestureY;

        // Distance that each pointer has traveled which has not yet been
        // subsumed into the reference gesture position.
        BitSet32 referenceIdBits;
        struct Delta {
            float dx, dy;
        };
        Delta referenceDeltas[MAX_POINTER_ID + 1];

        // Describes how touch ids are mapped to gesture ids for freeform gestures.
        uint32_t freeformTouchToGestureIdMap[MAX_POINTER_ID + 1];

        // A velocity tracker for determining whether to switch active pointers during drags.
        VelocityTracker velocityTracker;

        void reset() {
            firstTouchTime = LLONG_MIN;
            activeTouchId = -1;
            activeGestureId = -1;
            currentGestureMode = NEUTRAL;
            currentGestureIdBits.clear();
            lastGestureMode = NEUTRAL;
            lastGestureIdBits.clear();
            downTime = 0;
            velocityTracker.clear();
            resetTap();
            resetQuietTime();
        }

        void resetTap() {
            tapDownTime = LLONG_MIN;
            tapUpTime = LLONG_MIN;
        }

        void resetQuietTime() {
            quietTime = LLONG_MIN;
        }
    } mPointerGesture;

    struct PointerSimple {
        PointerCoords currentCoords;
        PointerProperties currentProperties;
        PointerCoords lastCoords;
        PointerProperties lastProperties;

        // True if the pointer is down.
        bool down;

        // True if the pointer is hovering.
        bool hovering;

        // Time the pointer last went down.
        nsecs_t downTime;

        void reset() {
            currentCoords.clear();
            currentProperties.clear();
            lastCoords.clear();
            lastProperties.clear();
            down = false;
            hovering = false;
            downTime = 0;
        }
    } mPointerSimple;

    // The pointer and scroll velocity controls.
    VelocityControl mPointerVelocityControl;
    VelocityControl mWheelXVelocityControl;
    VelocityControl mWheelYVelocityControl;

    // Latency statistics for touch events
    struct LatencyStatistics mStatistics;

    std::optional<DisplayViewport> findViewport();

    void resetExternalStylus();
    void clearStylusDataPendingFlags();

    void sync(nsecs_t when);

    bool consumeRawTouches(nsecs_t when, uint32_t policyFlags);
    void processRawTouches(bool timeout);
    void cookAndDispatch(nsecs_t when);
    void dispatchVirtualKey(nsecs_t when, uint32_t policyFlags,
            int32_t keyEventAction, int32_t keyEventFlags);

    void dispatchTouches(nsecs_t when, uint32_t policyFlags);
    void dispatchHoverExit(nsecs_t when, uint32_t policyFlags);
    void dispatchHoverEnterAndMove(nsecs_t when, uint32_t policyFlags);
    void dispatchButtonRelease(nsecs_t when, uint32_t policyFlags);
    void dispatchButtonPress(nsecs_t when, uint32_t policyFlags);
    const BitSet32& findActiveIdBits(const CookedPointerData& cookedPointerData);
    void cookPointerData();
    void abortTouches(nsecs_t when, uint32_t policyFlags);

    void dispatchPointerUsage(nsecs_t when, uint32_t policyFlags, PointerUsage pointerUsage);
    void abortPointerUsage(nsecs_t when, uint32_t policyFlags);

    void dispatchPointerGestures(nsecs_t when, uint32_t policyFlags, bool isTimeout);
    void abortPointerGestures(nsecs_t when, uint32_t policyFlags);
    bool preparePointerGestures(nsecs_t when,
            bool* outCancelPreviousGesture, bool* outFinishPreviousGesture,
            bool isTimeout);

    void dispatchPointerStylus(nsecs_t when, uint32_t policyFlags);
    void abortPointerStylus(nsecs_t when, uint32_t policyFlags);

    void dispatchPointerMouse(nsecs_t when, uint32_t policyFlags);
    void abortPointerMouse(nsecs_t when, uint32_t policyFlags);

    void dispatchPointerSimple(nsecs_t when, uint32_t policyFlags,
            bool down, bool hovering);
    void abortPointerSimple(nsecs_t when, uint32_t policyFlags);

    bool assignExternalStylusId(const RawState& state, bool timeout);
    void applyExternalStylusButtonState(nsecs_t when);
    void applyExternalStylusTouchState(nsecs_t when);

    // Dispatches a motion event.
    // If the changedId is >= 0 and the action is POINTER_DOWN or POINTER_UP, the
    // method will take care of setting the index and transmuting the action to DOWN or UP
    // it is the first / last pointer to go down / up.
    void dispatchMotion(nsecs_t when, uint32_t policyFlags, uint32_t source,
            int32_t action, int32_t actionButton,
            int32_t flags, int32_t metaState, int32_t buttonState, int32_t edgeFlags,
            uint32_t deviceTimestamp,
            const PointerProperties* properties, const PointerCoords* coords,
            const uint32_t* idToIndex, BitSet32 idBits,
            int32_t changedId, float xPrecision, float yPrecision, nsecs_t downTime);

    // Updates pointer coords and properties for pointers with specified ids that have moved.
    // Returns true if any of them changed.
    bool updateMovedPointers(const PointerProperties* inProperties,
            const PointerCoords* inCoords, const uint32_t* inIdToIndex,
            PointerProperties* outProperties, PointerCoords* outCoords,
            const uint32_t* outIdToIndex, BitSet32 idBits) const;

    bool isPointInsideSurface(int32_t x, int32_t y);
    const VirtualKey* findVirtualKeyHit(int32_t x, int32_t y);

    static void assignPointerIds(const RawState* last, RawState* current);

    void reportEventForStatistics(nsecs_t evdevTime);

    const char* modeToString(DeviceMode deviceMode);
};


class SingleTouchInputMapper : public TouchInputMapper {
public:
    explicit SingleTouchInputMapper(InputDevice* device);
    virtual ~SingleTouchInputMapper();

    virtual void reset(nsecs_t when);
    virtual void process(const RawEvent* rawEvent);

protected:
    virtual void syncTouch(nsecs_t when, RawState* outState);
    virtual void configureRawPointerAxes();
    virtual bool hasStylus() const;

private:
    SingleTouchMotionAccumulator mSingleTouchMotionAccumulator;
};


class MultiTouchInputMapper : public TouchInputMapper {
public:
    explicit MultiTouchInputMapper(InputDevice* device);
    virtual ~MultiTouchInputMapper();

    virtual void reset(nsecs_t when);
    virtual void process(const RawEvent* rawEvent);

protected:
    virtual void syncTouch(nsecs_t when, RawState* outState);
    virtual void configureRawPointerAxes();
    virtual bool hasStylus() const;

private:
    MultiTouchMotionAccumulator mMultiTouchMotionAccumulator;

    // Specifies the pointer id bits that are in use, and their associated tracking id.
    BitSet32 mPointerIdBits;
    int32_t mPointerTrackingIdMap[MAX_POINTER_ID + 1];
};

class ExternalStylusInputMapper : public InputMapper {
public:
    explicit ExternalStylusInputMapper(InputDevice* device);
    virtual ~ExternalStylusInputMapper() = default;

    virtual uint32_t getSources();
    virtual void populateDeviceInfo(InputDeviceInfo* deviceInfo);
    virtual void dump(std::string& dump);
    virtual void configure(nsecs_t when, const InputReaderConfiguration* config, uint32_t changes);
    virtual void reset(nsecs_t when);
    virtual void process(const RawEvent* rawEvent);
    virtual void sync(nsecs_t when);

private:
    SingleTouchMotionAccumulator mSingleTouchMotionAccumulator;
    RawAbsoluteAxisInfo mRawPressureAxis;
    TouchButtonAccumulator mTouchButtonAccumulator;

    StylusState mStylusState;
};


class JoystickInputMapper : public InputMapper {
public:
    explicit JoystickInputMapper(InputDevice* device);
    virtual ~JoystickInputMapper();

    virtual uint32_t getSources();
    virtual void populateDeviceInfo(InputDeviceInfo* deviceInfo);
    virtual void dump(std::string& dump);
    virtual void configure(nsecs_t when, const InputReaderConfiguration* config, uint32_t changes);
    virtual void reset(nsecs_t when);
    virtual void process(const RawEvent* rawEvent);

private:
    struct Axis {
        RawAbsoluteAxisInfo rawAxisInfo;
        AxisInfo axisInfo;

        bool explicitlyMapped; // true if the axis was explicitly assigned an axis id

        float scale;   // scale factor from raw to normalized values
        float offset;  // offset to add after scaling for normalization
        float highScale;  // scale factor from raw to normalized values of high split
        float highOffset; // offset to add after scaling for normalization of high split

        float min;        // normalized inclusive minimum
        float max;        // normalized inclusive maximum
        float flat;       // normalized flat region size
        float fuzz;       // normalized error tolerance
        float resolution; // normalized resolution in units/mm

        float filter;  // filter out small variations of this size
        float currentValue; // current value
        float newValue; // most recent value
        float highCurrentValue; // current value of high split
        float highNewValue; // most recent value of high split

        void initialize(const RawAbsoluteAxisInfo& rawAxisInfo, const AxisInfo& axisInfo,
                bool explicitlyMapped, float scale, float offset,
                float highScale, float highOffset,
                float min, float max, float flat, float fuzz, float resolution) {
            this->rawAxisInfo = rawAxisInfo;
            this->axisInfo = axisInfo;
            this->explicitlyMapped = explicitlyMapped;
            this->scale = scale;
            this->offset = offset;
            this->highScale = highScale;
            this->highOffset = highOffset;
            this->min = min;
            this->max = max;
            this->flat = flat;
            this->fuzz = fuzz;
            this->resolution = resolution;
            this->filter = 0;
            resetValue();
        }

        void resetValue() {
            this->currentValue = 0;
            this->newValue = 0;
            this->highCurrentValue = 0;
            this->highNewValue = 0;
        }
    };

    // Axes indexed by raw ABS_* axis index.
    KeyedVector<int32_t, Axis> mAxes;

    void sync(nsecs_t when, bool force);

    bool haveAxis(int32_t axisId);
    void pruneAxes(bool ignoreExplicitlyMappedAxes);
    bool filterAxes(bool force);

    static bool hasValueChangedSignificantly(float filter,
            float newValue, float currentValue, float min, float max);
    static bool hasMovedNearerToValueWithinFilteredRange(float filter,
            float newValue, float currentValue, float thresholdValue);

    static bool isCenteredAxis(int32_t axis);
    static int32_t getCompatAxis(int32_t axis);

    static void addMotionRange(int32_t axisId, const Axis& axis, InputDeviceInfo* info);
    static void setPointerCoordsAxisValue(PointerCoords* pointerCoords, int32_t axis,
            float value);
};

} // namespace android

#endif // _UI_INPUT_READER_H<|MERGE_RESOLUTION|>--- conflicted
+++ resolved
@@ -877,11 +877,7 @@
     uint32_t mSource;
     int32_t mKeyboardType;
 
-<<<<<<< HEAD
-    Vector<KeyDown> mKeyDowns; // keys that are down
-=======
     std::vector<KeyDown> mKeyDowns; // keys that are down
->>>>>>> 4b02403d
     int32_t mMetaState;
     nsecs_t mDownTime; // time of most recent key down
 
