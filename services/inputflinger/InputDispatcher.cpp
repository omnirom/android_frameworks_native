/*
 * Copyright (C) 2010 The Android Open Source Project
 *
 * Licensed under the Apache License, Version 2.0 (the "License");
 * you may not use this file except in compliance with the License.
 * You may obtain a copy of the License at
 *
 *      http://www.apache.org/licenses/LICENSE-2.0
 *
 * Unless required by applicable law or agreed to in writing, software
 * distributed under the License is distributed on an "AS IS" BASIS,
 * WITHOUT WARRANTIES OR CONDITIONS OF ANY KIND, either express or implied.
 * See the License for the specific language governing permissions and
 * limitations under the License.
 */

#define LOG_TAG "InputDispatcher"
#define ATRACE_TAG ATRACE_TAG_INPUT

//#define LOG_NDEBUG 0

// Log detailed debug messages about each inbound event notification to the dispatcher.
#define DEBUG_INBOUND_EVENT_DETAILS 0

// Log detailed debug messages about each outbound event processed by the dispatcher.
#define DEBUG_OUTBOUND_EVENT_DETAILS 0

// Log debug messages about the dispatch cycle.
#define DEBUG_DISPATCH_CYCLE 0

// Log debug messages about registrations.
#define DEBUG_REGISTRATION 0

// Log debug messages about input event injection.
#define DEBUG_INJECTION 0

// Log debug messages about input focus tracking.
#define DEBUG_FOCUS 0

// Log debug messages about the app switch latency optimization.
#define DEBUG_APP_SWITCH 0

// Log debug messages about hover events.
#define DEBUG_HOVER 0

#include "InputDispatcher.h"

#include <errno.h>
#include <limits.h>
#include <sstream>
#include <stddef.h>
#include <time.h>
#include <unistd.h>

#include <android-base/chrono_utils.h>
#include <android-base/stringprintf.h>
#include <log/log.h>
#include <utils/Trace.h>
#include <powermanager/PowerManager.h>
#include <ui/Region.h>
#include <binder/Binder.h>

#define INDENT "  "
#define INDENT2 "    "
#define INDENT3 "      "
#define INDENT4 "        "

using android::base::StringPrintf;

namespace android {

// Default input dispatching timeout if there is no focused application or paused window
// from which to determine an appropriate dispatching timeout.
constexpr nsecs_t DEFAULT_INPUT_DISPATCHING_TIMEOUT = 5000 * 1000000LL; // 5 sec

// Amount of time to allow for all pending events to be processed when an app switch
// key is on the way.  This is used to preempt input dispatch and drop input events
// when an application takes too long to respond and the user has pressed an app switch key.
constexpr nsecs_t APP_SWITCH_TIMEOUT = 500 * 1000000LL; // 0.5sec

// Amount of time to allow for an event to be dispatched (measured since its eventTime)
// before considering it stale and dropping it.
constexpr nsecs_t STALE_EVENT_TIMEOUT = 10000 * 1000000LL; // 10sec

// Amount of time to allow touch events to be streamed out to a connection before requiring
// that the first event be finished.  This value extends the ANR timeout by the specified
// amount.  For example, if streaming is allowed to get ahead by one second relative to the
// queue of waiting unfinished events, then ANRs will similarly be delayed by one second.
constexpr nsecs_t STREAM_AHEAD_EVENT_TIMEOUT = 500 * 1000000LL; // 0.5sec

// Log a warning when an event takes longer than this to process, even if an ANR does not occur.
constexpr nsecs_t SLOW_EVENT_PROCESSING_WARNING_TIMEOUT = 2000 * 1000000LL; // 2sec

// Log a warning when an interception call takes longer than this to process.
constexpr std::chrono::milliseconds SLOW_INTERCEPTION_THRESHOLD = 50ms;

// Number of recent events to keep for debugging purposes.
constexpr size_t RECENT_QUEUE_MAX_SIZE = 10;

// Sequence number for synthesized or injected events.
constexpr uint32_t SYNTHESIZED_EVENT_SEQUENCE_NUM = 0;


static inline nsecs_t now() {
    return systemTime(SYSTEM_TIME_MONOTONIC);
}

static inline const char* toString(bool value) {
    return value ? "true" : "false";
}

static std::string motionActionToString(int32_t action) {
    // Convert MotionEvent action to string
    switch(action & AMOTION_EVENT_ACTION_MASK) {
        case AMOTION_EVENT_ACTION_DOWN:
            return "DOWN";
        case AMOTION_EVENT_ACTION_MOVE:
            return "MOVE";
        case AMOTION_EVENT_ACTION_UP:
            return "UP";
        case AMOTION_EVENT_ACTION_POINTER_DOWN:
            return "POINTER_DOWN";
        case AMOTION_EVENT_ACTION_POINTER_UP:
            return "POINTER_UP";
    }
    return StringPrintf("%" PRId32, action);
}

static std::string keyActionToString(int32_t action) {
    // Convert KeyEvent action to string
    switch(action) {
        case AKEY_EVENT_ACTION_DOWN:
            return "DOWN";
        case AKEY_EVENT_ACTION_UP:
            return "UP";
        case AKEY_EVENT_ACTION_MULTIPLE:
            return "MULTIPLE";
    }
    return StringPrintf("%" PRId32, action);
}

static inline int32_t getMotionEventActionPointerIndex(int32_t action) {
    return (action & AMOTION_EVENT_ACTION_POINTER_INDEX_MASK)
            >> AMOTION_EVENT_ACTION_POINTER_INDEX_SHIFT;
}

static bool isValidKeyAction(int32_t action) {
    switch (action) {
    case AKEY_EVENT_ACTION_DOWN:
    case AKEY_EVENT_ACTION_UP:
        return true;
    default:
        return false;
    }
}

static bool validateKeyEvent(int32_t action) {
    if (! isValidKeyAction(action)) {
        ALOGE("Key event has invalid action code 0x%x", action);
        return false;
    }
    return true;
}

static bool isValidMotionAction(int32_t action, int32_t actionButton, int32_t pointerCount) {
    switch (action & AMOTION_EVENT_ACTION_MASK) {
    case AMOTION_EVENT_ACTION_DOWN:
    case AMOTION_EVENT_ACTION_UP:
    case AMOTION_EVENT_ACTION_CANCEL:
    case AMOTION_EVENT_ACTION_MOVE:
    case AMOTION_EVENT_ACTION_OUTSIDE:
    case AMOTION_EVENT_ACTION_HOVER_ENTER:
    case AMOTION_EVENT_ACTION_HOVER_MOVE:
    case AMOTION_EVENT_ACTION_HOVER_EXIT:
    case AMOTION_EVENT_ACTION_SCROLL:
        return true;
    case AMOTION_EVENT_ACTION_POINTER_DOWN:
    case AMOTION_EVENT_ACTION_POINTER_UP: {
        int32_t index = getMotionEventActionPointerIndex(action);
        return index >= 0 && index < pointerCount;
    }
    case AMOTION_EVENT_ACTION_BUTTON_PRESS:
    case AMOTION_EVENT_ACTION_BUTTON_RELEASE:
        return actionButton != 0;
    default:
        return false;
    }
}

static bool validateMotionEvent(int32_t action, int32_t actionButton, size_t pointerCount,
        const PointerProperties* pointerProperties) {
    if (! isValidMotionAction(action, actionButton, pointerCount)) {
        ALOGE("Motion event has invalid action code 0x%x", action);
        return false;
    }
    if (pointerCount < 1 || pointerCount > MAX_POINTERS) {
        ALOGE("Motion event has invalid pointer count %zu; value must be between 1 and %d.",
                pointerCount, MAX_POINTERS);
        return false;
    }
    BitSet32 pointerIdBits;
    for (size_t i = 0; i < pointerCount; i++) {
        int32_t id = pointerProperties[i].id;
        if (id < 0 || id > MAX_POINTER_ID) {
            ALOGE("Motion event has invalid pointer id %d; value must be between 0 and %d",
                    id, MAX_POINTER_ID);
            return false;
        }
        if (pointerIdBits.hasBit(id)) {
            ALOGE("Motion event has duplicate pointer id %d", id);
            return false;
        }
        pointerIdBits.markBit(id);
    }
    return true;
}

static bool isMainDisplay(int32_t displayId) {
    return displayId == ADISPLAY_ID_DEFAULT || displayId == ADISPLAY_ID_NONE;
}

static void dumpRegion(std::string& dump, const Region& region) {
    if (region.isEmpty()) {
        dump += "<empty>";
        return;
    }

    bool first = true;
    Region::const_iterator cur = region.begin();
    Region::const_iterator const tail = region.end();
    while (cur != tail) {
        if (first) {
            first = false;
        } else {
            dump += "|";
        }
        dump += StringPrintf("[%d,%d][%d,%d]", cur->left, cur->top, cur->right, cur->bottom);
        cur++;
    }
}

template<typename T, typename U>
static T getValueByKey(std::unordered_map<U, T>& map, U key) {
    typename std::unordered_map<U, T>::const_iterator it = map.find(key);
    return it != map.end() ? it->second : T{};
}


// --- InputDispatcher ---

InputDispatcher::InputDispatcher(const sp<InputDispatcherPolicyInterface>& policy) :
    mPolicy(policy),
    mPendingEvent(nullptr), mLastDropReason(DROP_REASON_NOT_DROPPED),
    mAppSwitchSawKeyDown(false), mAppSwitchDueTime(LONG_LONG_MAX),
    mNextUnblockedEvent(nullptr),
    mDispatchEnabled(false), mDispatchFrozen(false), mInputFilterEnabled(false),
    mFocusedDisplayId(ADISPLAY_ID_DEFAULT),
    mInputTargetWaitCause(INPUT_TARGET_WAIT_CAUSE_NONE) {
    mLooper = new Looper(false);
    mReporter = createInputReporter();

    mKeyRepeatState.lastKeyEntry = nullptr;

    policy->getDispatcherConfiguration(&mConfig);
}

InputDispatcher::~InputDispatcher() {
    { // acquire lock
        AutoMutex _l(mLock);

        resetKeyRepeatLocked();
        releasePendingEventLocked();
        drainInboundQueueLocked();
    }

    while (mConnectionsByFd.size() != 0) {
        unregisterInputChannel(mConnectionsByFd.valueAt(0)->inputChannel);
    }
}

void InputDispatcher::dispatchOnce() {
    nsecs_t nextWakeupTime = LONG_LONG_MAX;
    { // acquire lock
        AutoMutex _l(mLock);
        mDispatcherIsAliveCondition.broadcast();

        // Run a dispatch loop if there are no pending commands.
        // The dispatch loop might enqueue commands to run afterwards.
        if (!haveCommandsLocked()) {
            dispatchOnceInnerLocked(&nextWakeupTime);
        }

        // Run all pending commands if there are any.
        // If any commands were run then force the next poll to wake up immediately.
        if (runCommandsLockedInterruptible()) {
            nextWakeupTime = LONG_LONG_MIN;
        }
    } // release lock

    // Wait for callback or timeout or wake.  (make sure we round up, not down)
    nsecs_t currentTime = now();
    int timeoutMillis = toMillisecondTimeoutDelay(currentTime, nextWakeupTime);
    mLooper->pollOnce(timeoutMillis);
}

void InputDispatcher::dispatchOnceInnerLocked(nsecs_t* nextWakeupTime) {
    nsecs_t currentTime = now();

    // Reset the key repeat timer whenever normal dispatch is suspended while the
    // device is in a non-interactive state.  This is to ensure that we abort a key
    // repeat if the device is just coming out of sleep.
    if (!mDispatchEnabled) {
        resetKeyRepeatLocked();
    }

    // If dispatching is frozen, do not process timeouts or try to deliver any new events.
    if (mDispatchFrozen) {
#if DEBUG_FOCUS
        ALOGD("Dispatch frozen.  Waiting some more.");
#endif
        return;
    }

    // Optimize latency of app switches.
    // Essentially we start a short timeout when an app switch key (HOME / ENDCALL) has
    // been pressed.  When it expires, we preempt dispatch and drop all other pending events.
    bool isAppSwitchDue = mAppSwitchDueTime <= currentTime;
    if (mAppSwitchDueTime < *nextWakeupTime) {
        *nextWakeupTime = mAppSwitchDueTime;
    }

    // Ready to start a new event.
    // If we don't already have a pending event, go grab one.
    if (! mPendingEvent) {
        if (mInboundQueue.isEmpty()) {
            if (isAppSwitchDue) {
                // The inbound queue is empty so the app switch key we were waiting
                // for will never arrive.  Stop waiting for it.
                resetPendingAppSwitchLocked(false);
                isAppSwitchDue = false;
            }

            // Synthesize a key repeat if appropriate.
            if (mKeyRepeatState.lastKeyEntry) {
                if (currentTime >= mKeyRepeatState.nextRepeatTime) {
                    mPendingEvent = synthesizeKeyRepeatLocked(currentTime);
                } else {
                    if (mKeyRepeatState.nextRepeatTime < *nextWakeupTime) {
                        *nextWakeupTime = mKeyRepeatState.nextRepeatTime;
                    }
                }
            }

            // Nothing to do if there is no pending event.
            if (!mPendingEvent) {
                return;
            }
        } else {
            // Inbound queue has at least one entry.
            mPendingEvent = mInboundQueue.dequeueAtHead();
            traceInboundQueueLengthLocked();
        }

        // Poke user activity for this event.
        if (mPendingEvent->policyFlags & POLICY_FLAG_PASS_TO_USER) {
            pokeUserActivityLocked(mPendingEvent);
        }

        // Get ready to dispatch the event.
        resetANRTimeoutsLocked();
    }

    // Now we have an event to dispatch.
    // All events are eventually dequeued and processed this way, even if we intend to drop them.
    ALOG_ASSERT(mPendingEvent != nullptr);
    bool done = false;
    DropReason dropReason = DROP_REASON_NOT_DROPPED;
    if (!(mPendingEvent->policyFlags & POLICY_FLAG_PASS_TO_USER)) {
        dropReason = DROP_REASON_POLICY;
    } else if (!mDispatchEnabled) {
        dropReason = DROP_REASON_DISABLED;
    }

    if (mNextUnblockedEvent == mPendingEvent) {
        mNextUnblockedEvent = nullptr;
    }

    switch (mPendingEvent->type) {
    case EventEntry::TYPE_CONFIGURATION_CHANGED: {
        ConfigurationChangedEntry* typedEntry =
                static_cast<ConfigurationChangedEntry*>(mPendingEvent);
        done = dispatchConfigurationChangedLocked(currentTime, typedEntry);
        dropReason = DROP_REASON_NOT_DROPPED; // configuration changes are never dropped
        break;
    }

    case EventEntry::TYPE_DEVICE_RESET: {
        DeviceResetEntry* typedEntry =
                static_cast<DeviceResetEntry*>(mPendingEvent);
        done = dispatchDeviceResetLocked(currentTime, typedEntry);
        dropReason = DROP_REASON_NOT_DROPPED; // device resets are never dropped
        break;
    }

    case EventEntry::TYPE_KEY: {
        KeyEntry* typedEntry = static_cast<KeyEntry*>(mPendingEvent);
        if (isAppSwitchDue) {
            if (isAppSwitchKeyEventLocked(typedEntry)) {
                resetPendingAppSwitchLocked(true);
                isAppSwitchDue = false;
            } else if (dropReason == DROP_REASON_NOT_DROPPED) {
                dropReason = DROP_REASON_APP_SWITCH;
            }
        }
        if (dropReason == DROP_REASON_NOT_DROPPED
                && isStaleEventLocked(currentTime, typedEntry)) {
            dropReason = DROP_REASON_STALE;
        }
        if (dropReason == DROP_REASON_NOT_DROPPED && mNextUnblockedEvent) {
            dropReason = DROP_REASON_BLOCKED;
        }
        done = dispatchKeyLocked(currentTime, typedEntry, &dropReason, nextWakeupTime);
        break;
    }

    case EventEntry::TYPE_MOTION: {
        MotionEntry* typedEntry = static_cast<MotionEntry*>(mPendingEvent);
        if (dropReason == DROP_REASON_NOT_DROPPED && isAppSwitchDue) {
            dropReason = DROP_REASON_APP_SWITCH;
        }
        if (dropReason == DROP_REASON_NOT_DROPPED
                && isStaleEventLocked(currentTime, typedEntry)) {
            dropReason = DROP_REASON_STALE;
        }
        if (dropReason == DROP_REASON_NOT_DROPPED && mNextUnblockedEvent) {
            dropReason = DROP_REASON_BLOCKED;
        }
        done = dispatchMotionLocked(currentTime, typedEntry,
                &dropReason, nextWakeupTime);
        break;
    }

    default:
        ALOG_ASSERT(false);
        break;
    }

    if (done) {
        if (dropReason != DROP_REASON_NOT_DROPPED) {
            dropInboundEventLocked(mPendingEvent, dropReason);
        }
        mLastDropReason = dropReason;

        releasePendingEventLocked();
        *nextWakeupTime = LONG_LONG_MIN;  // force next poll to wake up immediately
    }
}

bool InputDispatcher::enqueueInboundEventLocked(EventEntry* entry) {
    bool needWake = mInboundQueue.isEmpty();
    mInboundQueue.enqueueAtTail(entry);
    traceInboundQueueLengthLocked();

    switch (entry->type) {
    case EventEntry::TYPE_KEY: {
        // Optimize app switch latency.
        // If the application takes too long to catch up then we drop all events preceding
        // the app switch key.
        KeyEntry* keyEntry = static_cast<KeyEntry*>(entry);
        if (isAppSwitchKeyEventLocked(keyEntry)) {
            if (keyEntry->action == AKEY_EVENT_ACTION_DOWN) {
                mAppSwitchSawKeyDown = true;
            } else if (keyEntry->action == AKEY_EVENT_ACTION_UP) {
                if (mAppSwitchSawKeyDown) {
#if DEBUG_APP_SWITCH
                    ALOGD("App switch is pending!");
#endif
                    mAppSwitchDueTime = keyEntry->eventTime + APP_SWITCH_TIMEOUT;
                    mAppSwitchSawKeyDown = false;
                    needWake = true;
                }
            }
        }
        break;
    }

    case EventEntry::TYPE_MOTION: {
        // Optimize case where the current application is unresponsive and the user
        // decides to touch a window in a different application.
        // If the application takes too long to catch up then we drop all events preceding
        // the touch into the other window.
        MotionEntry* motionEntry = static_cast<MotionEntry*>(entry);
        if (motionEntry->action == AMOTION_EVENT_ACTION_DOWN
                && (motionEntry->source & AINPUT_SOURCE_CLASS_POINTER)
                && mInputTargetWaitCause == INPUT_TARGET_WAIT_CAUSE_APPLICATION_NOT_READY
                && mInputTargetWaitApplicationToken != nullptr) {
            int32_t displayId = motionEntry->displayId;
            int32_t x = int32_t(motionEntry->pointerCoords[0].
                    getAxisValue(AMOTION_EVENT_AXIS_X));
            int32_t y = int32_t(motionEntry->pointerCoords[0].
                    getAxisValue(AMOTION_EVENT_AXIS_Y));
            sp<InputWindowHandle> touchedWindowHandle = findTouchedWindowAtLocked(displayId, x, y);
            if (touchedWindowHandle != nullptr
                    && touchedWindowHandle->getApplicationToken()
                            != mInputTargetWaitApplicationToken) {
                // User touched a different application than the one we are waiting on.
                // Flag the event, and start pruning the input queue.
                mNextUnblockedEvent = motionEntry;
                needWake = true;
            }
        }
        break;
    }
    }

    return needWake;
}

void InputDispatcher::addRecentEventLocked(EventEntry* entry) {
    entry->refCount += 1;
    mRecentQueue.enqueueAtTail(entry);
    if (mRecentQueue.count() > RECENT_QUEUE_MAX_SIZE) {
        mRecentQueue.dequeueAtHead()->release();
    }
}

sp<InputWindowHandle> InputDispatcher::findTouchedWindowAtLocked(int32_t displayId,
        int32_t x, int32_t y) {
    // Traverse windows from front to back to find touched window.
    const Vector<sp<InputWindowHandle>> windowHandles = getWindowHandlesLocked(displayId);
    size_t numWindows = windowHandles.size();
    for (size_t i = 0; i < numWindows; i++) {
        sp<InputWindowHandle> windowHandle = windowHandles.itemAt(i);
        const InputWindowInfo* windowInfo = windowHandle->getInfo();
        if (windowInfo->displayId == displayId) {
            int32_t flags = windowInfo->layoutParamsFlags;

            if (windowInfo->visible) {
                if (!(flags & InputWindowInfo::FLAG_NOT_TOUCHABLE)) {
                    bool isTouchModal = (flags & (InputWindowInfo::FLAG_NOT_FOCUSABLE
                            | InputWindowInfo::FLAG_NOT_TOUCH_MODAL)) == 0;
                    if (isTouchModal || windowInfo->touchableRegionContainsPoint(x, y)) {
                        // Found window.
                        return windowHandle;
                    }
                }
            }
        }
    }
    return nullptr;
}

void InputDispatcher::dropInboundEventLocked(EventEntry* entry, DropReason dropReason) {
    const char* reason;
    switch (dropReason) {
    case DROP_REASON_POLICY:
#if DEBUG_INBOUND_EVENT_DETAILS
        ALOGD("Dropped event because policy consumed it.");
#endif
        reason = "inbound event was dropped because the policy consumed it";
        break;
    case DROP_REASON_DISABLED:
        if (mLastDropReason != DROP_REASON_DISABLED) {
            ALOGI("Dropped event because input dispatch is disabled.");
        }
        reason = "inbound event was dropped because input dispatch is disabled";
        break;
    case DROP_REASON_APP_SWITCH:
        ALOGI("Dropped event because of pending overdue app switch.");
        reason = "inbound event was dropped because of pending overdue app switch";
        break;
    case DROP_REASON_BLOCKED:
        ALOGI("Dropped event because the current application is not responding and the user "
                "has started interacting with a different application.");
        reason = "inbound event was dropped because the current application is not responding "
                "and the user has started interacting with a different application";
        break;
    case DROP_REASON_STALE:
        ALOGI("Dropped event because it is stale.");
        reason = "inbound event was dropped because it is stale";
        break;
    default:
        ALOG_ASSERT(false);
        return;
    }

    switch (entry->type) {
    case EventEntry::TYPE_KEY: {
        CancelationOptions options(CancelationOptions::CANCEL_NON_POINTER_EVENTS, reason);
        synthesizeCancelationEventsForAllConnectionsLocked(options);
        break;
    }
    case EventEntry::TYPE_MOTION: {
        MotionEntry* motionEntry = static_cast<MotionEntry*>(entry);
        if (motionEntry->source & AINPUT_SOURCE_CLASS_POINTER) {
            CancelationOptions options(CancelationOptions::CANCEL_POINTER_EVENTS, reason);
            synthesizeCancelationEventsForAllConnectionsLocked(options);
        } else {
            CancelationOptions options(CancelationOptions::CANCEL_NON_POINTER_EVENTS, reason);
            synthesizeCancelationEventsForAllConnectionsLocked(options);
        }
        break;
    }
    }
}

bool InputDispatcher::isAppSwitchKeyCode(int32_t keyCode) {
    return keyCode == AKEYCODE_HOME
            || keyCode == AKEYCODE_ENDCALL
            || keyCode == AKEYCODE_APP_SWITCH;
}

bool InputDispatcher::isAppSwitchKeyEventLocked(KeyEntry* keyEntry) {
    return ! (keyEntry->flags & AKEY_EVENT_FLAG_CANCELED)
            && isAppSwitchKeyCode(keyEntry->keyCode)
            && (keyEntry->policyFlags & POLICY_FLAG_TRUSTED)
            && (keyEntry->policyFlags & POLICY_FLAG_PASS_TO_USER);
}

bool InputDispatcher::isAppSwitchPendingLocked() {
    return mAppSwitchDueTime != LONG_LONG_MAX;
}

void InputDispatcher::resetPendingAppSwitchLocked(bool handled) {
    mAppSwitchDueTime = LONG_LONG_MAX;

#if DEBUG_APP_SWITCH
    if (handled) {
        ALOGD("App switch has arrived.");
    } else {
        ALOGD("App switch was abandoned.");
    }
#endif
}

bool InputDispatcher::isStaleEventLocked(nsecs_t currentTime, EventEntry* entry) {
    return currentTime - entry->eventTime >= STALE_EVENT_TIMEOUT;
}

bool InputDispatcher::haveCommandsLocked() const {
    return !mCommandQueue.isEmpty();
}

bool InputDispatcher::runCommandsLockedInterruptible() {
    if (mCommandQueue.isEmpty()) {
        return false;
    }

    do {
        CommandEntry* commandEntry = mCommandQueue.dequeueAtHead();

        Command command = commandEntry->command;
        (this->*command)(commandEntry); // commands are implicitly 'LockedInterruptible'

        commandEntry->connection.clear();
        delete commandEntry;
    } while (! mCommandQueue.isEmpty());
    return true;
}

InputDispatcher::CommandEntry* InputDispatcher::postCommandLocked(Command command) {
    CommandEntry* commandEntry = new CommandEntry(command);
    mCommandQueue.enqueueAtTail(commandEntry);
    return commandEntry;
}

void InputDispatcher::drainInboundQueueLocked() {
    while (! mInboundQueue.isEmpty()) {
        EventEntry* entry = mInboundQueue.dequeueAtHead();
        releaseInboundEventLocked(entry);
    }
    traceInboundQueueLengthLocked();
}

void InputDispatcher::releasePendingEventLocked() {
    if (mPendingEvent) {
        resetANRTimeoutsLocked();
        releaseInboundEventLocked(mPendingEvent);
        mPendingEvent = nullptr;
    }
}

void InputDispatcher::releaseInboundEventLocked(EventEntry* entry) {
    InjectionState* injectionState = entry->injectionState;
    if (injectionState && injectionState->injectionResult == INPUT_EVENT_INJECTION_PENDING) {
#if DEBUG_DISPATCH_CYCLE
        ALOGD("Injected inbound event was dropped.");
#endif
        setInjectionResultLocked(entry, INPUT_EVENT_INJECTION_FAILED);
    }
    if (entry == mNextUnblockedEvent) {
        mNextUnblockedEvent = nullptr;
    }
    addRecentEventLocked(entry);
    entry->release();
}

void InputDispatcher::resetKeyRepeatLocked() {
    if (mKeyRepeatState.lastKeyEntry) {
        mKeyRepeatState.lastKeyEntry->release();
        mKeyRepeatState.lastKeyEntry = nullptr;
    }
}

InputDispatcher::KeyEntry* InputDispatcher::synthesizeKeyRepeatLocked(nsecs_t currentTime) {
    KeyEntry* entry = mKeyRepeatState.lastKeyEntry;

    // Reuse the repeated key entry if it is otherwise unreferenced.
    uint32_t policyFlags = entry->policyFlags &
            (POLICY_FLAG_RAW_MASK | POLICY_FLAG_PASS_TO_USER | POLICY_FLAG_TRUSTED);
    if (entry->refCount == 1) {
        entry->recycle();
        entry->eventTime = currentTime;
        entry->policyFlags = policyFlags;
        entry->repeatCount += 1;
    } else {
<<<<<<< HEAD
        KeyEntry* newEntry = new KeyEntry(currentTime,
=======
        KeyEntry* newEntry = new KeyEntry(SYNTHESIZED_EVENT_SEQUENCE_NUM, currentTime,
>>>>>>> eed5d453
                entry->deviceId, entry->source, entry->displayId, policyFlags,
                entry->action, entry->flags, entry->keyCode, entry->scanCode,
                entry->metaState, entry->repeatCount + 1, entry->downTime);

        mKeyRepeatState.lastKeyEntry = newEntry;
        entry->release();

        entry = newEntry;
    }
    entry->syntheticRepeat = true;

    // Increment reference count since we keep a reference to the event in
    // mKeyRepeatState.lastKeyEntry in addition to the one we return.
    entry->refCount += 1;

    mKeyRepeatState.nextRepeatTime = currentTime + mConfig.keyRepeatDelay;
    return entry;
}

bool InputDispatcher::dispatchConfigurationChangedLocked(
        nsecs_t currentTime, ConfigurationChangedEntry* entry) {
#if DEBUG_OUTBOUND_EVENT_DETAILS
    ALOGD("dispatchConfigurationChanged - eventTime=%" PRId64, entry->eventTime);
#endif

    // Reset key repeating in case a keyboard device was added or removed or something.
    resetKeyRepeatLocked();

    // Enqueue a command to run outside the lock to tell the policy that the configuration changed.
    CommandEntry* commandEntry = postCommandLocked(
            & InputDispatcher::doNotifyConfigurationChangedInterruptible);
    commandEntry->eventTime = entry->eventTime;
    return true;
}

bool InputDispatcher::dispatchDeviceResetLocked(
        nsecs_t currentTime, DeviceResetEntry* entry) {
#if DEBUG_OUTBOUND_EVENT_DETAILS
    ALOGD("dispatchDeviceReset - eventTime=%" PRId64 ", deviceId=%d", entry->eventTime,
            entry->deviceId);
#endif

    CancelationOptions options(CancelationOptions::CANCEL_ALL_EVENTS,
            "device was reset");
    options.deviceId = entry->deviceId;
    synthesizeCancelationEventsForAllConnectionsLocked(options);
    return true;
}

bool InputDispatcher::dispatchKeyLocked(nsecs_t currentTime, KeyEntry* entry,
        DropReason* dropReason, nsecs_t* nextWakeupTime) {
    // Preprocessing.
    if (! entry->dispatchInProgress) {
        if (entry->repeatCount == 0
                && entry->action == AKEY_EVENT_ACTION_DOWN
                && (entry->policyFlags & POLICY_FLAG_TRUSTED)
                && (!(entry->policyFlags & POLICY_FLAG_DISABLE_KEY_REPEAT))) {
            if (mKeyRepeatState.lastKeyEntry
                    && mKeyRepeatState.lastKeyEntry->keyCode == entry->keyCode) {
                // We have seen two identical key downs in a row which indicates that the device
                // driver is automatically generating key repeats itself.  We take note of the
                // repeat here, but we disable our own next key repeat timer since it is clear that
                // we will not need to synthesize key repeats ourselves.
                entry->repeatCount = mKeyRepeatState.lastKeyEntry->repeatCount + 1;
                resetKeyRepeatLocked();
                mKeyRepeatState.nextRepeatTime = LONG_LONG_MAX; // don't generate repeats ourselves
            } else {
                // Not a repeat.  Save key down state in case we do see a repeat later.
                resetKeyRepeatLocked();
                mKeyRepeatState.nextRepeatTime = entry->eventTime + mConfig.keyRepeatTimeout;
            }
            mKeyRepeatState.lastKeyEntry = entry;
            entry->refCount += 1;
        } else if (! entry->syntheticRepeat) {
            resetKeyRepeatLocked();
        }

        if (entry->repeatCount == 1) {
            entry->flags |= AKEY_EVENT_FLAG_LONG_PRESS;
        } else {
            entry->flags &= ~AKEY_EVENT_FLAG_LONG_PRESS;
        }

        entry->dispatchInProgress = true;

        logOutboundKeyDetailsLocked("dispatchKey - ", entry);
    }

    // Handle case where the policy asked us to try again later last time.
    if (entry->interceptKeyResult == KeyEntry::INTERCEPT_KEY_RESULT_TRY_AGAIN_LATER) {
        if (currentTime < entry->interceptKeyWakeupTime) {
            if (entry->interceptKeyWakeupTime < *nextWakeupTime) {
                *nextWakeupTime = entry->interceptKeyWakeupTime;
            }
            return false; // wait until next wakeup
        }
        entry->interceptKeyResult = KeyEntry::INTERCEPT_KEY_RESULT_UNKNOWN;
        entry->interceptKeyWakeupTime = 0;
    }

    // Give the policy a chance to intercept the key.
    if (entry->interceptKeyResult == KeyEntry::INTERCEPT_KEY_RESULT_UNKNOWN) {
        if (entry->policyFlags & POLICY_FLAG_PASS_TO_USER) {
            CommandEntry* commandEntry = postCommandLocked(
                    & InputDispatcher::doInterceptKeyBeforeDispatchingLockedInterruptible);
            sp<InputWindowHandle> focusedWindowHandle =
                    getValueByKey(mFocusedWindowHandlesByDisplay, getTargetDisplayId(entry));
            if (focusedWindowHandle != nullptr) {
                commandEntry->inputChannel =
                    getInputChannelLocked(focusedWindowHandle->getToken());
            }
            commandEntry->keyEntry = entry;
            entry->refCount += 1;
            return false; // wait for the command to run
        } else {
            entry->interceptKeyResult = KeyEntry::INTERCEPT_KEY_RESULT_CONTINUE;
        }
    } else if (entry->interceptKeyResult == KeyEntry::INTERCEPT_KEY_RESULT_SKIP) {
        if (*dropReason == DROP_REASON_NOT_DROPPED) {
            *dropReason = DROP_REASON_POLICY;
        }
    }

    // Clean up if dropping the event.
    if (*dropReason != DROP_REASON_NOT_DROPPED) {
        setInjectionResultLocked(entry, *dropReason == DROP_REASON_POLICY
                ? INPUT_EVENT_INJECTION_SUCCEEDED : INPUT_EVENT_INJECTION_FAILED);
        mReporter->reportDroppedKey(entry->sequenceNum);
        return true;
    }

    // Identify targets.
    Vector<InputTarget> inputTargets;
    int32_t injectionResult = findFocusedWindowTargetsLocked(currentTime,
            entry, inputTargets, nextWakeupTime);
    if (injectionResult == INPUT_EVENT_INJECTION_PENDING) {
        return false;
    }

    setInjectionResultLocked(entry, injectionResult);
    if (injectionResult != INPUT_EVENT_INJECTION_SUCCEEDED) {
        return true;
    }

    // Add monitor channels from event's or focused display.
    addMonitoringTargetsLocked(inputTargets, getTargetDisplayId(entry));

    // Dispatch the key.
    dispatchEventLocked(currentTime, entry, inputTargets);
    return true;
}

void InputDispatcher::logOutboundKeyDetailsLocked(const char* prefix, const KeyEntry* entry) {
#if DEBUG_OUTBOUND_EVENT_DETAILS
    ALOGD("%seventTime=%" PRId64 ", deviceId=%d, source=0x%x, displayId=%" PRId32 ", "
            "policyFlags=0x%x, action=0x%x, flags=0x%x, keyCode=0x%x, scanCode=0x%x, "
            "metaState=0x%x, repeatCount=%d, downTime=%" PRId64,
            prefix,
            entry->eventTime, entry->deviceId, entry->source, entry->displayId, entry->policyFlags,
            entry->action, entry->flags, entry->keyCode, entry->scanCode, entry->metaState,
            entry->repeatCount, entry->downTime);
#endif
}

bool InputDispatcher::dispatchMotionLocked(
        nsecs_t currentTime, MotionEntry* entry, DropReason* dropReason, nsecs_t* nextWakeupTime) {
    // Preprocessing.
    if (! entry->dispatchInProgress) {
        entry->dispatchInProgress = true;

        logOutboundMotionDetailsLocked("dispatchMotion - ", entry);
    }

    // Clean up if dropping the event.
    if (*dropReason != DROP_REASON_NOT_DROPPED) {
        setInjectionResultLocked(entry, *dropReason == DROP_REASON_POLICY
                ? INPUT_EVENT_INJECTION_SUCCEEDED : INPUT_EVENT_INJECTION_FAILED);
        return true;
    }

    bool isPointerEvent = entry->source & AINPUT_SOURCE_CLASS_POINTER;

    // Identify targets.
    Vector<InputTarget> inputTargets;

    bool conflictingPointerActions = false;
    int32_t injectionResult;
    if (isPointerEvent) {
        // Pointer event.  (eg. touchscreen)
        injectionResult = findTouchedWindowTargetsLocked(currentTime,
                entry, inputTargets, nextWakeupTime, &conflictingPointerActions);
    } else {
        // Non touch event.  (eg. trackball)
        injectionResult = findFocusedWindowTargetsLocked(currentTime,
                entry, inputTargets, nextWakeupTime);
    }
    if (injectionResult == INPUT_EVENT_INJECTION_PENDING) {
        return false;
    }

    setInjectionResultLocked(entry, injectionResult);
    if (injectionResult != INPUT_EVENT_INJECTION_SUCCEEDED) {
        if (injectionResult != INPUT_EVENT_INJECTION_PERMISSION_DENIED) {
            CancelationOptions::Mode mode(isPointerEvent ?
                    CancelationOptions::CANCEL_POINTER_EVENTS :
                    CancelationOptions::CANCEL_NON_POINTER_EVENTS);
            CancelationOptions options(mode, "input event injection failed");
            synthesizeCancelationEventsForMonitorsLocked(options);
        }
        return true;
    }

    // Add monitor channels from event's or focused display.
    addMonitoringTargetsLocked(inputTargets, getTargetDisplayId(entry));

    // Dispatch the motion.
    if (conflictingPointerActions) {
        CancelationOptions options(CancelationOptions::CANCEL_POINTER_EVENTS,
                "conflicting pointer actions");
        synthesizeCancelationEventsForAllConnectionsLocked(options);
    }
    dispatchEventLocked(currentTime, entry, inputTargets);
    return true;
}


void InputDispatcher::logOutboundMotionDetailsLocked(const char* prefix, const MotionEntry* entry) {
#if DEBUG_OUTBOUND_EVENT_DETAILS
    ALOGD("%seventTime=%" PRId64 ", deviceId=%d, source=0x%x, displayId=%" PRId32
            ", policyFlags=0x%x, "
            "action=0x%x, actionButton=0x%x, flags=0x%x, "
            "metaState=0x%x, buttonState=0x%x,"
            "edgeFlags=0x%x, xPrecision=%f, yPrecision=%f, downTime=%" PRId64,
            prefix,
            entry->eventTime, entry->deviceId, entry->source, entry->displayId, entry->policyFlags,
            entry->action, entry->actionButton, entry->flags,
            entry->metaState, entry->buttonState,
            entry->edgeFlags, entry->xPrecision, entry->yPrecision,
            entry->downTime);

    for (uint32_t i = 0; i < entry->pointerCount; i++) {
        ALOGD("  Pointer %d: id=%d, toolType=%d, "
                "x=%f, y=%f, pressure=%f, size=%f, "
                "touchMajor=%f, touchMinor=%f, toolMajor=%f, toolMinor=%f, "
                "orientation=%f",
                i, entry->pointerProperties[i].id,
                entry->pointerProperties[i].toolType,
                entry->pointerCoords[i].getAxisValue(AMOTION_EVENT_AXIS_X),
                entry->pointerCoords[i].getAxisValue(AMOTION_EVENT_AXIS_Y),
                entry->pointerCoords[i].getAxisValue(AMOTION_EVENT_AXIS_PRESSURE),
                entry->pointerCoords[i].getAxisValue(AMOTION_EVENT_AXIS_SIZE),
                entry->pointerCoords[i].getAxisValue(AMOTION_EVENT_AXIS_TOUCH_MAJOR),
                entry->pointerCoords[i].getAxisValue(AMOTION_EVENT_AXIS_TOUCH_MINOR),
                entry->pointerCoords[i].getAxisValue(AMOTION_EVENT_AXIS_TOOL_MAJOR),
                entry->pointerCoords[i].getAxisValue(AMOTION_EVENT_AXIS_TOOL_MINOR),
                entry->pointerCoords[i].getAxisValue(AMOTION_EVENT_AXIS_ORIENTATION));
    }
#endif
}

void InputDispatcher::dispatchEventLocked(nsecs_t currentTime,
        EventEntry* eventEntry, const Vector<InputTarget>& inputTargets) {
#if DEBUG_DISPATCH_CYCLE
    ALOGD("dispatchEventToCurrentInputTargets");
#endif

    ALOG_ASSERT(eventEntry->dispatchInProgress); // should already have been set to true

    pokeUserActivityLocked(eventEntry);

    for (size_t i = 0; i < inputTargets.size(); i++) {
        const InputTarget& inputTarget = inputTargets.itemAt(i);

        ssize_t connectionIndex = getConnectionIndexLocked(inputTarget.inputChannel);
        if (connectionIndex >= 0) {
            sp<Connection> connection = mConnectionsByFd.valueAt(connectionIndex);
            prepareDispatchCycleLocked(currentTime, connection, eventEntry, &inputTarget);
        } else {
#if DEBUG_FOCUS
            ALOGD("Dropping event delivery to target with channel '%s' because it "
                    "is no longer registered with the input dispatcher.",
                    inputTarget.inputChannel->getName().c_str());
#endif
        }
    }
}

int32_t InputDispatcher::handleTargetsNotReadyLocked(nsecs_t currentTime,
        const EventEntry* entry,
        const sp<InputApplicationHandle>& applicationHandle,
        const sp<InputWindowHandle>& windowHandle,
        nsecs_t* nextWakeupTime, const char* reason) {
    if (applicationHandle == nullptr && windowHandle == nullptr) {
        if (mInputTargetWaitCause != INPUT_TARGET_WAIT_CAUSE_SYSTEM_NOT_READY) {
#if DEBUG_FOCUS
            ALOGD("Waiting for system to become ready for input.  Reason: %s", reason);
#endif
            mInputTargetWaitCause = INPUT_TARGET_WAIT_CAUSE_SYSTEM_NOT_READY;
            mInputTargetWaitStartTime = currentTime;
            mInputTargetWaitTimeoutTime = LONG_LONG_MAX;
            mInputTargetWaitTimeoutExpired = false;
            mInputTargetWaitApplicationToken.clear();
        }
    } else {
        if (mInputTargetWaitCause != INPUT_TARGET_WAIT_CAUSE_APPLICATION_NOT_READY) {
#if DEBUG_FOCUS
            ALOGD("Waiting for application to become ready for input: %s.  Reason: %s",
                    getApplicationWindowLabelLocked(applicationHandle, windowHandle).c_str(),
                    reason);
#endif
            nsecs_t timeout;
            if (windowHandle != nullptr) {
                timeout = windowHandle->getDispatchingTimeout(DEFAULT_INPUT_DISPATCHING_TIMEOUT);
            } else if (applicationHandle != nullptr) {
                timeout = applicationHandle->getDispatchingTimeout(
                        DEFAULT_INPUT_DISPATCHING_TIMEOUT);
            } else {
                timeout = DEFAULT_INPUT_DISPATCHING_TIMEOUT;
            }

            mInputTargetWaitCause = INPUT_TARGET_WAIT_CAUSE_APPLICATION_NOT_READY;
            mInputTargetWaitStartTime = currentTime;
            mInputTargetWaitTimeoutTime = currentTime + timeout;
            mInputTargetWaitTimeoutExpired = false;
            mInputTargetWaitApplicationToken.clear();

            if (windowHandle != nullptr) {
                mInputTargetWaitApplicationToken = windowHandle->getApplicationToken();
            }
            if (mInputTargetWaitApplicationToken == nullptr && applicationHandle != nullptr) {
                mInputTargetWaitApplicationToken = applicationHandle->getApplicationToken();
            }
        }
    }

    if (mInputTargetWaitTimeoutExpired) {
        return INPUT_EVENT_INJECTION_TIMED_OUT;
    }

    if (currentTime >= mInputTargetWaitTimeoutTime) {
        onANRLocked(currentTime, applicationHandle, windowHandle,
                entry->eventTime, mInputTargetWaitStartTime, reason);

        // Force poll loop to wake up immediately on next iteration once we get the
        // ANR response back from the policy.
        *nextWakeupTime = LONG_LONG_MIN;
        return INPUT_EVENT_INJECTION_PENDING;
    } else {
        // Force poll loop to wake up when timeout is due.
        if (mInputTargetWaitTimeoutTime < *nextWakeupTime) {
            *nextWakeupTime = mInputTargetWaitTimeoutTime;
        }
        return INPUT_EVENT_INJECTION_PENDING;
    }
}

void InputDispatcher::removeWindowByTokenLocked(const sp<IBinder>& token) {
    for (size_t d = 0; d < mTouchStatesByDisplay.size(); d++) {
        TouchState& state = mTouchStatesByDisplay.editValueAt(d);
        state.removeWindowByToken(token);
    }
}

void InputDispatcher::resumeAfterTargetsNotReadyTimeoutLocked(nsecs_t newTimeout,
        const sp<InputChannel>& inputChannel) {
    if (newTimeout > 0) {
        // Extend the timeout.
        mInputTargetWaitTimeoutTime = now() + newTimeout;
    } else {
        // Give up.
        mInputTargetWaitTimeoutExpired = true;

        // Input state will not be realistic.  Mark it out of sync.
        if (inputChannel.get()) {
            ssize_t connectionIndex = getConnectionIndexLocked(inputChannel);
            if (connectionIndex >= 0) {
                sp<Connection> connection = mConnectionsByFd.valueAt(connectionIndex);
                sp<IBinder> token = connection->inputChannel->getToken();

                if (token != nullptr) {
                    removeWindowByTokenLocked(token);
                }

                if (connection->status == Connection::STATUS_NORMAL) {
                    CancelationOptions options(CancelationOptions::CANCEL_ALL_EVENTS,
                            "application not responding");
                    synthesizeCancelationEventsForConnectionLocked(connection, options);
                }
            }
        }
    }
}

nsecs_t InputDispatcher::getTimeSpentWaitingForApplicationLocked(
        nsecs_t currentTime) {
    if (mInputTargetWaitCause == INPUT_TARGET_WAIT_CAUSE_APPLICATION_NOT_READY) {
        return currentTime - mInputTargetWaitStartTime;
    }
    return 0;
}

void InputDispatcher::resetANRTimeoutsLocked() {
#if DEBUG_FOCUS
        ALOGD("Resetting ANR timeouts.");
#endif

    // Reset input target wait timeout.
    mInputTargetWaitCause = INPUT_TARGET_WAIT_CAUSE_NONE;
    mInputTargetWaitApplicationToken.clear();
}

/**
 * Get the display id that the given event should go to. If this event specifies a valid display id,
 * then it should be dispatched to that display. Otherwise, the event goes to the focused display.
 * Focused display is the display that the user most recently interacted with.
 */
int32_t InputDispatcher::getTargetDisplayId(const EventEntry* entry) {
    int32_t displayId;
    switch (entry->type) {
    case EventEntry::TYPE_KEY: {
        const KeyEntry* typedEntry = static_cast<const KeyEntry*>(entry);
        displayId = typedEntry->displayId;
        break;
    }
    case EventEntry::TYPE_MOTION: {
        const MotionEntry* typedEntry = static_cast<const MotionEntry*>(entry);
        displayId = typedEntry->displayId;
        break;
    }
    default: {
        ALOGE("Unsupported event type '%" PRId32 "' for target display.", entry->type);
        return ADISPLAY_ID_NONE;
    }
    }
    return displayId == ADISPLAY_ID_NONE ? mFocusedDisplayId : displayId;
}

int32_t InputDispatcher::findFocusedWindowTargetsLocked(nsecs_t currentTime,
        const EventEntry* entry, Vector<InputTarget>& inputTargets, nsecs_t* nextWakeupTime) {
    int32_t injectionResult;
    std::string reason;

    int32_t displayId = getTargetDisplayId(entry);
    sp<InputWindowHandle> focusedWindowHandle =
            getValueByKey(mFocusedWindowHandlesByDisplay, displayId);
    sp<InputApplicationHandle> focusedApplicationHandle =
            getValueByKey(mFocusedApplicationHandlesByDisplay, displayId);

    // If there is no currently focused window and no focused application
    // then drop the event.
    if (focusedWindowHandle == nullptr) {
        if (focusedApplicationHandle != nullptr) {
            injectionResult = handleTargetsNotReadyLocked(currentTime, entry,
                    focusedApplicationHandle, nullptr, nextWakeupTime,
                    "Waiting because no window has focus but there is a "
                    "focused application that may eventually add a window "
                    "when it finishes starting up.");
            goto Unresponsive;
        }

        ALOGI("Dropping event because there is no focused window or focused application in display "
                "%" PRId32 ".", displayId);
        injectionResult = INPUT_EVENT_INJECTION_FAILED;
        goto Failed;
    }

    // Check permissions.
    if (!checkInjectionPermission(focusedWindowHandle, entry->injectionState)) {
        injectionResult = INPUT_EVENT_INJECTION_PERMISSION_DENIED;
        goto Failed;
    }

    // Check whether the window is ready for more input.
    reason = checkWindowReadyForMoreInputLocked(currentTime,
            focusedWindowHandle, entry, "focused");
    if (!reason.empty()) {
        injectionResult = handleTargetsNotReadyLocked(currentTime, entry,
                focusedApplicationHandle, focusedWindowHandle, nextWakeupTime, reason.c_str());
        goto Unresponsive;
    }

    // Success!  Output targets.
    injectionResult = INPUT_EVENT_INJECTION_SUCCEEDED;
    addWindowTargetLocked(focusedWindowHandle,
            InputTarget::FLAG_FOREGROUND | InputTarget::FLAG_DISPATCH_AS_IS, BitSet32(0),
            inputTargets);

    // Done.
Failed:
Unresponsive:
    nsecs_t timeSpentWaitingForApplication = getTimeSpentWaitingForApplicationLocked(currentTime);
    updateDispatchStatisticsLocked(currentTime, entry,
            injectionResult, timeSpentWaitingForApplication);
#if DEBUG_FOCUS
    ALOGD("findFocusedWindow finished: injectionResult=%d, "
            "timeSpentWaitingForApplication=%0.1fms",
            injectionResult, timeSpentWaitingForApplication / 1000000.0);
#endif
    return injectionResult;
}

int32_t InputDispatcher::findTouchedWindowTargetsLocked(nsecs_t currentTime,
        const MotionEntry* entry, Vector<InputTarget>& inputTargets, nsecs_t* nextWakeupTime,
        bool* outConflictingPointerActions) {
    enum InjectionPermission {
        INJECTION_PERMISSION_UNKNOWN,
        INJECTION_PERMISSION_GRANTED,
        INJECTION_PERMISSION_DENIED
    };

    // For security reasons, we defer updating the touch state until we are sure that
    // event injection will be allowed.
    int32_t displayId = entry->displayId;
    int32_t action = entry->action;
    int32_t maskedAction = action & AMOTION_EVENT_ACTION_MASK;

    // Update the touch state as needed based on the properties of the touch event.
    int32_t injectionResult = INPUT_EVENT_INJECTION_PENDING;
    InjectionPermission injectionPermission = INJECTION_PERMISSION_UNKNOWN;
    sp<InputWindowHandle> newHoverWindowHandle;

    // Copy current touch state into mTempTouchState.
    // This state is always reset at the end of this function, so if we don't find state
    // for the specified display then our initial state will be empty.
    const TouchState* oldState = nullptr;
    ssize_t oldStateIndex = mTouchStatesByDisplay.indexOfKey(displayId);
    if (oldStateIndex >= 0) {
        oldState = &mTouchStatesByDisplay.valueAt(oldStateIndex);
        mTempTouchState.copyFrom(*oldState);
    }

    bool isSplit = mTempTouchState.split;
    bool switchedDevice = mTempTouchState.deviceId >= 0 && mTempTouchState.displayId >= 0
            && (mTempTouchState.deviceId != entry->deviceId
                    || mTempTouchState.source != entry->source
                    || mTempTouchState.displayId != displayId);
    bool isHoverAction = (maskedAction == AMOTION_EVENT_ACTION_HOVER_MOVE
            || maskedAction == AMOTION_EVENT_ACTION_HOVER_ENTER
            || maskedAction == AMOTION_EVENT_ACTION_HOVER_EXIT);
    bool newGesture = (maskedAction == AMOTION_EVENT_ACTION_DOWN
            || maskedAction == AMOTION_EVENT_ACTION_SCROLL
            || isHoverAction);
    bool wrongDevice = false;
    if (newGesture) {
        bool down = maskedAction == AMOTION_EVENT_ACTION_DOWN;
        if (switchedDevice && mTempTouchState.down && !down && !isHoverAction) {
#if DEBUG_FOCUS
            ALOGD("Dropping event because a pointer for a different device is already down "
                    "in display %" PRId32, displayId);
#endif
            // TODO: test multiple simultaneous input streams.
            injectionResult = INPUT_EVENT_INJECTION_FAILED;
            switchedDevice = false;
            wrongDevice = true;
            goto Failed;
        }
        mTempTouchState.reset();
        mTempTouchState.down = down;
        mTempTouchState.deviceId = entry->deviceId;
        mTempTouchState.source = entry->source;
        mTempTouchState.displayId = displayId;
        isSplit = false;
    } else if (switchedDevice && maskedAction == AMOTION_EVENT_ACTION_MOVE) {
#if DEBUG_FOCUS
        ALOGI("Dropping move event because a pointer for a different device is already active "
                "in display %" PRId32, displayId);
#endif
        // TODO: test multiple simultaneous input streams.
        injectionResult = INPUT_EVENT_INJECTION_PERMISSION_DENIED;
        switchedDevice = false;
        wrongDevice = true;
        goto Failed;
    }

    if (newGesture || (isSplit && maskedAction == AMOTION_EVENT_ACTION_POINTER_DOWN)) {
        /* Case 1: New splittable pointer going down, or need target for hover or scroll. */

        int32_t pointerIndex = getMotionEventActionPointerIndex(action);
        int32_t x = int32_t(entry->pointerCoords[pointerIndex].
                getAxisValue(AMOTION_EVENT_AXIS_X));
        int32_t y = int32_t(entry->pointerCoords[pointerIndex].
                getAxisValue(AMOTION_EVENT_AXIS_Y));
        sp<InputWindowHandle> newTouchedWindowHandle;
        bool isTouchModal = false;

        // Traverse windows from front to back to find touched window and outside targets.
        const Vector<sp<InputWindowHandle>> windowHandles = getWindowHandlesLocked(displayId);
        size_t numWindows = windowHandles.size();
        for (size_t i = 0; i < numWindows; i++) {
            sp<InputWindowHandle> windowHandle = windowHandles.itemAt(i);
            const InputWindowInfo* windowInfo = windowHandle->getInfo();
            if (windowInfo->displayId != displayId) {
                continue; // wrong display
            }

            int32_t flags = windowInfo->layoutParamsFlags;
            if (windowInfo->visible) {
                if (! (flags & InputWindowInfo::FLAG_NOT_TOUCHABLE)) {
                    isTouchModal = (flags & (InputWindowInfo::FLAG_NOT_FOCUSABLE
                            | InputWindowInfo::FLAG_NOT_TOUCH_MODAL)) == 0;
                    if (isTouchModal || windowInfo->touchableRegionContainsPoint(x, y)) {
                        newTouchedWindowHandle = windowHandle;
                        break; // found touched window, exit window loop
                    }
                }

                if (maskedAction == AMOTION_EVENT_ACTION_DOWN
                        && (flags & InputWindowInfo::FLAG_WATCH_OUTSIDE_TOUCH)) {
                    mTempTouchState.addOrUpdateWindow(
                            windowHandle, InputTarget::FLAG_DISPATCH_AS_OUTSIDE, BitSet32(0));
                }
            }
        }

        // Figure out whether splitting will be allowed for this window.
        if (newTouchedWindowHandle != nullptr
                && newTouchedWindowHandle->getInfo()->supportsSplitTouch()) {
            // New window supports splitting.
            isSplit = true;
        } else if (isSplit) {
            // New window does not support splitting but we have already split events.
            // Ignore the new window.
            newTouchedWindowHandle = nullptr;
        }

        // Handle the case where we did not find a window.
        if (newTouchedWindowHandle == nullptr) {
            // Try to assign the pointer to the first foreground window we find, if there is one.
            newTouchedWindowHandle = mTempTouchState.getFirstForegroundWindowHandle();
            if (newTouchedWindowHandle == nullptr) {
                ALOGI("Dropping event because there is no touchable window at (%d, %d) in display "
                        "%" PRId32 ".", x, y, displayId);
                injectionResult = INPUT_EVENT_INJECTION_FAILED;
                goto Failed;
            }
        }

        // Set target flags.
        int32_t targetFlags = InputTarget::FLAG_FOREGROUND | InputTarget::FLAG_DISPATCH_AS_IS;
        if (isSplit) {
            targetFlags |= InputTarget::FLAG_SPLIT;
        }
        if (isWindowObscuredAtPointLocked(newTouchedWindowHandle, x, y)) {
            targetFlags |= InputTarget::FLAG_WINDOW_IS_OBSCURED;
        } else if (isWindowObscuredLocked(newTouchedWindowHandle)) {
            targetFlags |= InputTarget::FLAG_WINDOW_IS_PARTIALLY_OBSCURED;
        }

        // Update hover state.
        if (isHoverAction) {
            newHoverWindowHandle = newTouchedWindowHandle;
        } else if (maskedAction == AMOTION_EVENT_ACTION_SCROLL) {
            newHoverWindowHandle = mLastHoverWindowHandle;
        }

        // Update the temporary touch state.
        BitSet32 pointerIds;
        if (isSplit) {
            uint32_t pointerId = entry->pointerProperties[pointerIndex].id;
            pointerIds.markBit(pointerId);
        }
        mTempTouchState.addOrUpdateWindow(newTouchedWindowHandle, targetFlags, pointerIds);
    } else {
        /* Case 2: Pointer move, up, cancel or non-splittable pointer down. */

        // If the pointer is not currently down, then ignore the event.
        if (! mTempTouchState.down) {
#if DEBUG_FOCUS
            ALOGD("Dropping event because the pointer is not down or we previously "
                    "dropped the pointer down event in display %" PRId32, displayId);
#endif
            injectionResult = INPUT_EVENT_INJECTION_FAILED;
            goto Failed;
        }

        // Check whether touches should slip outside of the current foreground window.
        if (maskedAction == AMOTION_EVENT_ACTION_MOVE
                && entry->pointerCount == 1
                && mTempTouchState.isSlippery()) {
            int32_t x = int32_t(entry->pointerCoords[0].getAxisValue(AMOTION_EVENT_AXIS_X));
            int32_t y = int32_t(entry->pointerCoords[0].getAxisValue(AMOTION_EVENT_AXIS_Y));

            sp<InputWindowHandle> oldTouchedWindowHandle =
                    mTempTouchState.getFirstForegroundWindowHandle();
            sp<InputWindowHandle> newTouchedWindowHandle =
                    findTouchedWindowAtLocked(displayId, x, y);
            if (oldTouchedWindowHandle != newTouchedWindowHandle
                    && newTouchedWindowHandle != nullptr) {
#if DEBUG_FOCUS
                ALOGD("Touch is slipping out of window %s into window %s in display %" PRId32,
                        oldTouchedWindowHandle->getName().c_str(),
                        newTouchedWindowHandle->getName().c_str(),
                        displayId);
#endif
                // Make a slippery exit from the old window.
                mTempTouchState.addOrUpdateWindow(oldTouchedWindowHandle,
                        InputTarget::FLAG_DISPATCH_AS_SLIPPERY_EXIT, BitSet32(0));

                // Make a slippery entrance into the new window.
                if (newTouchedWindowHandle->getInfo()->supportsSplitTouch()) {
                    isSplit = true;
                }

                int32_t targetFlags = InputTarget::FLAG_FOREGROUND
                        | InputTarget::FLAG_DISPATCH_AS_SLIPPERY_ENTER;
                if (isSplit) {
                    targetFlags |= InputTarget::FLAG_SPLIT;
                }
                if (isWindowObscuredAtPointLocked(newTouchedWindowHandle, x, y)) {
                    targetFlags |= InputTarget::FLAG_WINDOW_IS_OBSCURED;
                }

                BitSet32 pointerIds;
                if (isSplit) {
                    pointerIds.markBit(entry->pointerProperties[0].id);
                }
                mTempTouchState.addOrUpdateWindow(newTouchedWindowHandle, targetFlags, pointerIds);
            }
        }
    }

    if (newHoverWindowHandle != mLastHoverWindowHandle) {
        // Let the previous window know that the hover sequence is over.
        if (mLastHoverWindowHandle != nullptr) {
#if DEBUG_HOVER
            ALOGD("Sending hover exit event to window %s.",
                    mLastHoverWindowHandle->getName().c_str());
#endif
            mTempTouchState.addOrUpdateWindow(mLastHoverWindowHandle,
                    InputTarget::FLAG_DISPATCH_AS_HOVER_EXIT, BitSet32(0));
        }

        // Let the new window know that the hover sequence is starting.
        if (newHoverWindowHandle != nullptr) {
#if DEBUG_HOVER
            ALOGD("Sending hover enter event to window %s.",
                    newHoverWindowHandle->getName().c_str());
#endif
            mTempTouchState.addOrUpdateWindow(newHoverWindowHandle,
                    InputTarget::FLAG_DISPATCH_AS_HOVER_ENTER, BitSet32(0));
        }
    }

    // Check permission to inject into all touched foreground windows and ensure there
    // is at least one touched foreground window.
    {
        bool haveForegroundWindow = false;
        for (size_t i = 0; i < mTempTouchState.windows.size(); i++) {
            const TouchedWindow& touchedWindow = mTempTouchState.windows[i];
            if (touchedWindow.targetFlags & InputTarget::FLAG_FOREGROUND) {
                haveForegroundWindow = true;
                if (! checkInjectionPermission(touchedWindow.windowHandle,
                        entry->injectionState)) {
                    injectionResult = INPUT_EVENT_INJECTION_PERMISSION_DENIED;
                    injectionPermission = INJECTION_PERMISSION_DENIED;
                    goto Failed;
                }
            }
        }
        if (! haveForegroundWindow) {
#if DEBUG_FOCUS
            ALOGD("Dropping event because there is no touched foreground window in display %" PRId32
                    " to receive it.", displayId);
#endif
            injectionResult = INPUT_EVENT_INJECTION_FAILED;
            goto Failed;
        }

        // Permission granted to injection into all touched foreground windows.
        injectionPermission = INJECTION_PERMISSION_GRANTED;
    }

    // Check whether windows listening for outside touches are owned by the same UID. If it is
    // set the policy flag that we will not reveal coordinate information to this window.
    if (maskedAction == AMOTION_EVENT_ACTION_DOWN) {
        sp<InputWindowHandle> foregroundWindowHandle =
                mTempTouchState.getFirstForegroundWindowHandle();
        const int32_t foregroundWindowUid = foregroundWindowHandle->getInfo()->ownerUid;
        for (size_t i = 0; i < mTempTouchState.windows.size(); i++) {
            const TouchedWindow& touchedWindow = mTempTouchState.windows[i];
            if (touchedWindow.targetFlags & InputTarget::FLAG_DISPATCH_AS_OUTSIDE) {
                sp<InputWindowHandle> inputWindowHandle = touchedWindow.windowHandle;
                if (inputWindowHandle->getInfo()->ownerUid != foregroundWindowUid) {
                    mTempTouchState.addOrUpdateWindow(inputWindowHandle,
                            InputTarget::FLAG_ZERO_COORDS, BitSet32(0));
                }
            }
        }
    }

    // Ensure all touched foreground windows are ready for new input.
    for (size_t i = 0; i < mTempTouchState.windows.size(); i++) {
        const TouchedWindow& touchedWindow = mTempTouchState.windows[i];
        if (touchedWindow.targetFlags & InputTarget::FLAG_FOREGROUND) {
            // Check whether the window is ready for more input.
            std::string reason = checkWindowReadyForMoreInputLocked(currentTime,
                    touchedWindow.windowHandle, entry, "touched");
            if (!reason.empty()) {
                injectionResult = handleTargetsNotReadyLocked(currentTime, entry,
                        nullptr, touchedWindow.windowHandle, nextWakeupTime, reason.c_str());
                goto Unresponsive;
            }
        }
    }

    // If this is the first pointer going down and the touched window has a wallpaper
    // then also add the touched wallpaper windows so they are locked in for the duration
    // of the touch gesture.
    // We do not collect wallpapers during HOVER_MOVE or SCROLL because the wallpaper
    // engine only supports touch events.  We would need to add a mechanism similar
    // to View.onGenericMotionEvent to enable wallpapers to handle these events.
    if (maskedAction == AMOTION_EVENT_ACTION_DOWN) {
        sp<InputWindowHandle> foregroundWindowHandle =
                mTempTouchState.getFirstForegroundWindowHandle();
        if (foregroundWindowHandle->getInfo()->hasWallpaper) {
            const Vector<sp<InputWindowHandle>> windowHandles = getWindowHandlesLocked(displayId);
            size_t numWindows = windowHandles.size();
            for (size_t i = 0; i < numWindows; i++) {
                sp<InputWindowHandle> windowHandle = windowHandles.itemAt(i);
                const InputWindowInfo* info = windowHandle->getInfo();
                if (info->displayId == displayId
                        && windowHandle->getInfo()->layoutParamsType
                                == InputWindowInfo::TYPE_WALLPAPER) {
                    mTempTouchState.addOrUpdateWindow(windowHandle,
                            InputTarget::FLAG_WINDOW_IS_OBSCURED
                                    | InputTarget::FLAG_WINDOW_IS_PARTIALLY_OBSCURED
                                    | InputTarget::FLAG_DISPATCH_AS_IS,
                            BitSet32(0));
                }
            }
        }
    }

    // Success!  Output targets.
    injectionResult = INPUT_EVENT_INJECTION_SUCCEEDED;

    for (size_t i = 0; i < mTempTouchState.windows.size(); i++) {
        const TouchedWindow& touchedWindow = mTempTouchState.windows.itemAt(i);
        addWindowTargetLocked(touchedWindow.windowHandle, touchedWindow.targetFlags,
                touchedWindow.pointerIds, inputTargets);
    }

    // Drop the outside or hover touch windows since we will not care about them
    // in the next iteration.
    mTempTouchState.filterNonAsIsTouchWindows();

Failed:
    // Check injection permission once and for all.
    if (injectionPermission == INJECTION_PERMISSION_UNKNOWN) {
        if (checkInjectionPermission(nullptr, entry->injectionState)) {
            injectionPermission = INJECTION_PERMISSION_GRANTED;
        } else {
            injectionPermission = INJECTION_PERMISSION_DENIED;
        }
    }

    // Update final pieces of touch state if the injector had permission.
    if (injectionPermission == INJECTION_PERMISSION_GRANTED) {
        if (!wrongDevice) {
            if (switchedDevice) {
#if DEBUG_FOCUS
                ALOGD("Conflicting pointer actions: Switched to a different device.");
#endif
                *outConflictingPointerActions = true;
            }

            if (isHoverAction) {
                // Started hovering, therefore no longer down.
                if (oldState && oldState->down) {
#if DEBUG_FOCUS
                    ALOGD("Conflicting pointer actions: Hover received while pointer was down.");
#endif
                    *outConflictingPointerActions = true;
                }
                mTempTouchState.reset();
                if (maskedAction == AMOTION_EVENT_ACTION_HOVER_ENTER
                        || maskedAction == AMOTION_EVENT_ACTION_HOVER_MOVE) {
                    mTempTouchState.deviceId = entry->deviceId;
                    mTempTouchState.source = entry->source;
                    mTempTouchState.displayId = displayId;
                }
            } else if (maskedAction == AMOTION_EVENT_ACTION_UP
                    || maskedAction == AMOTION_EVENT_ACTION_CANCEL) {
                // All pointers up or canceled.
                mTempTouchState.reset();
            } else if (maskedAction == AMOTION_EVENT_ACTION_DOWN) {
                // First pointer went down.
                if (oldState && oldState->down) {
#if DEBUG_FOCUS
                    ALOGD("Conflicting pointer actions: Down received while already down.");
#endif
                    *outConflictingPointerActions = true;
                }
            } else if (maskedAction == AMOTION_EVENT_ACTION_POINTER_UP) {
                // One pointer went up.
                if (isSplit) {
                    int32_t pointerIndex = getMotionEventActionPointerIndex(action);
                    uint32_t pointerId = entry->pointerProperties[pointerIndex].id;

                    for (size_t i = 0; i < mTempTouchState.windows.size(); ) {
                        TouchedWindow& touchedWindow = mTempTouchState.windows.editItemAt(i);
                        if (touchedWindow.targetFlags & InputTarget::FLAG_SPLIT) {
                            touchedWindow.pointerIds.clearBit(pointerId);
                            if (touchedWindow.pointerIds.isEmpty()) {
                                mTempTouchState.windows.removeAt(i);
                                continue;
                            }
                        }
                        i += 1;
                    }
                }
            }

            // Save changes unless the action was scroll in which case the temporary touch
            // state was only valid for this one action.
            if (maskedAction != AMOTION_EVENT_ACTION_SCROLL) {
                if (mTempTouchState.displayId >= 0) {
                    if (oldStateIndex >= 0) {
                        mTouchStatesByDisplay.editValueAt(oldStateIndex).copyFrom(mTempTouchState);
                    } else {
                        mTouchStatesByDisplay.add(displayId, mTempTouchState);
                    }
                } else if (oldStateIndex >= 0) {
                    mTouchStatesByDisplay.removeItemsAt(oldStateIndex);
                }
            }

            // Update hover state.
            mLastHoverWindowHandle = newHoverWindowHandle;
        }
    } else {
#if DEBUG_FOCUS
        ALOGD("Not updating touch focus because injection was denied.");
#endif
    }

Unresponsive:
    // Reset temporary touch state to ensure we release unnecessary references to input channels.
    mTempTouchState.reset();

    nsecs_t timeSpentWaitingForApplication = getTimeSpentWaitingForApplicationLocked(currentTime);
    updateDispatchStatisticsLocked(currentTime, entry,
            injectionResult, timeSpentWaitingForApplication);
#if DEBUG_FOCUS
    ALOGD("findTouchedWindow finished: injectionResult=%d, injectionPermission=%d, "
            "timeSpentWaitingForApplication=%0.1fms",
            injectionResult, injectionPermission, timeSpentWaitingForApplication / 1000000.0);
#endif
    return injectionResult;
}

void InputDispatcher::addWindowTargetLocked(const sp<InputWindowHandle>& windowHandle,
        int32_t targetFlags, BitSet32 pointerIds, Vector<InputTarget>& inputTargets) {
    sp<InputChannel> inputChannel = getInputChannelLocked(windowHandle->getToken());
    if (inputChannel == nullptr) {
        ALOGW("Window %s already unregistered input channel", windowHandle->getName().c_str());
        return;
    }

    inputTargets.push();

    const InputWindowInfo* windowInfo = windowHandle->getInfo();
    InputTarget& target = inputTargets.editTop();
<<<<<<< HEAD
    target.inputChannel = getInputChannelLocked(windowHandle->getToken());
=======
    target.inputChannel = inputChannel;
>>>>>>> eed5d453
    target.flags = targetFlags;
    target.xOffset = - windowInfo->frameLeft;
    target.yOffset = - windowInfo->frameTop;
    target.globalScaleFactor = windowInfo->globalScaleFactor;
    target.windowXScale = windowInfo->windowXScale;
    target.windowYScale = windowInfo->windowYScale;
    target.pointerIds = pointerIds;
}

void InputDispatcher::addMonitoringTargetsLocked(Vector<InputTarget>& inputTargets,
        int32_t displayId) {
    std::unordered_map<int32_t, Vector<sp<InputChannel>>>::const_iterator it =
            mMonitoringChannelsByDisplay.find(displayId);
<<<<<<< HEAD

    if (it != mMonitoringChannelsByDisplay.end()) {
        const Vector<sp<InputChannel>>& monitoringChannels = it->second;
        const size_t numChannels = monitoringChannels.size();
        for (size_t i = 0; i < numChannels; i++) {
            inputTargets.push();

=======

    if (it != mMonitoringChannelsByDisplay.end()) {
        const Vector<sp<InputChannel>>& monitoringChannels = it->second;
        const size_t numChannels = monitoringChannels.size();
        for (size_t i = 0; i < numChannels; i++) {
            inputTargets.push();

>>>>>>> eed5d453
            InputTarget& target = inputTargets.editTop();
            target.inputChannel = monitoringChannels[i];
            target.flags = InputTarget::FLAG_DISPATCH_AS_IS;
            target.xOffset = 0;
            target.yOffset = 0;
            target.pointerIds.clear();
            target.globalScaleFactor = 1.0f;
        }
    } else {
        // If there is no monitor channel registered or all monitor channel unregistered,
        // the display can't detect the extra system gesture by a copy of input events.
        ALOGW("There is no monitor channel found in display %" PRId32, displayId);
    }
}

bool InputDispatcher::checkInjectionPermission(const sp<InputWindowHandle>& windowHandle,
        const InjectionState* injectionState) {
    if (injectionState
            && (windowHandle == nullptr
                    || windowHandle->getInfo()->ownerUid != injectionState->injectorUid)
            && !hasInjectionPermission(injectionState->injectorPid, injectionState->injectorUid)) {
        if (windowHandle != nullptr) {
            ALOGW("Permission denied: injecting event from pid %d uid %d to window %s "
                    "owned by uid %d",
                    injectionState->injectorPid, injectionState->injectorUid,
                    windowHandle->getName().c_str(),
                    windowHandle->getInfo()->ownerUid);
        } else {
            ALOGW("Permission denied: injecting event from pid %d uid %d",
                    injectionState->injectorPid, injectionState->injectorUid);
        }
        return false;
    }
    return true;
}

bool InputDispatcher::isWindowObscuredAtPointLocked(
        const sp<InputWindowHandle>& windowHandle, int32_t x, int32_t y) const {
    int32_t displayId = windowHandle->getInfo()->displayId;
    const Vector<sp<InputWindowHandle>> windowHandles = getWindowHandlesLocked(displayId);
    size_t numWindows = windowHandles.size();
    for (size_t i = 0; i < numWindows; i++) {
        sp<InputWindowHandle> otherHandle = windowHandles.itemAt(i);
        if (otherHandle == windowHandle) {
            break;
        }

        const InputWindowInfo* otherInfo = otherHandle->getInfo();
        if (otherInfo->displayId == displayId
                && otherInfo->visible && !otherInfo->isTrustedOverlay()
                && otherInfo->frameContainsPoint(x, y)) {
            return true;
        }
    }
    return false;
}


bool InputDispatcher::isWindowObscuredLocked(const sp<InputWindowHandle>& windowHandle) const {
    int32_t displayId = windowHandle->getInfo()->displayId;
    const Vector<sp<InputWindowHandle>> windowHandles = getWindowHandlesLocked(displayId);
    const InputWindowInfo* windowInfo = windowHandle->getInfo();
    size_t numWindows = windowHandles.size();
    for (size_t i = 0; i < numWindows; i++) {
        sp<InputWindowHandle> otherHandle = windowHandles.itemAt(i);
        if (otherHandle == windowHandle) {
            break;
        }

        const InputWindowInfo* otherInfo = otherHandle->getInfo();
        if (otherInfo->displayId == displayId
                && otherInfo->visible && !otherInfo->isTrustedOverlay()
                && otherInfo->overlaps(windowInfo)) {
            return true;
        }
    }
    return false;
}

std::string InputDispatcher::checkWindowReadyForMoreInputLocked(nsecs_t currentTime,
        const sp<InputWindowHandle>& windowHandle, const EventEntry* eventEntry,
        const char* targetType) {
    // If the window is paused then keep waiting.
    if (windowHandle->getInfo()->paused) {
        return StringPrintf("Waiting because the %s window is paused.", targetType);
    }

    // If the window's connection is not registered then keep waiting.
    ssize_t connectionIndex = getConnectionIndexLocked(
            getInputChannelLocked(windowHandle->getToken()));
    if (connectionIndex < 0) {
        return StringPrintf("Waiting because the %s window's input channel is not "
                "registered with the input dispatcher.  The window may be in the process "
                "of being removed.", targetType);
    }

    // If the connection is dead then keep waiting.
    sp<Connection> connection = mConnectionsByFd.valueAt(connectionIndex);
    if (connection->status != Connection::STATUS_NORMAL) {
        return StringPrintf("Waiting because the %s window's input connection is %s."
                "The window may be in the process of being removed.", targetType,
                connection->getStatusLabel());
    }

    // If the connection is backed up then keep waiting.
    if (connection->inputPublisherBlocked) {
        return StringPrintf("Waiting because the %s window's input channel is full.  "
                "Outbound queue length: %d.  Wait queue length: %d.",
                targetType, connection->outboundQueue.count(), connection->waitQueue.count());
    }

    // Ensure that the dispatch queues aren't too far backed up for this event.
    if (eventEntry->type == EventEntry::TYPE_KEY) {
        // If the event is a key event, then we must wait for all previous events to
        // complete before delivering it because previous events may have the
        // side-effect of transferring focus to a different window and we want to
        // ensure that the following keys are sent to the new window.
        //
        // Suppose the user touches a button in a window then immediately presses "A".
        // If the button causes a pop-up window to appear then we want to ensure that
        // the "A" key is delivered to the new pop-up window.  This is because users
        // often anticipate pending UI changes when typing on a keyboard.
        // To obtain this behavior, we must serialize key events with respect to all
        // prior input events.
        if (!connection->outboundQueue.isEmpty() || !connection->waitQueue.isEmpty()) {
            return StringPrintf("Waiting to send key event because the %s window has not "
                    "finished processing all of the input events that were previously "
                    "delivered to it.  Outbound queue length: %d.  Wait queue length: %d.",
                    targetType, connection->outboundQueue.count(), connection->waitQueue.count());
        }
    } else {
        // Touch events can always be sent to a window immediately because the user intended
        // to touch whatever was visible at the time.  Even if focus changes or a new
        // window appears moments later, the touch event was meant to be delivered to
        // whatever window happened to be on screen at the time.
        //
        // Generic motion events, such as trackball or joystick events are a little trickier.
        // Like key events, generic motion events are delivered to the focused window.
        // Unlike key events, generic motion events don't tend to transfer focus to other
        // windows and it is not important for them to be serialized.  So we prefer to deliver
        // generic motion events as soon as possible to improve efficiency and reduce lag
        // through batching.
        //
        // The one case where we pause input event delivery is when the wait queue is piling
        // up with lots of events because the application is not responding.
        // This condition ensures that ANRs are detected reliably.
        if (!connection->waitQueue.isEmpty()
                && currentTime >= connection->waitQueue.head->deliveryTime
                        + STREAM_AHEAD_EVENT_TIMEOUT) {
            return StringPrintf("Waiting to send non-key event because the %s window has not "
                    "finished processing certain input events that were delivered to it over "
                    "%0.1fms ago.  Wait queue length: %d.  Wait queue head age: %0.1fms.",
                    targetType, STREAM_AHEAD_EVENT_TIMEOUT * 0.000001f,
                    connection->waitQueue.count(),
                    (currentTime - connection->waitQueue.head->deliveryTime) * 0.000001f);
        }
    }
    return "";
}

std::string InputDispatcher::getApplicationWindowLabelLocked(
        const sp<InputApplicationHandle>& applicationHandle,
        const sp<InputWindowHandle>& windowHandle) {
    if (applicationHandle != nullptr) {
        if (windowHandle != nullptr) {
            std::string label(applicationHandle->getName());
            label += " - ";
            label += windowHandle->getName();
            return label;
        } else {
            return applicationHandle->getName();
        }
    } else if (windowHandle != nullptr) {
        return windowHandle->getName();
    } else {
        return "<unknown application or window>";
    }
}

void InputDispatcher::pokeUserActivityLocked(const EventEntry* eventEntry) {
    int32_t displayId = getTargetDisplayId(eventEntry);
    sp<InputWindowHandle> focusedWindowHandle =
            getValueByKey(mFocusedWindowHandlesByDisplay, displayId);
    if (focusedWindowHandle != nullptr) {
        const InputWindowInfo* info = focusedWindowHandle->getInfo();
        if (info->inputFeatures & InputWindowInfo::INPUT_FEATURE_DISABLE_USER_ACTIVITY) {
#if DEBUG_DISPATCH_CYCLE
            ALOGD("Not poking user activity: disabled by window '%s'.", info->name.c_str());
#endif
            return;
        }
    }

    int32_t eventType = USER_ACTIVITY_EVENT_OTHER;
    switch (eventEntry->type) {
    case EventEntry::TYPE_MOTION: {
        const MotionEntry* motionEntry = static_cast<const MotionEntry*>(eventEntry);
        if (motionEntry->action == AMOTION_EVENT_ACTION_CANCEL) {
            return;
        }

        if (MotionEvent::isTouchEvent(motionEntry->source, motionEntry->action)) {
            eventType = USER_ACTIVITY_EVENT_TOUCH;
        }
        break;
    }
    case EventEntry::TYPE_KEY: {
        const KeyEntry* keyEntry = static_cast<const KeyEntry*>(eventEntry);
        if (keyEntry->flags & AKEY_EVENT_FLAG_CANCELED) {
            return;
        }
        eventType = USER_ACTIVITY_EVENT_BUTTON;
        break;
    }
    }

    CommandEntry* commandEntry = postCommandLocked(
            & InputDispatcher::doPokeUserActivityLockedInterruptible);
    commandEntry->eventTime = eventEntry->eventTime;
    commandEntry->userActivityEventType = eventType;
}

void InputDispatcher::prepareDispatchCycleLocked(nsecs_t currentTime,
        const sp<Connection>& connection, EventEntry* eventEntry, const InputTarget* inputTarget) {
#if DEBUG_DISPATCH_CYCLE
    ALOGD("channel '%s' ~ prepareDispatchCycle - flags=0x%08x, "
            "xOffset=%f, yOffset=%f, globalScaleFactor=%f, "
            "windowScaleFactor=(%f, %f), pointerIds=0x%x",
            connection->getInputChannelName().c_str(), inputTarget->flags,
            inputTarget->xOffset, inputTarget->yOffset,
            inputTarget->globalScaleFactor,
            inputTarget->windowXScale, inputTarget->windowYScale,
            inputTarget->pointerIds.value);
#endif

    // Skip this event if the connection status is not normal.
    // We don't want to enqueue additional outbound events if the connection is broken.
    if (connection->status != Connection::STATUS_NORMAL) {
#if DEBUG_DISPATCH_CYCLE
        ALOGD("channel '%s' ~ Dropping event because the channel status is %s",
                connection->getInputChannelName().c_str(), connection->getStatusLabel());
#endif
        return;
    }

    // Split a motion event if needed.
    if (inputTarget->flags & InputTarget::FLAG_SPLIT) {
        ALOG_ASSERT(eventEntry->type == EventEntry::TYPE_MOTION);

        MotionEntry* originalMotionEntry = static_cast<MotionEntry*>(eventEntry);
        if (inputTarget->pointerIds.count() != originalMotionEntry->pointerCount) {
            MotionEntry* splitMotionEntry = splitMotionEvent(
                    originalMotionEntry, inputTarget->pointerIds);
            if (!splitMotionEntry) {
                return; // split event was dropped
            }
#if DEBUG_FOCUS
            ALOGD("channel '%s' ~ Split motion event.",
                    connection->getInputChannelName().c_str());
            logOutboundMotionDetailsLocked("  ", splitMotionEntry);
#endif
            enqueueDispatchEntriesLocked(currentTime, connection,
                    splitMotionEntry, inputTarget);
            splitMotionEntry->release();
            return;
        }
    }

    // Not splitting.  Enqueue dispatch entries for the event as is.
    enqueueDispatchEntriesLocked(currentTime, connection, eventEntry, inputTarget);
}

void InputDispatcher::enqueueDispatchEntriesLocked(nsecs_t currentTime,
        const sp<Connection>& connection, EventEntry* eventEntry, const InputTarget* inputTarget) {
    bool wasEmpty = connection->outboundQueue.isEmpty();

    // Enqueue dispatch entries for the requested modes.
    enqueueDispatchEntryLocked(connection, eventEntry, inputTarget,
            InputTarget::FLAG_DISPATCH_AS_HOVER_EXIT);
    enqueueDispatchEntryLocked(connection, eventEntry, inputTarget,
            InputTarget::FLAG_DISPATCH_AS_OUTSIDE);
    enqueueDispatchEntryLocked(connection, eventEntry, inputTarget,
            InputTarget::FLAG_DISPATCH_AS_HOVER_ENTER);
    enqueueDispatchEntryLocked(connection, eventEntry, inputTarget,
            InputTarget::FLAG_DISPATCH_AS_IS);
    enqueueDispatchEntryLocked(connection, eventEntry, inputTarget,
            InputTarget::FLAG_DISPATCH_AS_SLIPPERY_EXIT);
    enqueueDispatchEntryLocked(connection, eventEntry, inputTarget,
            InputTarget::FLAG_DISPATCH_AS_SLIPPERY_ENTER);

    // If the outbound queue was previously empty, start the dispatch cycle going.
    if (wasEmpty && !connection->outboundQueue.isEmpty()) {
        startDispatchCycleLocked(currentTime, connection);
    }
}

void InputDispatcher::enqueueDispatchEntryLocked(
        const sp<Connection>& connection, EventEntry* eventEntry, const InputTarget* inputTarget,
        int32_t dispatchMode) {
    int32_t inputTargetFlags = inputTarget->flags;
    if (!(inputTargetFlags & dispatchMode)) {
        return;
    }
    inputTargetFlags = (inputTargetFlags & ~InputTarget::FLAG_DISPATCH_MASK) | dispatchMode;

    // This is a new event.
    // Enqueue a new dispatch entry onto the outbound queue for this connection.
    DispatchEntry* dispatchEntry = new DispatchEntry(eventEntry, // increments ref
            inputTargetFlags, inputTarget->xOffset, inputTarget->yOffset,
            inputTarget->globalScaleFactor, inputTarget->windowXScale,
            inputTarget->windowYScale);

    // Apply target flags and update the connection's input state.
    switch (eventEntry->type) {
    case EventEntry::TYPE_KEY: {
        KeyEntry* keyEntry = static_cast<KeyEntry*>(eventEntry);
        dispatchEntry->resolvedAction = keyEntry->action;
        dispatchEntry->resolvedFlags = keyEntry->flags;

        if (!connection->inputState.trackKey(keyEntry,
                dispatchEntry->resolvedAction, dispatchEntry->resolvedFlags)) {
#if DEBUG_DISPATCH_CYCLE
            ALOGD("channel '%s' ~ enqueueDispatchEntryLocked: skipping inconsistent key event",
                    connection->getInputChannelName().c_str());
#endif
            delete dispatchEntry;
            return; // skip the inconsistent event
        }
        break;
    }

    case EventEntry::TYPE_MOTION: {
        MotionEntry* motionEntry = static_cast<MotionEntry*>(eventEntry);
        if (dispatchMode & InputTarget::FLAG_DISPATCH_AS_OUTSIDE) {
            dispatchEntry->resolvedAction = AMOTION_EVENT_ACTION_OUTSIDE;
        } else if (dispatchMode & InputTarget::FLAG_DISPATCH_AS_HOVER_EXIT) {
            dispatchEntry->resolvedAction = AMOTION_EVENT_ACTION_HOVER_EXIT;
        } else if (dispatchMode & InputTarget::FLAG_DISPATCH_AS_HOVER_ENTER) {
            dispatchEntry->resolvedAction = AMOTION_EVENT_ACTION_HOVER_ENTER;
        } else if (dispatchMode & InputTarget::FLAG_DISPATCH_AS_SLIPPERY_EXIT) {
            dispatchEntry->resolvedAction = AMOTION_EVENT_ACTION_CANCEL;
        } else if (dispatchMode & InputTarget::FLAG_DISPATCH_AS_SLIPPERY_ENTER) {
            dispatchEntry->resolvedAction = AMOTION_EVENT_ACTION_DOWN;
        } else {
            dispatchEntry->resolvedAction = motionEntry->action;
        }
        if (dispatchEntry->resolvedAction == AMOTION_EVENT_ACTION_HOVER_MOVE
                && !connection->inputState.isHovering(
                        motionEntry->deviceId, motionEntry->source, motionEntry->displayId)) {
#if DEBUG_DISPATCH_CYCLE
        ALOGD("channel '%s' ~ enqueueDispatchEntryLocked: filling in missing hover enter event",
                connection->getInputChannelName().c_str());
#endif
            dispatchEntry->resolvedAction = AMOTION_EVENT_ACTION_HOVER_ENTER;
        }

        dispatchEntry->resolvedFlags = motionEntry->flags;
        if (dispatchEntry->targetFlags & InputTarget::FLAG_WINDOW_IS_OBSCURED) {
            dispatchEntry->resolvedFlags |= AMOTION_EVENT_FLAG_WINDOW_IS_OBSCURED;
        }
        if (dispatchEntry->targetFlags & InputTarget::FLAG_WINDOW_IS_PARTIALLY_OBSCURED) {
            dispatchEntry->resolvedFlags |= AMOTION_EVENT_FLAG_WINDOW_IS_PARTIALLY_OBSCURED;
        }

        if (!connection->inputState.trackMotion(motionEntry,
                dispatchEntry->resolvedAction, dispatchEntry->resolvedFlags)) {
#if DEBUG_DISPATCH_CYCLE
            ALOGD("channel '%s' ~ enqueueDispatchEntryLocked: skipping inconsistent motion event",
                    connection->getInputChannelName().c_str());
#endif
            delete dispatchEntry;
            return; // skip the inconsistent event
        }
        break;
    }
    }

    // Remember that we are waiting for this dispatch to complete.
    if (dispatchEntry->hasForegroundTarget()) {
        incrementPendingForegroundDispatchesLocked(eventEntry);
    }

    // Enqueue the dispatch entry.
    connection->outboundQueue.enqueueAtTail(dispatchEntry);
    traceOutboundQueueLengthLocked(connection);
}

void InputDispatcher::startDispatchCycleLocked(nsecs_t currentTime,
        const sp<Connection>& connection) {
#if DEBUG_DISPATCH_CYCLE
    ALOGD("channel '%s' ~ startDispatchCycle",
            connection->getInputChannelName().c_str());
#endif

    while (connection->status == Connection::STATUS_NORMAL
            && !connection->outboundQueue.isEmpty()) {
        DispatchEntry* dispatchEntry = connection->outboundQueue.head;
        dispatchEntry->deliveryTime = currentTime;

        // Publish the event.
        status_t status;
        EventEntry* eventEntry = dispatchEntry->eventEntry;
        switch (eventEntry->type) {
        case EventEntry::TYPE_KEY: {
            KeyEntry* keyEntry = static_cast<KeyEntry*>(eventEntry);

            // Publish the key event.
            status = connection->inputPublisher.publishKeyEvent(dispatchEntry->seq,
                    keyEntry->deviceId, keyEntry->source, keyEntry->displayId,
                    dispatchEntry->resolvedAction, dispatchEntry->resolvedFlags,
                    keyEntry->keyCode, keyEntry->scanCode,
                    keyEntry->metaState, keyEntry->repeatCount, keyEntry->downTime,
                    keyEntry->eventTime);
            break;
        }

        case EventEntry::TYPE_MOTION: {
            MotionEntry* motionEntry = static_cast<MotionEntry*>(eventEntry);

            PointerCoords scaledCoords[MAX_POINTERS];
            const PointerCoords* usingCoords = motionEntry->pointerCoords;

            // Set the X and Y offset depending on the input source.
            float xOffset, yOffset;
            if ((motionEntry->source & AINPUT_SOURCE_CLASS_POINTER)
                    && !(dispatchEntry->targetFlags & InputTarget::FLAG_ZERO_COORDS)) {
                float globalScaleFactor = dispatchEntry->globalScaleFactor;
                float wxs = dispatchEntry->windowXScale;
                float wys = dispatchEntry->windowYScale;
                xOffset = dispatchEntry->xOffset * wxs;
                yOffset = dispatchEntry->yOffset * wys;
                if (wxs != 1.0f || wys != 1.0f || globalScaleFactor != 1.0f) {
                    for (uint32_t i = 0; i < motionEntry->pointerCount; i++) {
                        scaledCoords[i] = motionEntry->pointerCoords[i];
                        scaledCoords[i].scale(globalScaleFactor, wxs, wys);
                    }
                    usingCoords = scaledCoords;
                }
            } else {
                xOffset = 0.0f;
                yOffset = 0.0f;

                // We don't want the dispatch target to know.
                if (dispatchEntry->targetFlags & InputTarget::FLAG_ZERO_COORDS) {
                    for (uint32_t i = 0; i < motionEntry->pointerCount; i++) {
                        scaledCoords[i].clear();
                    }
                    usingCoords = scaledCoords;
                }
            }

            // Publish the motion event.
            status = connection->inputPublisher.publishMotionEvent(dispatchEntry->seq,
                    motionEntry->deviceId, motionEntry->source, motionEntry->displayId,
                    dispatchEntry->resolvedAction, motionEntry->actionButton,
                    dispatchEntry->resolvedFlags, motionEntry->edgeFlags,
                    motionEntry->metaState, motionEntry->buttonState,
                    xOffset, yOffset, motionEntry->xPrecision, motionEntry->yPrecision,
                    motionEntry->downTime, motionEntry->eventTime,
                    motionEntry->pointerCount, motionEntry->pointerProperties,
                    usingCoords);
            break;
        }

        default:
            ALOG_ASSERT(false);
            return;
        }

        // Check the result.
        if (status) {
            if (status == WOULD_BLOCK) {
                if (connection->waitQueue.isEmpty()) {
                    ALOGE("channel '%s' ~ Could not publish event because the pipe is full. "
                            "This is unexpected because the wait queue is empty, so the pipe "
                            "should be empty and we shouldn't have any problems writing an "
                            "event to it, status=%d", connection->getInputChannelName().c_str(),
                            status);
                    abortBrokenDispatchCycleLocked(currentTime, connection, true /*notify*/);
                } else {
                    // Pipe is full and we are waiting for the app to finish process some events
                    // before sending more events to it.
#if DEBUG_DISPATCH_CYCLE
                    ALOGD("channel '%s' ~ Could not publish event because the pipe is full, "
                            "waiting for the application to catch up",
                            connection->getInputChannelName().c_str());
#endif
                    connection->inputPublisherBlocked = true;
                }
            } else {
                ALOGE("channel '%s' ~ Could not publish event due to an unexpected error, "
                        "status=%d", connection->getInputChannelName().c_str(), status);
                abortBrokenDispatchCycleLocked(currentTime, connection, true /*notify*/);
            }
            return;
        }

        // Re-enqueue the event on the wait queue.
        connection->outboundQueue.dequeue(dispatchEntry);
        traceOutboundQueueLengthLocked(connection);
        connection->waitQueue.enqueueAtTail(dispatchEntry);
        traceWaitQueueLengthLocked(connection);
    }
}

void InputDispatcher::finishDispatchCycleLocked(nsecs_t currentTime,
        const sp<Connection>& connection, uint32_t seq, bool handled) {
#if DEBUG_DISPATCH_CYCLE
    ALOGD("channel '%s' ~ finishDispatchCycle - seq=%u, handled=%s",
            connection->getInputChannelName().c_str(), seq, toString(handled));
#endif

    connection->inputPublisherBlocked = false;

    if (connection->status == Connection::STATUS_BROKEN
            || connection->status == Connection::STATUS_ZOMBIE) {
        return;
    }

    // Notify other system components and prepare to start the next dispatch cycle.
    onDispatchCycleFinishedLocked(currentTime, connection, seq, handled);
}

void InputDispatcher::abortBrokenDispatchCycleLocked(nsecs_t currentTime,
        const sp<Connection>& connection, bool notify) {
#if DEBUG_DISPATCH_CYCLE
    ALOGD("channel '%s' ~ abortBrokenDispatchCycle - notify=%s",
            connection->getInputChannelName().c_str(), toString(notify));
#endif

    // Clear the dispatch queues.
    drainDispatchQueueLocked(&connection->outboundQueue);
    traceOutboundQueueLengthLocked(connection);
    drainDispatchQueueLocked(&connection->waitQueue);
    traceWaitQueueLengthLocked(connection);

    // The connection appears to be unrecoverably broken.
    // Ignore already broken or zombie connections.
    if (connection->status == Connection::STATUS_NORMAL) {
        connection->status = Connection::STATUS_BROKEN;

        if (notify) {
            // Notify other system components.
            onDispatchCycleBrokenLocked(currentTime, connection);
        }
    }
}

void InputDispatcher::drainDispatchQueueLocked(Queue<DispatchEntry>* queue) {
    while (!queue->isEmpty()) {
        DispatchEntry* dispatchEntry = queue->dequeueAtHead();
        releaseDispatchEntryLocked(dispatchEntry);
    }
}

void InputDispatcher::releaseDispatchEntryLocked(DispatchEntry* dispatchEntry) {
    if (dispatchEntry->hasForegroundTarget()) {
        decrementPendingForegroundDispatchesLocked(dispatchEntry->eventEntry);
    }
    delete dispatchEntry;
}

int InputDispatcher::handleReceiveCallback(int fd, int events, void* data) {
    InputDispatcher* d = static_cast<InputDispatcher*>(data);

    { // acquire lock
        AutoMutex _l(d->mLock);

        ssize_t connectionIndex = d->mConnectionsByFd.indexOfKey(fd);
        if (connectionIndex < 0) {
            ALOGE("Received spurious receive callback for unknown input channel.  "
                    "fd=%d, events=0x%x", fd, events);
            return 0; // remove the callback
        }

        bool notify;
        sp<Connection> connection = d->mConnectionsByFd.valueAt(connectionIndex);
        if (!(events & (ALOOPER_EVENT_ERROR | ALOOPER_EVENT_HANGUP))) {
            if (!(events & ALOOPER_EVENT_INPUT)) {
                ALOGW("channel '%s' ~ Received spurious callback for unhandled poll event.  "
                        "events=0x%x", connection->getInputChannelName().c_str(), events);
                return 1;
            }

            nsecs_t currentTime = now();
            bool gotOne = false;
            status_t status;
            for (;;) {
                uint32_t seq;
                bool handled;
                status = connection->inputPublisher.receiveFinishedSignal(&seq, &handled);
                if (status) {
                    break;
                }
                d->finishDispatchCycleLocked(currentTime, connection, seq, handled);
                gotOne = true;
            }
            if (gotOne) {
                d->runCommandsLockedInterruptible();
                if (status == WOULD_BLOCK) {
                    return 1;
                }
            }

            notify = status != DEAD_OBJECT || !connection->monitor;
            if (notify) {
                ALOGE("channel '%s' ~ Failed to receive finished signal.  status=%d",
                        connection->getInputChannelName().c_str(), status);
            }
        } else {
            // Monitor channels are never explicitly unregistered.
            // We do it automatically when the remote endpoint is closed so don't warn
            // about them.
            notify = !connection->monitor;
            if (notify) {
                ALOGW("channel '%s' ~ Consumer closed input channel or an error occurred.  "
                        "events=0x%x", connection->getInputChannelName().c_str(), events);
            }
        }

        // Unregister the channel.
        d->unregisterInputChannelLocked(connection->inputChannel, notify);
        return 0; // remove the callback
    } // release lock
}

void InputDispatcher::synthesizeCancelationEventsForAllConnectionsLocked(
        const CancelationOptions& options) {
    for (size_t i = 0; i < mConnectionsByFd.size(); i++) {
        synthesizeCancelationEventsForConnectionLocked(
                mConnectionsByFd.valueAt(i), options);
    }
}

void InputDispatcher::synthesizeCancelationEventsForMonitorsLocked(
        const CancelationOptions& options) {
    for (auto& it : mMonitoringChannelsByDisplay) {
        const Vector<sp<InputChannel>>& monitoringChannels = it.second;
        const size_t numChannels = monitoringChannels.size();
        for (size_t i = 0; i < numChannels; i++) {
            synthesizeCancelationEventsForInputChannelLocked(monitoringChannels[i], options);
        }
    }
}

void InputDispatcher::synthesizeCancelationEventsForInputChannelLocked(
        const sp<InputChannel>& channel, const CancelationOptions& options) {
    ssize_t index = getConnectionIndexLocked(channel);
    if (index >= 0) {
        synthesizeCancelationEventsForConnectionLocked(
                mConnectionsByFd.valueAt(index), options);
    }
}

void InputDispatcher::synthesizeCancelationEventsForConnectionLocked(
        const sp<Connection>& connection, const CancelationOptions& options) {
    if (connection->status == Connection::STATUS_BROKEN) {
        return;
    }

    nsecs_t currentTime = now();

    Vector<EventEntry*> cancelationEvents;
    connection->inputState.synthesizeCancelationEvents(currentTime,
            cancelationEvents, options);

    if (!cancelationEvents.isEmpty()) {
#if DEBUG_OUTBOUND_EVENT_DETAILS
        ALOGD("channel '%s' ~ Synthesized %zu cancelation events to bring channel back in sync "
                "with reality: %s, mode=%d.",
                connection->getInputChannelName().c_str(), cancelationEvents.size(),
                options.reason, options.mode);
#endif
        for (size_t i = 0; i < cancelationEvents.size(); i++) {
            EventEntry* cancelationEventEntry = cancelationEvents.itemAt(i);
            switch (cancelationEventEntry->type) {
            case EventEntry::TYPE_KEY:
                logOutboundKeyDetailsLocked("cancel - ",
                        static_cast<KeyEntry*>(cancelationEventEntry));
                break;
            case EventEntry::TYPE_MOTION:
                logOutboundMotionDetailsLocked("cancel - ",
                        static_cast<MotionEntry*>(cancelationEventEntry));
                break;
            }

            InputTarget target;
            sp<InputWindowHandle> windowHandle = getWindowHandleLocked(connection->inputChannel);
            if (windowHandle != nullptr) {
                const InputWindowInfo* windowInfo = windowHandle->getInfo();
                target.xOffset = -windowInfo->frameLeft;
                target.yOffset = -windowInfo->frameTop;
                target.globalScaleFactor = windowInfo->globalScaleFactor;
                target.windowXScale = windowInfo->windowXScale;
                target.windowYScale = windowInfo->windowYScale;
            } else {
                target.xOffset = 0;
                target.yOffset = 0;
                target.globalScaleFactor = 1.0f;
            }
            target.inputChannel = connection->inputChannel;
            target.flags = InputTarget::FLAG_DISPATCH_AS_IS;

            enqueueDispatchEntryLocked(connection, cancelationEventEntry, // increments ref
                    &target, InputTarget::FLAG_DISPATCH_AS_IS);

            cancelationEventEntry->release();
        }

        startDispatchCycleLocked(currentTime, connection);
    }
}

InputDispatcher::MotionEntry*
InputDispatcher::splitMotionEvent(const MotionEntry* originalMotionEntry, BitSet32 pointerIds) {
    ALOG_ASSERT(pointerIds.value != 0);

    uint32_t splitPointerIndexMap[MAX_POINTERS];
    PointerProperties splitPointerProperties[MAX_POINTERS];
    PointerCoords splitPointerCoords[MAX_POINTERS];

    uint32_t originalPointerCount = originalMotionEntry->pointerCount;
    uint32_t splitPointerCount = 0;

    for (uint32_t originalPointerIndex = 0; originalPointerIndex < originalPointerCount;
            originalPointerIndex++) {
        const PointerProperties& pointerProperties =
                originalMotionEntry->pointerProperties[originalPointerIndex];
        uint32_t pointerId = uint32_t(pointerProperties.id);
        if (pointerIds.hasBit(pointerId)) {
            splitPointerIndexMap[splitPointerCount] = originalPointerIndex;
            splitPointerProperties[splitPointerCount].copyFrom(pointerProperties);
            splitPointerCoords[splitPointerCount].copyFrom(
                    originalMotionEntry->pointerCoords[originalPointerIndex]);
            splitPointerCount += 1;
        }
    }

    if (splitPointerCount != pointerIds.count()) {
        // This is bad.  We are missing some of the pointers that we expected to deliver.
        // Most likely this indicates that we received an ACTION_MOVE events that has
        // different pointer ids than we expected based on the previous ACTION_DOWN
        // or ACTION_POINTER_DOWN events that caused us to decide to split the pointers
        // in this way.
        ALOGW("Dropping split motion event because the pointer count is %d but "
                "we expected there to be %d pointers.  This probably means we received "
                "a broken sequence of pointer ids from the input device.",
                splitPointerCount, pointerIds.count());
        return nullptr;
    }

    int32_t action = originalMotionEntry->action;
    int32_t maskedAction = action & AMOTION_EVENT_ACTION_MASK;
    if (maskedAction == AMOTION_EVENT_ACTION_POINTER_DOWN
            || maskedAction == AMOTION_EVENT_ACTION_POINTER_UP) {
        int32_t originalPointerIndex = getMotionEventActionPointerIndex(action);
        const PointerProperties& pointerProperties =
                originalMotionEntry->pointerProperties[originalPointerIndex];
        uint32_t pointerId = uint32_t(pointerProperties.id);
        if (pointerIds.hasBit(pointerId)) {
            if (pointerIds.count() == 1) {
                // The first/last pointer went down/up.
                action = maskedAction == AMOTION_EVENT_ACTION_POINTER_DOWN
                        ? AMOTION_EVENT_ACTION_DOWN : AMOTION_EVENT_ACTION_UP;
            } else {
                // A secondary pointer went down/up.
                uint32_t splitPointerIndex = 0;
                while (pointerId != uint32_t(splitPointerProperties[splitPointerIndex].id)) {
                    splitPointerIndex += 1;
                }
                action = maskedAction | (splitPointerIndex
                        << AMOTION_EVENT_ACTION_POINTER_INDEX_SHIFT);
            }
        } else {
            // An unrelated pointer changed.
            action = AMOTION_EVENT_ACTION_MOVE;
        }
    }

    MotionEntry* splitMotionEntry = new MotionEntry(
            originalMotionEntry->sequenceNum,
            originalMotionEntry->eventTime,
            originalMotionEntry->deviceId,
            originalMotionEntry->source,
            originalMotionEntry->displayId,
            originalMotionEntry->policyFlags,
            action,
            originalMotionEntry->actionButton,
            originalMotionEntry->flags,
            originalMotionEntry->metaState,
            originalMotionEntry->buttonState,
            originalMotionEntry->edgeFlags,
            originalMotionEntry->xPrecision,
            originalMotionEntry->yPrecision,
            originalMotionEntry->downTime,
            splitPointerCount, splitPointerProperties, splitPointerCoords, 0, 0);

    if (originalMotionEntry->injectionState) {
        splitMotionEntry->injectionState = originalMotionEntry->injectionState;
        splitMotionEntry->injectionState->refCount += 1;
    }

    return splitMotionEntry;
}

void InputDispatcher::notifyConfigurationChanged(const NotifyConfigurationChangedArgs* args) {
#if DEBUG_INBOUND_EVENT_DETAILS
    ALOGD("notifyConfigurationChanged - eventTime=%" PRId64, args->eventTime);
#endif

    bool needWake;
    { // acquire lock
        AutoMutex _l(mLock);

        ConfigurationChangedEntry* newEntry =
                new ConfigurationChangedEntry(args->sequenceNum, args->eventTime);
        needWake = enqueueInboundEventLocked(newEntry);
    } // release lock

    if (needWake) {
        mLooper->wake();
    }
}

/**
 * If one of the meta shortcuts is detected, process them here:
 *     Meta + Backspace -> generate BACK
 *     Meta + Enter -> generate HOME
 * This will potentially overwrite keyCode and metaState.
 */
void InputDispatcher::accelerateMetaShortcuts(const int32_t deviceId, const int32_t action,
        int32_t& keyCode, int32_t& metaState) {
    if (metaState & AMETA_META_ON && action == AKEY_EVENT_ACTION_DOWN) {
        int32_t newKeyCode = AKEYCODE_UNKNOWN;
        if (keyCode == AKEYCODE_DEL) {
            newKeyCode = AKEYCODE_BACK;
        } else if (keyCode == AKEYCODE_ENTER) {
            newKeyCode = AKEYCODE_HOME;
        }
        if (newKeyCode != AKEYCODE_UNKNOWN) {
            AutoMutex _l(mLock);
            struct KeyReplacement replacement = {keyCode, deviceId};
            mReplacedKeys.add(replacement, newKeyCode);
            keyCode = newKeyCode;
            metaState &= ~(AMETA_META_ON | AMETA_META_LEFT_ON | AMETA_META_RIGHT_ON);
        }
    } else if (action == AKEY_EVENT_ACTION_UP) {
        // In order to maintain a consistent stream of up and down events, check to see if the key
        // going up is one we've replaced in a down event and haven't yet replaced in an up event,
        // even if the modifier was released between the down and the up events.
        AutoMutex _l(mLock);
        struct KeyReplacement replacement = {keyCode, deviceId};
        ssize_t index = mReplacedKeys.indexOfKey(replacement);
        if (index >= 0) {
            keyCode = mReplacedKeys.valueAt(index);
            mReplacedKeys.removeItemsAt(index);
            metaState &= ~(AMETA_META_ON | AMETA_META_LEFT_ON | AMETA_META_RIGHT_ON);
        }
    }
}

void InputDispatcher::notifyKey(const NotifyKeyArgs* args) {
#if DEBUG_INBOUND_EVENT_DETAILS
    ALOGD("notifyKey - eventTime=%" PRId64
            ", deviceId=%d, source=0x%x, displayId=%" PRId32 "policyFlags=0x%x, action=0x%x, "
            "flags=0x%x, keyCode=0x%x, scanCode=0x%x, metaState=0x%x, downTime=%" PRId64,
            args->eventTime, args->deviceId, args->source, args->displayId, args->policyFlags,
            args->action, args->flags, args->keyCode, args->scanCode,
            args->metaState, args->downTime);
#endif
    if (!validateKeyEvent(args->action)) {
        return;
    }

    uint32_t policyFlags = args->policyFlags;
    int32_t flags = args->flags;
    int32_t metaState = args->metaState;
    // InputDispatcher tracks and generates key repeats on behalf of
    // whatever notifies it, so repeatCount should always be set to 0
    constexpr int32_t repeatCount = 0;
    if ((policyFlags & POLICY_FLAG_VIRTUAL) || (flags & AKEY_EVENT_FLAG_VIRTUAL_HARD_KEY)) {
        policyFlags |= POLICY_FLAG_VIRTUAL;
        flags |= AKEY_EVENT_FLAG_VIRTUAL_HARD_KEY;
    }
    if (policyFlags & POLICY_FLAG_FUNCTION) {
        metaState |= AMETA_FUNCTION_ON;
    }

    policyFlags |= POLICY_FLAG_TRUSTED;

    int32_t keyCode = args->keyCode;
    accelerateMetaShortcuts(args->deviceId, args->action, keyCode, metaState);

    KeyEvent event;
    event.initialize(args->deviceId, args->source, args->displayId, args->action,
            flags, keyCode, args->scanCode, metaState, repeatCount,
            args->downTime, args->eventTime);

    android::base::Timer t;
    mPolicy->interceptKeyBeforeQueueing(&event, /*byref*/ policyFlags);
    if (t.duration() > SLOW_INTERCEPTION_THRESHOLD) {
        ALOGW("Excessive delay in interceptKeyBeforeQueueing; took %s ms",
                std::to_string(t.duration().count()).c_str());
    }

    bool needWake;
    { // acquire lock
        mLock.lock();

        if (shouldSendKeyToInputFilterLocked(args)) {
            mLock.unlock();

            policyFlags |= POLICY_FLAG_FILTERED;
            if (!mPolicy->filterInputEvent(&event, policyFlags)) {
                return; // event was consumed by the filter
            }

            mLock.lock();
        }

<<<<<<< HEAD
        KeyEntry* newEntry = new KeyEntry(args->eventTime,
=======
        KeyEntry* newEntry = new KeyEntry(args->sequenceNum, args->eventTime,
>>>>>>> eed5d453
                args->deviceId, args->source, args->displayId, policyFlags,
                args->action, flags, keyCode, args->scanCode,
                metaState, repeatCount, args->downTime);

        needWake = enqueueInboundEventLocked(newEntry);
        mLock.unlock();
    } // release lock

    if (needWake) {
        mLooper->wake();
    }
}

bool InputDispatcher::shouldSendKeyToInputFilterLocked(const NotifyKeyArgs* args) {
    return mInputFilterEnabled;
}

void InputDispatcher::notifyMotion(const NotifyMotionArgs* args) {
#if DEBUG_INBOUND_EVENT_DETAILS
    ALOGD("notifyMotion - eventTime=%" PRId64 ", deviceId=%d, source=0x%x, displayId=%" PRId32
            ", policyFlags=0x%x, "
            "action=0x%x, actionButton=0x%x, flags=0x%x, metaState=0x%x, buttonState=0x%x,"
            "edgeFlags=0x%x, xPrecision=%f, yPrecision=%f, downTime=%" PRId64,
            args->eventTime, args->deviceId, args->source, args->displayId, args->policyFlags,
            args->action, args->actionButton, args->flags, args->metaState, args->buttonState,
            args->edgeFlags, args->xPrecision, args->yPrecision, args->downTime);
    for (uint32_t i = 0; i < args->pointerCount; i++) {
        ALOGD("  Pointer %d: id=%d, toolType=%d, "
                "x=%f, y=%f, pressure=%f, size=%f, "
                "touchMajor=%f, touchMinor=%f, toolMajor=%f, toolMinor=%f, "
                "orientation=%f",
                i, args->pointerProperties[i].id,
                args->pointerProperties[i].toolType,
                args->pointerCoords[i].getAxisValue(AMOTION_EVENT_AXIS_X),
                args->pointerCoords[i].getAxisValue(AMOTION_EVENT_AXIS_Y),
                args->pointerCoords[i].getAxisValue(AMOTION_EVENT_AXIS_PRESSURE),
                args->pointerCoords[i].getAxisValue(AMOTION_EVENT_AXIS_SIZE),
                args->pointerCoords[i].getAxisValue(AMOTION_EVENT_AXIS_TOUCH_MAJOR),
                args->pointerCoords[i].getAxisValue(AMOTION_EVENT_AXIS_TOUCH_MINOR),
                args->pointerCoords[i].getAxisValue(AMOTION_EVENT_AXIS_TOOL_MAJOR),
                args->pointerCoords[i].getAxisValue(AMOTION_EVENT_AXIS_TOOL_MINOR),
                args->pointerCoords[i].getAxisValue(AMOTION_EVENT_AXIS_ORIENTATION));
    }
#endif
    if (!validateMotionEvent(args->action, args->actionButton,
                args->pointerCount, args->pointerProperties)) {
        return;
    }

    uint32_t policyFlags = args->policyFlags;
    policyFlags |= POLICY_FLAG_TRUSTED;

    android::base::Timer t;
    mPolicy->interceptMotionBeforeQueueing(args->eventTime, /*byref*/ policyFlags);
    if (t.duration() > SLOW_INTERCEPTION_THRESHOLD) {
        ALOGW("Excessive delay in interceptMotionBeforeQueueing; took %s ms",
                std::to_string(t.duration().count()).c_str());
    }

    bool needWake;
    { // acquire lock
        mLock.lock();

        if (shouldSendMotionToInputFilterLocked(args)) {
            mLock.unlock();

            MotionEvent event;
            event.initialize(args->deviceId, args->source, args->displayId,
                    args->action, args->actionButton,
                    args->flags, args->edgeFlags, args->metaState, args->buttonState,
                    0, 0, args->xPrecision, args->yPrecision,
                    args->downTime, args->eventTime,
                    args->pointerCount, args->pointerProperties, args->pointerCoords);

            policyFlags |= POLICY_FLAG_FILTERED;
            if (!mPolicy->filterInputEvent(&event, policyFlags)) {
                return; // event was consumed by the filter
            }

            mLock.lock();
        }

        // Just enqueue a new motion event.
<<<<<<< HEAD
        MotionEntry* newEntry = new MotionEntry(args->eventTime,
=======
        MotionEntry* newEntry = new MotionEntry(args->sequenceNum, args->eventTime,
>>>>>>> eed5d453
                args->deviceId, args->source, args->displayId, policyFlags,
                args->action, args->actionButton, args->flags,
                args->metaState, args->buttonState,
                args->edgeFlags, args->xPrecision, args->yPrecision, args->downTime,
                args->pointerCount, args->pointerProperties, args->pointerCoords, 0, 0);

        needWake = enqueueInboundEventLocked(newEntry);
        mLock.unlock();
    } // release lock

    if (needWake) {
        mLooper->wake();
    }
}

bool InputDispatcher::shouldSendMotionToInputFilterLocked(const NotifyMotionArgs* args) {
    // TODO: support sending secondary display events to input filter
    return mInputFilterEnabled && isMainDisplay(args->displayId);
}

void InputDispatcher::notifySwitch(const NotifySwitchArgs* args) {
#if DEBUG_INBOUND_EVENT_DETAILS
    ALOGD("notifySwitch - eventTime=%" PRId64 ", policyFlags=0x%x, switchValues=0x%08x, "
            "switchMask=0x%08x",
            args->eventTime, args->policyFlags, args->switchValues, args->switchMask);
#endif

    uint32_t policyFlags = args->policyFlags;
    policyFlags |= POLICY_FLAG_TRUSTED;
    mPolicy->notifySwitch(args->eventTime,
            args->switchValues, args->switchMask, policyFlags);
}

void InputDispatcher::notifyDeviceReset(const NotifyDeviceResetArgs* args) {
#if DEBUG_INBOUND_EVENT_DETAILS
    ALOGD("notifyDeviceReset - eventTime=%" PRId64 ", deviceId=%d",
            args->eventTime, args->deviceId);
#endif

    bool needWake;
    { // acquire lock
        AutoMutex _l(mLock);

        DeviceResetEntry* newEntry =
                new DeviceResetEntry(args->sequenceNum, args->eventTime, args->deviceId);
        needWake = enqueueInboundEventLocked(newEntry);
    } // release lock

    if (needWake) {
        mLooper->wake();
    }
}

int32_t InputDispatcher::injectInputEvent(const InputEvent* event,
        int32_t injectorPid, int32_t injectorUid, int32_t syncMode, int32_t timeoutMillis,
        uint32_t policyFlags) {
#if DEBUG_INBOUND_EVENT_DETAILS
    ALOGD("injectInputEvent - eventType=%d, injectorPid=%d, injectorUid=%d, "
            "syncMode=%d, timeoutMillis=%d, policyFlags=0x%08x",
            event->getType(), injectorPid, injectorUid, syncMode, timeoutMillis, policyFlags);
#endif

    nsecs_t endTime = now() + milliseconds_to_nanoseconds(timeoutMillis);

    policyFlags |= POLICY_FLAG_INJECTED;
    if (hasInjectionPermission(injectorPid, injectorUid)) {
        policyFlags |= POLICY_FLAG_TRUSTED;
    }

    EventEntry* firstInjectedEntry;
    EventEntry* lastInjectedEntry;
    switch (event->getType()) {
    case AINPUT_EVENT_TYPE_KEY: {
        KeyEvent keyEvent;
        keyEvent.initialize(*static_cast<const KeyEvent*>(event));
        int32_t action = keyEvent.getAction();
        if (! validateKeyEvent(action)) {
            return INPUT_EVENT_INJECTION_FAILED;
        }

        int32_t flags = keyEvent.getFlags();
        int32_t keyCode = keyEvent.getKeyCode();
        int32_t metaState = keyEvent.getMetaState();
        accelerateMetaShortcuts(keyEvent.getDeviceId(), action,
                /*byref*/ keyCode, /*byref*/ metaState);
        keyEvent.initialize(keyEvent.getDeviceId(), keyEvent.getSource(), keyEvent.getDisplayId(),
            action, flags, keyCode, keyEvent.getScanCode(), metaState, keyEvent.getRepeatCount(),
            keyEvent.getDownTime(), keyEvent.getEventTime());

        if (flags & AKEY_EVENT_FLAG_VIRTUAL_HARD_KEY) {
            policyFlags |= POLICY_FLAG_VIRTUAL;
        }

        if (!(policyFlags & POLICY_FLAG_FILTERED)) {
            android::base::Timer t;
            mPolicy->interceptKeyBeforeQueueing(&keyEvent, /*byref*/ policyFlags);
            if (t.duration() > SLOW_INTERCEPTION_THRESHOLD) {
                ALOGW("Excessive delay in interceptKeyBeforeQueueing; took %s ms",
                        std::to_string(t.duration().count()).c_str());
            }
        }

        mLock.lock();
<<<<<<< HEAD
        firstInjectedEntry = new KeyEntry(keyEvent.getEventTime(),
=======
        firstInjectedEntry = new KeyEntry(SYNTHESIZED_EVENT_SEQUENCE_NUM, keyEvent.getEventTime(),
>>>>>>> eed5d453
                keyEvent.getDeviceId(), keyEvent.getSource(), keyEvent.getDisplayId(),
                policyFlags, action, flags,
                keyEvent.getKeyCode(), keyEvent.getScanCode(), keyEvent.getMetaState(),
                keyEvent.getRepeatCount(), keyEvent.getDownTime());
        lastInjectedEntry = firstInjectedEntry;
        break;
    }

    case AINPUT_EVENT_TYPE_MOTION: {
        const MotionEvent* motionEvent = static_cast<const MotionEvent*>(event);
        int32_t action = motionEvent->getAction();
        size_t pointerCount = motionEvent->getPointerCount();
        const PointerProperties* pointerProperties = motionEvent->getPointerProperties();
        int32_t actionButton = motionEvent->getActionButton();
        if (! validateMotionEvent(action, actionButton, pointerCount, pointerProperties)) {
            return INPUT_EVENT_INJECTION_FAILED;
        }

        if (!(policyFlags & POLICY_FLAG_FILTERED)) {
            nsecs_t eventTime = motionEvent->getEventTime();
            android::base::Timer t;
            mPolicy->interceptMotionBeforeQueueing(eventTime, /*byref*/ policyFlags);
            if (t.duration() > SLOW_INTERCEPTION_THRESHOLD) {
                ALOGW("Excessive delay in interceptMotionBeforeQueueing; took %s ms",
                        std::to_string(t.duration().count()).c_str());
            }
        }

        mLock.lock();
        const nsecs_t* sampleEventTimes = motionEvent->getSampleEventTimes();
        const PointerCoords* samplePointerCoords = motionEvent->getSamplePointerCoords();
<<<<<<< HEAD
        firstInjectedEntry = new MotionEntry(*sampleEventTimes,
=======
        firstInjectedEntry = new MotionEntry(SYNTHESIZED_EVENT_SEQUENCE_NUM, *sampleEventTimes,
>>>>>>> eed5d453
                motionEvent->getDeviceId(), motionEvent->getSource(), motionEvent->getDisplayId(),
                policyFlags,
                action, actionButton, motionEvent->getFlags(),
                motionEvent->getMetaState(), motionEvent->getButtonState(),
                motionEvent->getEdgeFlags(),
                motionEvent->getXPrecision(), motionEvent->getYPrecision(),
                motionEvent->getDownTime(),
                uint32_t(pointerCount), pointerProperties, samplePointerCoords,
                motionEvent->getXOffset(), motionEvent->getYOffset());
        lastInjectedEntry = firstInjectedEntry;
        for (size_t i = motionEvent->getHistorySize(); i > 0; i--) {
            sampleEventTimes += 1;
            samplePointerCoords += pointerCount;
<<<<<<< HEAD
            MotionEntry* nextInjectedEntry = new MotionEntry(*sampleEventTimes,
=======
            MotionEntry* nextInjectedEntry = new MotionEntry(SYNTHESIZED_EVENT_SEQUENCE_NUM,
                    *sampleEventTimes,
>>>>>>> eed5d453
                    motionEvent->getDeviceId(), motionEvent->getSource(),
                    motionEvent->getDisplayId(), policyFlags,
                    action, actionButton, motionEvent->getFlags(),
                    motionEvent->getMetaState(), motionEvent->getButtonState(),
                    motionEvent->getEdgeFlags(),
                    motionEvent->getXPrecision(), motionEvent->getYPrecision(),
                    motionEvent->getDownTime(),
                    uint32_t(pointerCount), pointerProperties, samplePointerCoords,
                    motionEvent->getXOffset(), motionEvent->getYOffset());
            lastInjectedEntry->next = nextInjectedEntry;
            lastInjectedEntry = nextInjectedEntry;
        }
        break;
    }

    default:
        ALOGW("Cannot inject event of type %d", event->getType());
        return INPUT_EVENT_INJECTION_FAILED;
    }

    InjectionState* injectionState = new InjectionState(injectorPid, injectorUid);
    if (syncMode == INPUT_EVENT_INJECTION_SYNC_NONE) {
        injectionState->injectionIsAsync = true;
    }

    injectionState->refCount += 1;
    lastInjectedEntry->injectionState = injectionState;

    bool needWake = false;
    for (EventEntry* entry = firstInjectedEntry; entry != nullptr; ) {
        EventEntry* nextEntry = entry->next;
        needWake |= enqueueInboundEventLocked(entry);
        entry = nextEntry;
    }

    mLock.unlock();

    if (needWake) {
        mLooper->wake();
    }

    int32_t injectionResult;
    { // acquire lock
        AutoMutex _l(mLock);

        if (syncMode == INPUT_EVENT_INJECTION_SYNC_NONE) {
            injectionResult = INPUT_EVENT_INJECTION_SUCCEEDED;
        } else {
            for (;;) {
                injectionResult = injectionState->injectionResult;
                if (injectionResult != INPUT_EVENT_INJECTION_PENDING) {
                    break;
                }

                nsecs_t remainingTimeout = endTime - now();
                if (remainingTimeout <= 0) {
#if DEBUG_INJECTION
                    ALOGD("injectInputEvent - Timed out waiting for injection result "
                            "to become available.");
#endif
                    injectionResult = INPUT_EVENT_INJECTION_TIMED_OUT;
                    break;
                }

                mInjectionResultAvailableCondition.waitRelative(mLock, remainingTimeout);
            }

            if (injectionResult == INPUT_EVENT_INJECTION_SUCCEEDED
                    && syncMode == INPUT_EVENT_INJECTION_SYNC_WAIT_FOR_FINISHED) {
                while (injectionState->pendingForegroundDispatches != 0) {
#if DEBUG_INJECTION
                    ALOGD("injectInputEvent - Waiting for %d pending foreground dispatches.",
                            injectionState->pendingForegroundDispatches);
#endif
                    nsecs_t remainingTimeout = endTime - now();
                    if (remainingTimeout <= 0) {
#if DEBUG_INJECTION
                    ALOGD("injectInputEvent - Timed out waiting for pending foreground "
                            "dispatches to finish.");
#endif
                        injectionResult = INPUT_EVENT_INJECTION_TIMED_OUT;
                        break;
                    }

                    mInjectionSyncFinishedCondition.waitRelative(mLock, remainingTimeout);
                }
            }
        }

        injectionState->release();
    } // release lock

#if DEBUG_INJECTION
    ALOGD("injectInputEvent - Finished with result %d.  "
            "injectorPid=%d, injectorUid=%d",
            injectionResult, injectorPid, injectorUid);
#endif

    return injectionResult;
}

bool InputDispatcher::hasInjectionPermission(int32_t injectorPid, int32_t injectorUid) {
    return injectorUid == 0
            || mPolicy->checkInjectEventsPermissionNonReentrant(injectorPid, injectorUid);
}

void InputDispatcher::setInjectionResultLocked(EventEntry* entry, int32_t injectionResult) {
    InjectionState* injectionState = entry->injectionState;
    if (injectionState) {
#if DEBUG_INJECTION
        ALOGD("Setting input event injection result to %d.  "
                "injectorPid=%d, injectorUid=%d",
                 injectionResult, injectionState->injectorPid, injectionState->injectorUid);
#endif

        if (injectionState->injectionIsAsync
                && !(entry->policyFlags & POLICY_FLAG_FILTERED)) {
            // Log the outcome since the injector did not wait for the injection result.
            switch (injectionResult) {
            case INPUT_EVENT_INJECTION_SUCCEEDED:
                ALOGV("Asynchronous input event injection succeeded.");
                break;
            case INPUT_EVENT_INJECTION_FAILED:
                ALOGW("Asynchronous input event injection failed.");
                break;
            case INPUT_EVENT_INJECTION_PERMISSION_DENIED:
                ALOGW("Asynchronous input event injection permission denied.");
                break;
            case INPUT_EVENT_INJECTION_TIMED_OUT:
                ALOGW("Asynchronous input event injection timed out.");
                break;
            }
        }

        injectionState->injectionResult = injectionResult;
        mInjectionResultAvailableCondition.broadcast();
    }
}

void InputDispatcher::incrementPendingForegroundDispatchesLocked(EventEntry* entry) {
    InjectionState* injectionState = entry->injectionState;
    if (injectionState) {
        injectionState->pendingForegroundDispatches += 1;
    }
}

void InputDispatcher::decrementPendingForegroundDispatchesLocked(EventEntry* entry) {
    InjectionState* injectionState = entry->injectionState;
    if (injectionState) {
        injectionState->pendingForegroundDispatches -= 1;

        if (injectionState->pendingForegroundDispatches == 0) {
            mInjectionSyncFinishedCondition.broadcast();
        }
    }
}

Vector<sp<InputWindowHandle>> InputDispatcher::getWindowHandlesLocked(int32_t displayId) const {
    std::unordered_map<int32_t, Vector<sp<InputWindowHandle>>>::const_iterator it =
        mWindowHandlesByDisplay.find(displayId);
    if(it != mWindowHandlesByDisplay.end()) {
        return it->second;
    }

    // Return an empty one if nothing found.
    return Vector<sp<InputWindowHandle>>();
}

sp<InputWindowHandle> InputDispatcher::getWindowHandleLocked(
        const sp<InputChannel>& inputChannel) const {
    for (auto& it : mWindowHandlesByDisplay) {
        const Vector<sp<InputWindowHandle>> windowHandles = it.second;
        size_t numWindows = windowHandles.size();
        for (size_t i = 0; i < numWindows; i++) {
            const sp<InputWindowHandle>& windowHandle = windowHandles.itemAt(i);
            if (windowHandle->getToken() == inputChannel->getToken()) {
                return windowHandle;
            }
        }
    }
    return nullptr;
}

bool InputDispatcher::hasWindowHandleLocked(
        const sp<InputWindowHandle>& windowHandle) const {
    for (auto& it : mWindowHandlesByDisplay) {
        const Vector<sp<InputWindowHandle>> windowHandles = it.second;
        size_t numWindows = windowHandles.size();
        for (size_t i = 0; i < numWindows; i++) {
            if (windowHandles.itemAt(i)->getToken()
                    == windowHandle->getToken()) {
                if (windowHandle->getInfo()->displayId != it.first) {
                    ALOGE("Found window %s in display %" PRId32
                            ", but it should belong to display %" PRId32,
                            windowHandle->getName().c_str(), it.first,
                            windowHandle->getInfo()->displayId);
                }
                return true;
            }
        }
    }
    return false;
}

sp<InputChannel> InputDispatcher::getInputChannelLocked(const sp<IBinder>& token) const {
    size_t count = mInputChannelsByToken.count(token);
    if (count == 0) {
        return nullptr;
    }
    return mInputChannelsByToken.at(token);
}

/**
 * Called from InputManagerService, update window handle list by displayId that can receive input.
 * A window handle contains information about InputChannel, Touch Region, Types, Focused,...
 * If set an empty list, remove all handles from the specific display.
 * For focused handle, check if need to change and send a cancel event to previous one.
 * For removed handle, check if need to send a cancel event if already in touch.
 */
void InputDispatcher::setInputWindows(const Vector<sp<InputWindowHandle>>& inputWindowHandles,
        int32_t displayId) {
#if DEBUG_FOCUS
    ALOGD("setInputWindows displayId=%" PRId32, displayId);
#endif
    { // acquire lock
        AutoMutex _l(mLock);

        // Copy old handles for release if they are no longer present.
        const Vector<sp<InputWindowHandle>> oldWindowHandles = getWindowHandlesLocked(displayId);

        sp<InputWindowHandle> newFocusedWindowHandle = nullptr;
        bool foundHoveredWindow = false;

        if (inputWindowHandles.isEmpty()) {
            // Remove all handles on a display if there are no windows left.
            mWindowHandlesByDisplay.erase(displayId);
        } else {
<<<<<<< HEAD
            size_t numWindows = inputWindowHandles.size();
            for (size_t i = 0; i < numWindows; i++) {
                const sp<InputWindowHandle>& windowHandle = inputWindowHandles.itemAt(i);
                if (!windowHandle->updateInfo() || getInputChannelLocked(windowHandle->getToken()) == nullptr) {
                    ALOGE("Window handle %s has no registered input channel",
                            windowHandle->getName().c_str());
                    continue;
                }

                if (windowHandle->getInfo()->displayId != displayId) {
                    ALOGE("Window %s updated by wrong display %d, should belong to display %d",
                        windowHandle->getName().c_str(), displayId,
                        windowHandle->getInfo()->displayId);
                    continue;
                }

                if (windowHandle->getInfo()->hasFocus) {
=======
            // Since we compare the pointer of input window handles across window updates, we need
            // to make sure the handle object for the same window stays unchanged across updates.
            const Vector<sp<InputWindowHandle>>& oldHandles = mWindowHandlesByDisplay[displayId];
            std::unordered_map<sp<IBinder>, sp<InputWindowHandle>, IBinderHash> oldHandlesByTokens;
            for (size_t i = 0; i < oldHandles.size(); i++) {
                const sp<InputWindowHandle>& handle = oldHandles.itemAt(i);
                oldHandlesByTokens[handle->getToken()] = handle;
            }

            const size_t numWindows = inputWindowHandles.size();
            Vector<sp<InputWindowHandle>> newHandles;
            for (size_t i = 0; i < numWindows; i++) {
                const sp<InputWindowHandle>& handle = inputWindowHandles.itemAt(i);
                if (!handle->updateInfo() || getInputChannelLocked(handle->getToken()) == nullptr) {
                    ALOGE("Window handle %s has no registered input channel",
                            handle->getName().c_str());
                    continue;
                }

                if (handle->getInfo()->displayId != displayId) {
                    ALOGE("Window %s updated by wrong display %d, should belong to display %d",
                        handle->getName().c_str(), displayId,
                        handle->getInfo()->displayId);
                    continue;
                }

                if (oldHandlesByTokens.find(handle->getToken()) != oldHandlesByTokens.end()) {
                    const sp<InputWindowHandle> oldHandle =
                            oldHandlesByTokens.at(handle->getToken());
                    oldHandle->updateFrom(handle);
                    newHandles.push_back(oldHandle);
                } else {
                    newHandles.push_back(handle);
                }
            }

            for (size_t i = 0; i < newHandles.size(); i++) {
                const sp<InputWindowHandle>& windowHandle = newHandles.itemAt(i);
                if (windowHandle->getInfo()->hasFocus && windowHandle->getInfo()->visible) {
>>>>>>> eed5d453
                    newFocusedWindowHandle = windowHandle;
                }
                if (windowHandle == mLastHoverWindowHandle) {
                    foundHoveredWindow = true;
                }
            }

            // Insert or replace
<<<<<<< HEAD
            mWindowHandlesByDisplay[displayId] = inputWindowHandles;
=======
            mWindowHandlesByDisplay[displayId] = newHandles;
>>>>>>> eed5d453
        }

        if (!foundHoveredWindow) {
            mLastHoverWindowHandle = nullptr;
        }

        sp<InputWindowHandle> oldFocusedWindowHandle =
                getValueByKey(mFocusedWindowHandlesByDisplay, displayId);

        if (oldFocusedWindowHandle != newFocusedWindowHandle) {
            if (oldFocusedWindowHandle != nullptr) {
#if DEBUG_FOCUS
                ALOGD("Focus left window: %s in display %" PRId32,
                        oldFocusedWindowHandle->getName().c_str(), displayId);
#endif
                sp<InputChannel> focusedInputChannel = getInputChannelLocked(
                        oldFocusedWindowHandle->getToken());
                if (focusedInputChannel != nullptr) {
                    CancelationOptions options(CancelationOptions::CANCEL_NON_POINTER_EVENTS,
                            "focus left window");
                    synthesizeCancelationEventsForInputChannelLocked(
                            focusedInputChannel, options);
                }
                mFocusedWindowHandlesByDisplay.erase(displayId);
            }
            if (newFocusedWindowHandle != nullptr) {
#if DEBUG_FOCUS
                ALOGD("Focus entered window: %s in display %" PRId32,
                        newFocusedWindowHandle->getName().c_str(), displayId);
#endif
                mFocusedWindowHandlesByDisplay[displayId] = newFocusedWindowHandle;
<<<<<<< HEAD
            }

            if (mFocusedDisplayId == displayId) {
                onFocusChangedLocked(newFocusedWindowHandle);
            }

=======
            }

            if (mFocusedDisplayId == displayId) {
                onFocusChangedLocked(newFocusedWindowHandle);
            }

>>>>>>> eed5d453
        }

        ssize_t stateIndex = mTouchStatesByDisplay.indexOfKey(displayId);
        if (stateIndex >= 0) {
            TouchState& state = mTouchStatesByDisplay.editValueAt(stateIndex);
            for (size_t i = 0; i < state.windows.size(); ) {
                TouchedWindow& touchedWindow = state.windows.editItemAt(i);
                if (!hasWindowHandleLocked(touchedWindow.windowHandle)) {
#if DEBUG_FOCUS
                    ALOGD("Touched window was removed: %s in display %" PRId32,
                            touchedWindow.windowHandle->getName().c_str(), displayId);
#endif
                    sp<InputChannel> touchedInputChannel =
                            getInputChannelLocked(touchedWindow.windowHandle->getToken());
                    if (touchedInputChannel != nullptr) {
                        CancelationOptions options(CancelationOptions::CANCEL_POINTER_EVENTS,
                                "touched window was removed");
                        synthesizeCancelationEventsForInputChannelLocked(
                                touchedInputChannel, options);
                    }
                    state.windows.removeAt(i);
                } else {
                  ++i;
                }
            }
        }

        // Release information for windows that are no longer present.
        // This ensures that unused input channels are released promptly.
        // Otherwise, they might stick around until the window handle is destroyed
        // which might not happen until the next GC.
        size_t numWindows = oldWindowHandles.size();
        for (size_t i = 0; i < numWindows; i++) {
            const sp<InputWindowHandle>& oldWindowHandle = oldWindowHandles.itemAt(i);
            if (!hasWindowHandleLocked(oldWindowHandle)) {
#if DEBUG_FOCUS
                ALOGD("Window went away: %s", oldWindowHandle->getName().c_str());
#endif
                oldWindowHandle->releaseChannel();
            }
        }
    } // release lock

    // Wake up poll loop since it may need to make new input dispatching choices.
    mLooper->wake();
}

void InputDispatcher::setFocusedApplication(
        int32_t displayId, const sp<InputApplicationHandle>& inputApplicationHandle) {
#if DEBUG_FOCUS
    ALOGD("setFocusedApplication displayId=%" PRId32, displayId);
#endif
    { // acquire lock
        AutoMutex _l(mLock);

        sp<InputApplicationHandle> oldFocusedApplicationHandle =
                getValueByKey(mFocusedApplicationHandlesByDisplay, displayId);
        if (inputApplicationHandle != nullptr && inputApplicationHandle->updateInfo()) {
            if (oldFocusedApplicationHandle != inputApplicationHandle) {
                if (oldFocusedApplicationHandle != nullptr) {
                    resetANRTimeoutsLocked();
                    oldFocusedApplicationHandle->releaseInfo();
                }
                mFocusedApplicationHandlesByDisplay[displayId] = inputApplicationHandle;
            }
        } else if (oldFocusedApplicationHandle != nullptr) {
            resetANRTimeoutsLocked();
            oldFocusedApplicationHandle->releaseInfo();
            oldFocusedApplicationHandle.clear();
            mFocusedApplicationHandlesByDisplay.erase(displayId);
        }

#if DEBUG_FOCUS
        //logDispatchStateLocked();
#endif
    } // release lock

    // Wake up poll loop since it may need to make new input dispatching choices.
    mLooper->wake();
}

/**
 * Sets the focused display, which is responsible for receiving focus-dispatched input events where
 * the display not specified.
 *
 * We track any unreleased events for each window. If a window loses the ability to receive the
 * released event, we will send a cancel event to it. So when the focused display is changed, we
 * cancel all the unreleased display-unspecified events for the focused window on the old focused
 * display. The display-specified events won't be affected.
 */
void InputDispatcher::setFocusedDisplay(int32_t displayId) {
#if DEBUG_FOCUS
    ALOGD("setFocusedDisplay displayId=%" PRId32, displayId);
#endif
    { // acquire lock
        AutoMutex _l(mLock);

        if (mFocusedDisplayId != displayId) {
            sp<InputWindowHandle> oldFocusedWindowHandle =
                    getValueByKey(mFocusedWindowHandlesByDisplay, mFocusedDisplayId);
            if (oldFocusedWindowHandle != nullptr) {
                sp<InputChannel> inputChannel =
                    getInputChannelLocked(oldFocusedWindowHandle->getToken());
                if (inputChannel != nullptr) {
                    CancelationOptions options(
                            CancelationOptions::CANCEL_DISPLAY_UNSPECIFIED_EVENTS,
                            "The display which contains this window no longer has focus.");
                    synthesizeCancelationEventsForInputChannelLocked(inputChannel, options);
                }
            }
            mFocusedDisplayId = displayId;

            // Sanity check
            sp<InputWindowHandle> newFocusedWindowHandle =
                    getValueByKey(mFocusedWindowHandlesByDisplay, displayId);
            onFocusChangedLocked(newFocusedWindowHandle);

            if (newFocusedWindowHandle == nullptr) {
                ALOGW("Focused display #%" PRId32 " does not have a focused window.", displayId);
                if (!mFocusedWindowHandlesByDisplay.empty()) {
                    ALOGE("But another display has a focused window:");
                    for (auto& it : mFocusedWindowHandlesByDisplay) {
                        const int32_t displayId = it.first;
                        const sp<InputWindowHandle>& windowHandle = it.second;
                        ALOGE("Display #%" PRId32 " has focused window: '%s'\n",
                                displayId, windowHandle->getName().c_str());
                    }
                }
            }
        }

#if DEBUG_FOCUS
        logDispatchStateLocked();
#endif
    } // release lock

    // Wake up poll loop since it may need to make new input dispatching choices.
    mLooper->wake();
}

void InputDispatcher::setInputDispatchMode(bool enabled, bool frozen) {
#if DEBUG_FOCUS
    ALOGD("setInputDispatchMode: enabled=%d, frozen=%d", enabled, frozen);
#endif

    bool changed;
    { // acquire lock
        AutoMutex _l(mLock);

        if (mDispatchEnabled != enabled || mDispatchFrozen != frozen) {
            if (mDispatchFrozen && !frozen) {
                resetANRTimeoutsLocked();
            }

            if (mDispatchEnabled && !enabled) {
                resetAndDropEverythingLocked("dispatcher is being disabled");
            }

            mDispatchEnabled = enabled;
            mDispatchFrozen = frozen;
            changed = true;
        } else {
            changed = false;
        }

#if DEBUG_FOCUS
        logDispatchStateLocked();
#endif
    } // release lock

    if (changed) {
        // Wake up poll loop since it may need to make new input dispatching choices.
        mLooper->wake();
    }
}

void InputDispatcher::setInputFilterEnabled(bool enabled) {
#if DEBUG_FOCUS
    ALOGD("setInputFilterEnabled: enabled=%d", enabled);
#endif

    { // acquire lock
        AutoMutex _l(mLock);

        if (mInputFilterEnabled == enabled) {
            return;
        }

        mInputFilterEnabled = enabled;
        resetAndDropEverythingLocked("input filter is being enabled or disabled");
    } // release lock

    // Wake up poll loop since there might be work to do to drop everything.
    mLooper->wake();
}

bool InputDispatcher::transferTouchFocus(const sp<InputChannel>& fromChannel,
        const sp<InputChannel>& toChannel) {
#if DEBUG_FOCUS
    ALOGD("transferTouchFocus: fromChannel=%s, toChannel=%s",
            fromChannel->getName().c_str(), toChannel->getName().c_str());
#endif
    { // acquire lock
        AutoMutex _l(mLock);

        sp<InputWindowHandle> fromWindowHandle = getWindowHandleLocked(fromChannel);
        sp<InputWindowHandle> toWindowHandle = getWindowHandleLocked(toChannel);
        if (fromWindowHandle == nullptr || toWindowHandle == nullptr) {
#if DEBUG_FOCUS
            ALOGD("Cannot transfer focus because from or to window not found.");
#endif
            return false;
        }
        if (fromWindowHandle == toWindowHandle) {
#if DEBUG_FOCUS
            ALOGD("Trivial transfer to same window.");
#endif
            return true;
        }
        if (fromWindowHandle->getInfo()->displayId != toWindowHandle->getInfo()->displayId) {
#if DEBUG_FOCUS
            ALOGD("Cannot transfer focus because windows are on different displays.");
#endif
            return false;
        }

        bool found = false;
        for (size_t d = 0; d < mTouchStatesByDisplay.size(); d++) {
            TouchState& state = mTouchStatesByDisplay.editValueAt(d);
            for (size_t i = 0; i < state.windows.size(); i++) {
                const TouchedWindow& touchedWindow = state.windows[i];
                if (touchedWindow.windowHandle == fromWindowHandle) {
                    int32_t oldTargetFlags = touchedWindow.targetFlags;
                    BitSet32 pointerIds = touchedWindow.pointerIds;

                    state.windows.removeAt(i);

                    int32_t newTargetFlags = oldTargetFlags
                            & (InputTarget::FLAG_FOREGROUND
                                    | InputTarget::FLAG_SPLIT | InputTarget::FLAG_DISPATCH_AS_IS);
                    state.addOrUpdateWindow(toWindowHandle, newTargetFlags, pointerIds);

                    found = true;
                    goto Found;
                }
            }
        }
Found:

        if (! found) {
#if DEBUG_FOCUS
            ALOGD("Focus transfer failed because from window did not have focus.");
#endif
            return false;
        }

        ssize_t fromConnectionIndex = getConnectionIndexLocked(fromChannel);
        ssize_t toConnectionIndex = getConnectionIndexLocked(toChannel);
        if (fromConnectionIndex >= 0 && toConnectionIndex >= 0) {
            sp<Connection> fromConnection = mConnectionsByFd.valueAt(fromConnectionIndex);
            sp<Connection> toConnection = mConnectionsByFd.valueAt(toConnectionIndex);

            fromConnection->inputState.copyPointerStateTo(toConnection->inputState);
            CancelationOptions options(CancelationOptions::CANCEL_POINTER_EVENTS,
                    "transferring touch focus from this window to another window");
            synthesizeCancelationEventsForConnectionLocked(fromConnection, options);
        }

#if DEBUG_FOCUS
        logDispatchStateLocked();
#endif
    } // release lock

    // Wake up poll loop since it may need to make new input dispatching choices.
    mLooper->wake();
    return true;
}

void InputDispatcher::resetAndDropEverythingLocked(const char* reason) {
#if DEBUG_FOCUS
    ALOGD("Resetting and dropping all events (%s).", reason);
#endif

    CancelationOptions options(CancelationOptions::CANCEL_ALL_EVENTS, reason);
    synthesizeCancelationEventsForAllConnectionsLocked(options);

    resetKeyRepeatLocked();
    releasePendingEventLocked();
    drainInboundQueueLocked();
    resetANRTimeoutsLocked();

    mTouchStatesByDisplay.clear();
    mLastHoverWindowHandle.clear();
    mReplacedKeys.clear();
}

void InputDispatcher::logDispatchStateLocked() {
    std::string dump;
    dumpDispatchStateLocked(dump);

    std::istringstream stream(dump);
    std::string line;

    while (std::getline(stream, line, '\n')) {
        ALOGD("%s", line.c_str());
    }
}

void InputDispatcher::dumpDispatchStateLocked(std::string& dump) {
    dump += StringPrintf(INDENT "DispatchEnabled: %d\n", mDispatchEnabled);
    dump += StringPrintf(INDENT "DispatchFrozen: %d\n", mDispatchFrozen);
    dump += StringPrintf(INDENT "FocusedDisplayId: %" PRId32 "\n", mFocusedDisplayId);

    if (!mFocusedApplicationHandlesByDisplay.empty()) {
        dump += StringPrintf(INDENT "FocusedApplications:\n");
        for (auto& it : mFocusedApplicationHandlesByDisplay) {
            const int32_t displayId = it.first;
            const sp<InputApplicationHandle>& applicationHandle = it.second;
            dump += StringPrintf(
                    INDENT2 "displayId=%" PRId32 ", name='%s', dispatchingTimeout=%0.3fms\n",
                    displayId,
                    applicationHandle->getName().c_str(),
                    applicationHandle->getDispatchingTimeout(
                            DEFAULT_INPUT_DISPATCHING_TIMEOUT) / 1000000.0);
        }
    } else {
        dump += StringPrintf(INDENT "FocusedApplications: <none>\n");
    }

    if (!mFocusedWindowHandlesByDisplay.empty()) {
        dump += StringPrintf(INDENT "FocusedWindows:\n");
        for (auto& it : mFocusedWindowHandlesByDisplay) {
            const int32_t displayId = it.first;
            const sp<InputWindowHandle>& windowHandle = it.second;
            dump += StringPrintf(INDENT2 "displayId=%" PRId32 ", name='%s'\n",
                    displayId, windowHandle->getName().c_str());
        }
    } else {
        dump += StringPrintf(INDENT "FocusedWindows: <none>\n");
    }

    if (!mTouchStatesByDisplay.isEmpty()) {
        dump += StringPrintf(INDENT "TouchStatesByDisplay:\n");
        for (size_t i = 0; i < mTouchStatesByDisplay.size(); i++) {
            const TouchState& state = mTouchStatesByDisplay.valueAt(i);
            dump += StringPrintf(INDENT2 "%d: down=%s, split=%s, deviceId=%d, source=0x%08x\n",
                    state.displayId, toString(state.down), toString(state.split),
                    state.deviceId, state.source);
            if (!state.windows.isEmpty()) {
                dump += INDENT3 "Windows:\n";
                for (size_t i = 0; i < state.windows.size(); i++) {
                    const TouchedWindow& touchedWindow = state.windows[i];
                    dump += StringPrintf(INDENT4 "%zu: name='%s', pointerIds=0x%0x, targetFlags=0x%x\n",
                            i, touchedWindow.windowHandle->getName().c_str(),
                            touchedWindow.pointerIds.value,
                            touchedWindow.targetFlags);
                }
            } else {
                dump += INDENT3 "Windows: <none>\n";
            }
        }
    } else {
        dump += INDENT "TouchStates: <no displays touched>\n";
    }

    if (!mWindowHandlesByDisplay.empty()) {
       for (auto& it : mWindowHandlesByDisplay) {
            const Vector<sp<InputWindowHandle>> windowHandles = it.second;
            dump += StringPrintf(INDENT "Display: %" PRId32 "\n", it.first);
            if (!windowHandles.isEmpty()) {
                dump += INDENT2 "Windows:\n";
                for (size_t i = 0; i < windowHandles.size(); i++) {
                    const sp<InputWindowHandle>& windowHandle = windowHandles.itemAt(i);
                    const InputWindowInfo* windowInfo = windowHandle->getInfo();

                    dump += StringPrintf(INDENT3 "%zu: name='%s', displayId=%d, "
                            "paused=%s, hasFocus=%s, hasWallpaper=%s, "
                            "visible=%s, canReceiveKeys=%s, flags=0x%08x, type=0x%08x, layer=%d, "
<<<<<<< HEAD
                            "frame=[%d,%d][%d,%d], globalScale=%f, windowScale=%f,%f"
=======
                            "frame=[%d,%d][%d,%d], globalScale=%f, windowScale=(%f,%f), "
>>>>>>> eed5d453
                            "touchableRegion=",
                            i, windowInfo->name.c_str(), windowInfo->displayId,
                            toString(windowInfo->paused),
                            toString(windowInfo->hasFocus),
                            toString(windowInfo->hasWallpaper),
                            toString(windowInfo->visible),
                            toString(windowInfo->canReceiveKeys),
                            windowInfo->layoutParamsFlags, windowInfo->layoutParamsType,
                            windowInfo->layer,
                            windowInfo->frameLeft, windowInfo->frameTop,
                            windowInfo->frameRight, windowInfo->frameBottom,
                            windowInfo->globalScaleFactor,
                            windowInfo->windowXScale, windowInfo->windowYScale);
                    dumpRegion(dump, windowInfo->touchableRegion);
                    dump += StringPrintf(", inputFeatures=0x%08x", windowInfo->inputFeatures);
                    dump += StringPrintf(", ownerPid=%d, ownerUid=%d, dispatchingTimeout=%0.3fms\n",
                            windowInfo->ownerPid, windowInfo->ownerUid,
                            windowInfo->dispatchingTimeout / 1000000.0);
                }
            } else {
                dump += INDENT2 "Windows: <none>\n";
            }
        }
    } else {
        dump += INDENT "Displays: <none>\n";
    }

    if (!mMonitoringChannelsByDisplay.empty()) {
       for (auto& it : mMonitoringChannelsByDisplay) {
            const Vector<sp<InputChannel>>& monitoringChannels = it.second;
            dump += StringPrintf(INDENT "MonitoringChannels in display %" PRId32 ":\n", it.first);
            const size_t numChannels = monitoringChannels.size();
            for (size_t i = 0; i < numChannels; i++) {
                const sp<InputChannel>& channel = monitoringChannels[i];
                dump += StringPrintf(INDENT2 "%zu: '%s'\n", i, channel->getName().c_str());
            }
       }
    } else {
        dump += INDENT "MonitoringChannels: <none>\n";
    }

    nsecs_t currentTime = now();

    // Dump recently dispatched or dropped events from oldest to newest.
    if (!mRecentQueue.isEmpty()) {
        dump += StringPrintf(INDENT "RecentQueue: length=%u\n", mRecentQueue.count());
        for (EventEntry* entry = mRecentQueue.head; entry; entry = entry->next) {
            dump += INDENT2;
            entry->appendDescription(dump);
            dump += StringPrintf(", age=%0.1fms\n",
                    (currentTime - entry->eventTime) * 0.000001f);
        }
    } else {
        dump += INDENT "RecentQueue: <empty>\n";
    }

    // Dump event currently being dispatched.
    if (mPendingEvent) {
        dump += INDENT "PendingEvent:\n";
        dump += INDENT2;
        mPendingEvent->appendDescription(dump);
        dump += StringPrintf(", age=%0.1fms\n",
                (currentTime - mPendingEvent->eventTime) * 0.000001f);
    } else {
        dump += INDENT "PendingEvent: <none>\n";
    }

    // Dump inbound events from oldest to newest.
    if (!mInboundQueue.isEmpty()) {
        dump += StringPrintf(INDENT "InboundQueue: length=%u\n", mInboundQueue.count());
        for (EventEntry* entry = mInboundQueue.head; entry; entry = entry->next) {
            dump += INDENT2;
            entry->appendDescription(dump);
            dump += StringPrintf(", age=%0.1fms\n",
                    (currentTime - entry->eventTime) * 0.000001f);
        }
    } else {
        dump += INDENT "InboundQueue: <empty>\n";
    }

    if (!mReplacedKeys.isEmpty()) {
        dump += INDENT "ReplacedKeys:\n";
        for (size_t i = 0; i < mReplacedKeys.size(); i++) {
            const KeyReplacement& replacement = mReplacedKeys.keyAt(i);
            int32_t newKeyCode = mReplacedKeys.valueAt(i);
            dump += StringPrintf(INDENT2 "%zu: originalKeyCode=%d, deviceId=%d, newKeyCode=%d\n",
                    i, replacement.keyCode, replacement.deviceId, newKeyCode);
        }
    } else {
        dump += INDENT "ReplacedKeys: <empty>\n";
    }

    if (!mConnectionsByFd.isEmpty()) {
        dump += INDENT "Connections:\n";
        for (size_t i = 0; i < mConnectionsByFd.size(); i++) {
            const sp<Connection>& connection = mConnectionsByFd.valueAt(i);
            dump += StringPrintf(INDENT2 "%zu: channelName='%s', windowName='%s', "
                    "status=%s, monitor=%s, inputPublisherBlocked=%s\n",
                    i, connection->getInputChannelName().c_str(),
                    connection->getWindowName().c_str(),
                    connection->getStatusLabel(), toString(connection->monitor),
                    toString(connection->inputPublisherBlocked));

            if (!connection->outboundQueue.isEmpty()) {
                dump += StringPrintf(INDENT3 "OutboundQueue: length=%u\n",
                        connection->outboundQueue.count());
                for (DispatchEntry* entry = connection->outboundQueue.head; entry;
                        entry = entry->next) {
                    dump.append(INDENT4);
                    entry->eventEntry->appendDescription(dump);
                    dump += StringPrintf(", targetFlags=0x%08x, resolvedAction=%d, age=%0.1fms\n",
                            entry->targetFlags, entry->resolvedAction,
                            (currentTime - entry->eventEntry->eventTime) * 0.000001f);
                }
            } else {
                dump += INDENT3 "OutboundQueue: <empty>\n";
            }

            if (!connection->waitQueue.isEmpty()) {
                dump += StringPrintf(INDENT3 "WaitQueue: length=%u\n",
                        connection->waitQueue.count());
                for (DispatchEntry* entry = connection->waitQueue.head; entry;
                        entry = entry->next) {
                    dump += INDENT4;
                    entry->eventEntry->appendDescription(dump);
                    dump += StringPrintf(", targetFlags=0x%08x, resolvedAction=%d, "
                            "age=%0.1fms, wait=%0.1fms\n",
                            entry->targetFlags, entry->resolvedAction,
                            (currentTime - entry->eventEntry->eventTime) * 0.000001f,
                            (currentTime - entry->deliveryTime) * 0.000001f);
                }
            } else {
                dump += INDENT3 "WaitQueue: <empty>\n";
            }
        }
    } else {
        dump += INDENT "Connections: <none>\n";
    }

    if (isAppSwitchPendingLocked()) {
        dump += StringPrintf(INDENT "AppSwitch: pending, due in %0.1fms\n",
                (mAppSwitchDueTime - now()) / 1000000.0);
    } else {
        dump += INDENT "AppSwitch: not pending\n";
    }

    dump += INDENT "Configuration:\n";
    dump += StringPrintf(INDENT2 "KeyRepeatDelay: %0.1fms\n",
            mConfig.keyRepeatDelay * 0.000001f);
    dump += StringPrintf(INDENT2 "KeyRepeatTimeout: %0.1fms\n",
            mConfig.keyRepeatTimeout * 0.000001f);
}

status_t InputDispatcher::registerInputChannel(const sp<InputChannel>& inputChannel, int32_t displayId) {
#if DEBUG_REGISTRATION
    ALOGD("channel '%s' ~ registerInputChannel - displayId=%" PRId32,
            inputChannel->getName().c_str(), displayId);
#endif

    { // acquire lock
        AutoMutex _l(mLock);

        // If InputWindowHandle is null and displayId is not ADISPLAY_ID_NONE,
        // treat inputChannel as monitor channel for displayId.
        bool monitor = inputChannel->getToken() == nullptr && displayId != ADISPLAY_ID_NONE;
        if (monitor) {
            inputChannel->setToken(new BBinder());
        }

        if (getConnectionIndexLocked(inputChannel) >= 0) {
            ALOGW("Attempted to register already registered input channel '%s'",
                    inputChannel->getName().c_str());
            return BAD_VALUE;
        }

        sp<Connection> connection = new Connection(inputChannel, monitor);

        int fd = inputChannel->getFd();
        mConnectionsByFd.add(fd, connection);
        mInputChannelsByToken[inputChannel->getToken()] = inputChannel;

        // Store monitor channel by displayId.
        if (monitor) {
            Vector<sp<InputChannel>>& monitoringChannels =
                    mMonitoringChannelsByDisplay[displayId];
            monitoringChannels.push(inputChannel);
        }

        mLooper->addFd(fd, 0, ALOOPER_EVENT_INPUT, handleReceiveCallback, this);
    } // release lock

    // Wake the looper because some connections have changed.
    mLooper->wake();
    return OK;
}

status_t InputDispatcher::unregisterInputChannel(const sp<InputChannel>& inputChannel) {
#if DEBUG_REGISTRATION
    ALOGD("channel '%s' ~ unregisterInputChannel", inputChannel->getName().c_str());
#endif

    { // acquire lock
        AutoMutex _l(mLock);

        status_t status = unregisterInputChannelLocked(inputChannel, false /*notify*/);
        if (status) {
            return status;
        }
    } // release lock

    // Wake the poll loop because removing the connection may have changed the current
    // synchronization state.
    mLooper->wake();
    return OK;
}

status_t InputDispatcher::unregisterInputChannelLocked(const sp<InputChannel>& inputChannel,
        bool notify) {
    ssize_t connectionIndex = getConnectionIndexLocked(inputChannel);
    if (connectionIndex < 0) {
        ALOGW("Attempted to unregister already unregistered input channel '%s'",
                inputChannel->getName().c_str());
        return BAD_VALUE;
    }

    sp<Connection> connection = mConnectionsByFd.valueAt(connectionIndex);
    mConnectionsByFd.removeItemsAt(connectionIndex);

    mInputChannelsByToken.erase(inputChannel->getToken());

    if (connection->monitor) {
        removeMonitorChannelLocked(inputChannel);
    }

    mLooper->removeFd(inputChannel->getFd());

    nsecs_t currentTime = now();
    abortBrokenDispatchCycleLocked(currentTime, connection, notify);

    connection->status = Connection::STATUS_ZOMBIE;
    return OK;
}

void InputDispatcher::removeMonitorChannelLocked(const sp<InputChannel>& inputChannel) {
    for (auto it = mMonitoringChannelsByDisplay.begin();
            it != mMonitoringChannelsByDisplay.end(); ) {
        Vector<sp<InputChannel>>& monitoringChannels = it->second;
        const size_t numChannels = monitoringChannels.size();
        for (size_t i = 0; i < numChannels; i++) {
             if (monitoringChannels[i] == inputChannel) {
                 monitoringChannels.removeAt(i);
                 break;
             }
        }
        if (monitoringChannels.empty()) {
            it = mMonitoringChannelsByDisplay.erase(it);
        } else {
            ++it;
        }
    }
}

ssize_t InputDispatcher::getConnectionIndexLocked(const sp<InputChannel>& inputChannel) {
    if (inputChannel == nullptr) {
        return -1;
    }

    for (size_t i = 0; i < mConnectionsByFd.size(); i++) {
        sp<Connection> connection = mConnectionsByFd.valueAt(i);
        if (connection->inputChannel->getToken() == inputChannel->getToken()) {
            return i;
        }
    }

    return -1;
}

void InputDispatcher::onDispatchCycleFinishedLocked(
        nsecs_t currentTime, const sp<Connection>& connection, uint32_t seq, bool handled) {
    CommandEntry* commandEntry = postCommandLocked(
            & InputDispatcher::doDispatchCycleFinishedLockedInterruptible);
    commandEntry->connection = connection;
    commandEntry->eventTime = currentTime;
    commandEntry->seq = seq;
    commandEntry->handled = handled;
}

void InputDispatcher::onDispatchCycleBrokenLocked(
        nsecs_t currentTime, const sp<Connection>& connection) {
    ALOGE("channel '%s' ~ Channel is unrecoverably broken and will be disposed!",
            connection->getInputChannelName().c_str());

    CommandEntry* commandEntry = postCommandLocked(
            & InputDispatcher::doNotifyInputChannelBrokenLockedInterruptible);
    commandEntry->connection = connection;
}

void InputDispatcher::onFocusChangedLocked(const sp<InputWindowHandle>& newFocus) {
    sp<IBinder> token = newFocus != nullptr ? newFocus->getToken() : nullptr;
    CommandEntry* commandEntry = postCommandLocked(
            & InputDispatcher::doNotifyFocusChangedLockedInterruptible);
    commandEntry->token = token;
}

void InputDispatcher::onANRLocked(
        nsecs_t currentTime, const sp<InputApplicationHandle>& applicationHandle,
        const sp<InputWindowHandle>& windowHandle,
        nsecs_t eventTime, nsecs_t waitStartTime, const char* reason) {
    float dispatchLatency = (currentTime - eventTime) * 0.000001f;
    float waitDuration = (currentTime - waitStartTime) * 0.000001f;
    ALOGI("Application is not responding: %s.  "
            "It has been %0.1fms since event, %0.1fms since wait started.  Reason: %s",
            getApplicationWindowLabelLocked(applicationHandle, windowHandle).c_str(),
            dispatchLatency, waitDuration, reason);

    // Capture a record of the InputDispatcher state at the time of the ANR.
    time_t t = time(nullptr);
    struct tm tm;
    localtime_r(&t, &tm);
    char timestr[64];
    strftime(timestr, sizeof(timestr), "%F %T", &tm);
    mLastANRState.clear();
    mLastANRState += INDENT "ANR:\n";
    mLastANRState += StringPrintf(INDENT2 "Time: %s\n", timestr);
    mLastANRState += StringPrintf(INDENT2 "Window: %s\n",
            getApplicationWindowLabelLocked(applicationHandle, windowHandle).c_str());
    mLastANRState += StringPrintf(INDENT2 "DispatchLatency: %0.1fms\n", dispatchLatency);
    mLastANRState += StringPrintf(INDENT2 "WaitDuration: %0.1fms\n", waitDuration);
    mLastANRState += StringPrintf(INDENT2 "Reason: %s\n", reason);
    dumpDispatchStateLocked(mLastANRState);

    CommandEntry* commandEntry = postCommandLocked(
            & InputDispatcher::doNotifyANRLockedInterruptible);
    commandEntry->inputApplicationHandle = applicationHandle;
    commandEntry->inputChannel = windowHandle != nullptr ?
            getInputChannelLocked(windowHandle->getToken()) : nullptr;
    commandEntry->reason = reason;
}

void InputDispatcher::doNotifyConfigurationChangedInterruptible(
        CommandEntry* commandEntry) {
    mLock.unlock();

    mPolicy->notifyConfigurationChanged(commandEntry->eventTime);

    mLock.lock();
}

void InputDispatcher::doNotifyInputChannelBrokenLockedInterruptible(
        CommandEntry* commandEntry) {
    sp<Connection> connection = commandEntry->connection;

    if (connection->status != Connection::STATUS_ZOMBIE) {
        mLock.unlock();

        mPolicy->notifyInputChannelBroken(connection->inputChannel->getToken());

        mLock.lock();
    }
}

void InputDispatcher::doNotifyFocusChangedLockedInterruptible(
        CommandEntry* commandEntry) {
    sp<IBinder> token = commandEntry->token;
    mLock.unlock();
    mPolicy->notifyFocusChanged(token);
    mLock.lock();
}

void InputDispatcher::doNotifyANRLockedInterruptible(
        CommandEntry* commandEntry) {
    mLock.unlock();

    nsecs_t newTimeout = mPolicy->notifyANR(
            commandEntry->inputApplicationHandle,
            commandEntry->inputChannel ? commandEntry->inputChannel->getToken() : nullptr,
            commandEntry->reason);

    mLock.lock();

    resumeAfterTargetsNotReadyTimeoutLocked(newTimeout,
            commandEntry->inputChannel);
}

void InputDispatcher::doInterceptKeyBeforeDispatchingLockedInterruptible(
        CommandEntry* commandEntry) {
    KeyEntry* entry = commandEntry->keyEntry;

    KeyEvent event;
    initializeKeyEvent(&event, entry);

    mLock.unlock();

    android::base::Timer t;
    sp<IBinder> token = commandEntry->inputChannel != nullptr ?
        commandEntry->inputChannel->getToken() : nullptr;
    nsecs_t delay = mPolicy->interceptKeyBeforeDispatching(token,
            &event, entry->policyFlags);
    if (t.duration() > SLOW_INTERCEPTION_THRESHOLD) {
        ALOGW("Excessive delay in interceptKeyBeforeDispatching; took %s ms",
                std::to_string(t.duration().count()).c_str());
    }

    mLock.lock();

    if (delay < 0) {
        entry->interceptKeyResult = KeyEntry::INTERCEPT_KEY_RESULT_SKIP;
    } else if (!delay) {
        entry->interceptKeyResult = KeyEntry::INTERCEPT_KEY_RESULT_CONTINUE;
    } else {
        entry->interceptKeyResult = KeyEntry::INTERCEPT_KEY_RESULT_TRY_AGAIN_LATER;
        entry->interceptKeyWakeupTime = now() + delay;
    }
    entry->release();
}

void InputDispatcher::doDispatchCycleFinishedLockedInterruptible(
        CommandEntry* commandEntry) {
    sp<Connection> connection = commandEntry->connection;
    nsecs_t finishTime = commandEntry->eventTime;
    uint32_t seq = commandEntry->seq;
    bool handled = commandEntry->handled;

    // Handle post-event policy actions.
    DispatchEntry* dispatchEntry = connection->findWaitQueueEntry(seq);
    if (dispatchEntry) {
        nsecs_t eventDuration = finishTime - dispatchEntry->deliveryTime;
        if (eventDuration > SLOW_EVENT_PROCESSING_WARNING_TIMEOUT) {
            std::string msg =
                    StringPrintf("Window '%s' spent %0.1fms processing the last input event: ",
                    connection->getWindowName().c_str(), eventDuration * 0.000001f);
            dispatchEntry->eventEntry->appendDescription(msg);
            ALOGI("%s", msg.c_str());
        }

        bool restartEvent;
        if (dispatchEntry->eventEntry->type == EventEntry::TYPE_KEY) {
            KeyEntry* keyEntry = static_cast<KeyEntry*>(dispatchEntry->eventEntry);
            restartEvent = afterKeyEventLockedInterruptible(connection,
                    dispatchEntry, keyEntry, handled);
        } else if (dispatchEntry->eventEntry->type == EventEntry::TYPE_MOTION) {
            MotionEntry* motionEntry = static_cast<MotionEntry*>(dispatchEntry->eventEntry);
            restartEvent = afterMotionEventLockedInterruptible(connection,
                    dispatchEntry, motionEntry, handled);
        } else {
            restartEvent = false;
        }

        // Dequeue the event and start the next cycle.
        // Note that because the lock might have been released, it is possible that the
        // contents of the wait queue to have been drained, so we need to double-check
        // a few things.
        if (dispatchEntry == connection->findWaitQueueEntry(seq)) {
            connection->waitQueue.dequeue(dispatchEntry);
            traceWaitQueueLengthLocked(connection);
            if (restartEvent && connection->status == Connection::STATUS_NORMAL) {
                connection->outboundQueue.enqueueAtHead(dispatchEntry);
                traceOutboundQueueLengthLocked(connection);
            } else {
                releaseDispatchEntryLocked(dispatchEntry);
            }
        }

        // Start the next dispatch cycle for this connection.
        startDispatchCycleLocked(now(), connection);
    }
}

bool InputDispatcher::afterKeyEventLockedInterruptible(const sp<Connection>& connection,
        DispatchEntry* dispatchEntry, KeyEntry* keyEntry, bool handled) {
    if (keyEntry->flags & AKEY_EVENT_FLAG_FALLBACK) {
        if (!handled) {
            // Report the key as unhandled, since the fallback was not handled.
            mReporter->reportUnhandledKey(keyEntry->sequenceNum);
        }
        return false;
    }

    // Get the fallback key state.
    // Clear it out after dispatching the UP.
    int32_t originalKeyCode = keyEntry->keyCode;
    int32_t fallbackKeyCode = connection->inputState.getFallbackKey(originalKeyCode);
    if (keyEntry->action == AKEY_EVENT_ACTION_UP) {
        connection->inputState.removeFallbackKey(originalKeyCode);
    }

    if (handled || !dispatchEntry->hasForegroundTarget()) {
        // If the application handles the original key for which we previously
        // generated a fallback or if the window is not a foreground window,
        // then cancel the associated fallback key, if any.
        if (fallbackKeyCode != -1) {
            // Dispatch the unhandled key to the policy with the cancel flag.
#if DEBUG_OUTBOUND_EVENT_DETAILS
            ALOGD("Unhandled key event: Asking policy to cancel fallback action.  "
                    "keyCode=%d, action=%d, repeatCount=%d, policyFlags=0x%08x",
                    keyEntry->keyCode, keyEntry->action, keyEntry->repeatCount,
                    keyEntry->policyFlags);
#endif
            KeyEvent event;
            initializeKeyEvent(&event, keyEntry);
            event.setFlags(event.getFlags() | AKEY_EVENT_FLAG_CANCELED);

            mLock.unlock();

<<<<<<< HEAD
                mPolicy->dispatchUnhandledKey(connection->inputChannel->getToken(),
                        &event, keyEntry->policyFlags, &event);
=======
            mPolicy->dispatchUnhandledKey(connection->inputChannel->getToken(),
                                          &event, keyEntry->policyFlags, &event);
>>>>>>> eed5d453

            mLock.lock();

            // Cancel the fallback key.
            if (fallbackKeyCode != AKEYCODE_UNKNOWN) {
                CancelationOptions options(CancelationOptions::CANCEL_FALLBACK_EVENTS,
                                           "application handled the original non-fallback key "
                                           "or is no longer a foreground target, "
                                           "canceling previously dispatched fallback key");
                options.keyCode = fallbackKeyCode;
                synthesizeCancelationEventsForConnectionLocked(connection, options);
            }
            connection->inputState.removeFallbackKey(originalKeyCode);
        }
    } else {
        // If the application did not handle a non-fallback key, first check
        // that we are in a good state to perform unhandled key event processing
        // Then ask the policy what to do with it.
        bool initialDown = keyEntry->action == AKEY_EVENT_ACTION_DOWN
                && keyEntry->repeatCount == 0;
        if (fallbackKeyCode == -1 && !initialDown) {
#if DEBUG_OUTBOUND_EVENT_DETAILS
            ALOGD("Unhandled key event: Skipping unhandled key event processing "
                    "since this is not an initial down.  "
                    "keyCode=%d, action=%d, repeatCount=%d, policyFlags=0x%08x",
                    originalKeyCode, keyEntry->action, keyEntry->repeatCount,
                    keyEntry->policyFlags);
#endif
            return false;
        }

        // Dispatch the unhandled key to the policy.
#if DEBUG_OUTBOUND_EVENT_DETAILS
        ALOGD("Unhandled key event: Asking policy to perform fallback action.  "
                "keyCode=%d, action=%d, repeatCount=%d, policyFlags=0x%08x",
                keyEntry->keyCode, keyEntry->action, keyEntry->repeatCount,
                keyEntry->policyFlags);
#endif
        KeyEvent event;
        initializeKeyEvent(&event, keyEntry);

        mLock.unlock();

<<<<<<< HEAD
            bool fallback = mPolicy->dispatchUnhandledKey(connection->inputChannel->getToken(),
                    &event, keyEntry->policyFlags, &event);
=======
        bool fallback = mPolicy->dispatchUnhandledKey(connection->inputChannel->getToken(),
                                                      &event, keyEntry->policyFlags, &event);
>>>>>>> eed5d453

        mLock.lock();

        if (connection->status != Connection::STATUS_NORMAL) {
            connection->inputState.removeFallbackKey(originalKeyCode);
            return false;
        }

        // Latch the fallback keycode for this key on an initial down.
        // The fallback keycode cannot change at any other point in the lifecycle.
        if (initialDown) {
            if (fallback) {
                fallbackKeyCode = event.getKeyCode();
            } else {
                fallbackKeyCode = AKEYCODE_UNKNOWN;
            }
            connection->inputState.setFallbackKey(originalKeyCode, fallbackKeyCode);
        }

        ALOG_ASSERT(fallbackKeyCode != -1);

        // Cancel the fallback key if the policy decides not to send it anymore.
        // We will continue to dispatch the key to the policy but we will no
        // longer dispatch a fallback key to the application.
        if (fallbackKeyCode != AKEYCODE_UNKNOWN
                && (!fallback || fallbackKeyCode != event.getKeyCode())) {
#if DEBUG_OUTBOUND_EVENT_DETAILS
            if (fallback) {
                ALOGD("Unhandled key event: Policy requested to send key %d"
                        "as a fallback for %d, but on the DOWN it had requested "
                        "to send %d instead.  Fallback canceled.",
                        event.getKeyCode(), originalKeyCode, fallbackKeyCode);
            } else {
                ALOGD("Unhandled key event: Policy did not request fallback for %d, "
                        "but on the DOWN it had requested to send %d.  "
                        "Fallback canceled.",
                        originalKeyCode, fallbackKeyCode);
            }
#endif

            CancelationOptions options(CancelationOptions::CANCEL_FALLBACK_EVENTS,
                                       "canceling fallback, policy no longer desires it");
            options.keyCode = fallbackKeyCode;
            synthesizeCancelationEventsForConnectionLocked(connection, options);

            fallback = false;
            fallbackKeyCode = AKEYCODE_UNKNOWN;
            if (keyEntry->action != AKEY_EVENT_ACTION_UP) {
                connection->inputState.setFallbackKey(originalKeyCode,
                                                      fallbackKeyCode);
            }
        }

#if DEBUG_OUTBOUND_EVENT_DETAILS
        {
            std::string msg;
            const KeyedVector<int32_t, int32_t>& fallbackKeys =
                    connection->inputState.getFallbackKeys();
            for (size_t i = 0; i < fallbackKeys.size(); i++) {
                msg += StringPrintf(", %d->%d", fallbackKeys.keyAt(i),
                        fallbackKeys.valueAt(i));
            }
            ALOGD("Unhandled key event: %zu currently tracked fallback keys%s.",
                    fallbackKeys.size(), msg.c_str());
        }
#endif

<<<<<<< HEAD
            if (fallback) {
                // Restart the dispatch cycle using the fallback key.
                keyEntry->eventTime = event.getEventTime();
                keyEntry->deviceId = event.getDeviceId();
                keyEntry->source = event.getSource();
                keyEntry->displayId = event.getDisplayId();
                keyEntry->flags = event.getFlags() | AKEY_EVENT_FLAG_FALLBACK;
                keyEntry->keyCode = fallbackKeyCode;
                keyEntry->scanCode = event.getScanCode();
                keyEntry->metaState = event.getMetaState();
                keyEntry->repeatCount = event.getRepeatCount();
                keyEntry->downTime = event.getDownTime();
                keyEntry->syntheticRepeat = false;
=======
        if (fallback) {
            // Restart the dispatch cycle using the fallback key.
            keyEntry->eventTime = event.getEventTime();
            keyEntry->deviceId = event.getDeviceId();
            keyEntry->source = event.getSource();
            keyEntry->displayId = event.getDisplayId();
            keyEntry->flags = event.getFlags() | AKEY_EVENT_FLAG_FALLBACK;
            keyEntry->keyCode = fallbackKeyCode;
            keyEntry->scanCode = event.getScanCode();
            keyEntry->metaState = event.getMetaState();
            keyEntry->repeatCount = event.getRepeatCount();
            keyEntry->downTime = event.getDownTime();
            keyEntry->syntheticRepeat = false;
>>>>>>> eed5d453

#if DEBUG_OUTBOUND_EVENT_DETAILS
            ALOGD("Unhandled key event: Dispatching fallback key.  "
                    "originalKeyCode=%d, fallbackKeyCode=%d, fallbackMetaState=%08x",
                    originalKeyCode, fallbackKeyCode, keyEntry->metaState);
#endif
            return true; // restart the event
        } else {
#if DEBUG_OUTBOUND_EVENT_DETAILS
            ALOGD("Unhandled key event: No fallback key.");
#endif

            // Report the key as unhandled, since there is no fallback key.
            mReporter->reportUnhandledKey(keyEntry->sequenceNum);
        }
    }
    return false;
}

bool InputDispatcher::afterMotionEventLockedInterruptible(const sp<Connection>& connection,
        DispatchEntry* dispatchEntry, MotionEntry* motionEntry, bool handled) {
    return false;
}

void InputDispatcher::doPokeUserActivityLockedInterruptible(CommandEntry* commandEntry) {
    mLock.unlock();

    mPolicy->pokeUserActivity(commandEntry->eventTime, commandEntry->userActivityEventType);

    mLock.lock();
}

void InputDispatcher::initializeKeyEvent(KeyEvent* event, const KeyEntry* entry) {
    event->initialize(entry->deviceId, entry->source, entry->displayId, entry->action, entry->flags,
            entry->keyCode, entry->scanCode, entry->metaState, entry->repeatCount,
            entry->downTime, entry->eventTime);
}

void InputDispatcher::updateDispatchStatisticsLocked(nsecs_t currentTime, const EventEntry* entry,
        int32_t injectionResult, nsecs_t timeSpentWaitingForApplication) {
    // TODO Write some statistics about how long we spend waiting.
}

void InputDispatcher::traceInboundQueueLengthLocked() {
    if (ATRACE_ENABLED()) {
        ATRACE_INT("iq", mInboundQueue.count());
    }
}

void InputDispatcher::traceOutboundQueueLengthLocked(const sp<Connection>& connection) {
    if (ATRACE_ENABLED()) {
        char counterName[40];
        snprintf(counterName, sizeof(counterName), "oq:%s", connection->getWindowName().c_str());
        ATRACE_INT(counterName, connection->outboundQueue.count());
    }
}

void InputDispatcher::traceWaitQueueLengthLocked(const sp<Connection>& connection) {
    if (ATRACE_ENABLED()) {
        char counterName[40];
        snprintf(counterName, sizeof(counterName), "wq:%s", connection->getWindowName().c_str());
        ATRACE_INT(counterName, connection->waitQueue.count());
    }
}

void InputDispatcher::dump(std::string& dump) {
    AutoMutex _l(mLock);

    dump += "Input Dispatcher State:\n";
    dumpDispatchStateLocked(dump);

    if (!mLastANRState.empty()) {
        dump += "\nInput Dispatcher State at time of last ANR:\n";
        dump += mLastANRState;
    }
}

void InputDispatcher::monitor() {
    // Acquire and release the lock to ensure that the dispatcher has not deadlocked.
    mLock.lock();
    mLooper->wake();
    mDispatcherIsAliveCondition.wait(mLock);
    mLock.unlock();
}


// --- InputDispatcher::InjectionState ---

InputDispatcher::InjectionState::InjectionState(int32_t injectorPid, int32_t injectorUid) :
        refCount(1),
        injectorPid(injectorPid), injectorUid(injectorUid),
        injectionResult(INPUT_EVENT_INJECTION_PENDING), injectionIsAsync(false),
        pendingForegroundDispatches(0) {
}

InputDispatcher::InjectionState::~InjectionState() {
}

void InputDispatcher::InjectionState::release() {
    refCount -= 1;
    if (refCount == 0) {
        delete this;
    } else {
        ALOG_ASSERT(refCount > 0);
    }
}


// --- InputDispatcher::EventEntry ---

<<<<<<< HEAD
InputDispatcher::EventEntry::EventEntry(int32_t type, nsecs_t eventTime, uint32_t policyFlags) :
        refCount(1), type(type), eventTime(eventTime), policyFlags(policyFlags),
        injectionState(nullptr), dispatchInProgress(false) {
=======
InputDispatcher::EventEntry::EventEntry(uint32_t sequenceNum, int32_t type,
        nsecs_t eventTime, uint32_t policyFlags) :
        sequenceNum(sequenceNum), refCount(1), type(type), eventTime(eventTime),
        policyFlags(policyFlags), injectionState(nullptr), dispatchInProgress(false) {
>>>>>>> eed5d453
}

InputDispatcher::EventEntry::~EventEntry() {
    releaseInjectionState();
}

void InputDispatcher::EventEntry::release() {
    refCount -= 1;
    if (refCount == 0) {
        delete this;
    } else {
        ALOG_ASSERT(refCount > 0);
    }
}

void InputDispatcher::EventEntry::releaseInjectionState() {
    if (injectionState) {
        injectionState->release();
        injectionState = nullptr;
    }
}


// --- InputDispatcher::ConfigurationChangedEntry ---

InputDispatcher::ConfigurationChangedEntry::ConfigurationChangedEntry(
        uint32_t sequenceNum, nsecs_t eventTime) :
        EventEntry(sequenceNum, TYPE_CONFIGURATION_CHANGED, eventTime, 0) {
}

InputDispatcher::ConfigurationChangedEntry::~ConfigurationChangedEntry() {
}

void InputDispatcher::ConfigurationChangedEntry::appendDescription(std::string& msg) const {
    msg += StringPrintf("ConfigurationChangedEvent(), policyFlags=0x%08x", policyFlags);
}


// --- InputDispatcher::DeviceResetEntry ---

InputDispatcher::DeviceResetEntry::DeviceResetEntry(
        uint32_t sequenceNum, nsecs_t eventTime, int32_t deviceId) :
        EventEntry(sequenceNum, TYPE_DEVICE_RESET, eventTime, 0),
        deviceId(deviceId) {
}

InputDispatcher::DeviceResetEntry::~DeviceResetEntry() {
}

void InputDispatcher::DeviceResetEntry::appendDescription(std::string& msg) const {
    msg += StringPrintf("DeviceResetEvent(deviceId=%d), policyFlags=0x%08x",
            deviceId, policyFlags);
}


// --- InputDispatcher::KeyEntry ---

<<<<<<< HEAD
InputDispatcher::KeyEntry::KeyEntry(nsecs_t eventTime,
        int32_t deviceId, uint32_t source, int32_t displayId, uint32_t policyFlags, int32_t action,
        int32_t flags, int32_t keyCode, int32_t scanCode, int32_t metaState,
        int32_t repeatCount, nsecs_t downTime) :
        EventEntry(TYPE_KEY, eventTime, policyFlags),
=======
InputDispatcher::KeyEntry::KeyEntry(uint32_t sequenceNum, nsecs_t eventTime,
        int32_t deviceId, uint32_t source, int32_t displayId, uint32_t policyFlags, int32_t action,
        int32_t flags, int32_t keyCode, int32_t scanCode, int32_t metaState,
        int32_t repeatCount, nsecs_t downTime) :
        EventEntry(sequenceNum, TYPE_KEY, eventTime, policyFlags),
>>>>>>> eed5d453
        deviceId(deviceId), source(source), displayId(displayId), action(action), flags(flags),
        keyCode(keyCode), scanCode(scanCode), metaState(metaState),
        repeatCount(repeatCount), downTime(downTime),
        syntheticRepeat(false), interceptKeyResult(KeyEntry::INTERCEPT_KEY_RESULT_UNKNOWN),
        interceptKeyWakeupTime(0) {
}

InputDispatcher::KeyEntry::~KeyEntry() {
}

void InputDispatcher::KeyEntry::appendDescription(std::string& msg) const {
    msg += StringPrintf("KeyEvent(deviceId=%d, source=0x%08x, displayId=%" PRId32 ", action=%s, "
            "flags=0x%08x, keyCode=%d, scanCode=%d, metaState=0x%08x, "
            "repeatCount=%d), policyFlags=0x%08x",
            deviceId, source, displayId, keyActionToString(action).c_str(), flags, keyCode,
            scanCode, metaState, repeatCount, policyFlags);
}

void InputDispatcher::KeyEntry::recycle() {
    releaseInjectionState();

    dispatchInProgress = false;
    syntheticRepeat = false;
    interceptKeyResult = KeyEntry::INTERCEPT_KEY_RESULT_UNKNOWN;
    interceptKeyWakeupTime = 0;
}


// --- InputDispatcher::MotionEntry ---

<<<<<<< HEAD
InputDispatcher::MotionEntry::MotionEntry(nsecs_t eventTime, int32_t deviceId,
=======
InputDispatcher::MotionEntry::MotionEntry(uint32_t sequenceNum, nsecs_t eventTime, int32_t deviceId,
>>>>>>> eed5d453
        uint32_t source, int32_t displayId, uint32_t policyFlags, int32_t action,
        int32_t actionButton,
        int32_t flags, int32_t metaState, int32_t buttonState, int32_t edgeFlags,
        float xPrecision, float yPrecision, nsecs_t downTime,
        uint32_t pointerCount,
        const PointerProperties* pointerProperties, const PointerCoords* pointerCoords,
        float xOffset, float yOffset) :
        EventEntry(sequenceNum, TYPE_MOTION, eventTime, policyFlags),
        eventTime(eventTime),
        deviceId(deviceId), source(source), displayId(displayId), action(action),
        actionButton(actionButton), flags(flags), metaState(metaState), buttonState(buttonState),
        edgeFlags(edgeFlags), xPrecision(xPrecision), yPrecision(yPrecision),
        downTime(downTime), pointerCount(pointerCount) {
    for (uint32_t i = 0; i < pointerCount; i++) {
        this->pointerProperties[i].copyFrom(pointerProperties[i]);
        this->pointerCoords[i].copyFrom(pointerCoords[i]);
        if (xOffset || yOffset) {
            this->pointerCoords[i].applyOffset(xOffset, yOffset);
        }
    }
}

InputDispatcher::MotionEntry::~MotionEntry() {
}

void InputDispatcher::MotionEntry::appendDescription(std::string& msg) const {
    msg += StringPrintf("MotionEvent(deviceId=%d, source=0x%08x, displayId=%" PRId32
            ", action=%s, actionButton=0x%08x, flags=0x%08x, metaState=0x%08x, buttonState=0x%08x, "
            "edgeFlags=0x%08x, xPrecision=%.1f, yPrecision=%.1f, pointers=[",
            deviceId, source, displayId, motionActionToString(action).c_str(), actionButton, flags,
            metaState, buttonState, edgeFlags, xPrecision, yPrecision);

    for (uint32_t i = 0; i < pointerCount; i++) {
        if (i) {
            msg += ", ";
        }
        msg += StringPrintf("%d: (%.1f, %.1f)", pointerProperties[i].id,
                pointerCoords[i].getX(), pointerCoords[i].getY());
    }
    msg += StringPrintf("]), policyFlags=0x%08x", policyFlags);
}


// --- InputDispatcher::DispatchEntry ---

volatile int32_t InputDispatcher::DispatchEntry::sNextSeqAtomic;

InputDispatcher::DispatchEntry::DispatchEntry(EventEntry* eventEntry,
        int32_t targetFlags, float xOffset, float yOffset, float globalScaleFactor,
        float windowXScale, float windowYScale) :
        seq(nextSeq()),
        eventEntry(eventEntry), targetFlags(targetFlags),
        xOffset(xOffset), yOffset(yOffset), globalScaleFactor(globalScaleFactor),
        windowXScale(windowXScale), windowYScale(windowYScale),
        deliveryTime(0), resolvedAction(0), resolvedFlags(0) {
    eventEntry->refCount += 1;
}

InputDispatcher::DispatchEntry::~DispatchEntry() {
    eventEntry->release();
}

uint32_t InputDispatcher::DispatchEntry::nextSeq() {
    // Sequence number 0 is reserved and will never be returned.
    uint32_t seq;
    do {
        seq = android_atomic_inc(&sNextSeqAtomic);
    } while (!seq);
    return seq;
}


// --- InputDispatcher::InputState ---

InputDispatcher::InputState::InputState() {
}

InputDispatcher::InputState::~InputState() {
}

bool InputDispatcher::InputState::isNeutral() const {
    return mKeyMementos.isEmpty() && mMotionMementos.isEmpty();
}

bool InputDispatcher::InputState::isHovering(int32_t deviceId, uint32_t source,
        int32_t displayId) const {
    for (size_t i = 0; i < mMotionMementos.size(); i++) {
        const MotionMemento& memento = mMotionMementos.itemAt(i);
        if (memento.deviceId == deviceId
                && memento.source == source
                && memento.displayId == displayId
                && memento.hovering) {
            return true;
        }
    }
    return false;
}

bool InputDispatcher::InputState::trackKey(const KeyEntry* entry,
        int32_t action, int32_t flags) {
    switch (action) {
    case AKEY_EVENT_ACTION_UP: {
        if (entry->flags & AKEY_EVENT_FLAG_FALLBACK) {
            for (size_t i = 0; i < mFallbackKeys.size(); ) {
                if (mFallbackKeys.valueAt(i) == entry->keyCode) {
                    mFallbackKeys.removeItemsAt(i);
                } else {
                    i += 1;
                }
            }
        }
        ssize_t index = findKeyMemento(entry);
        if (index >= 0) {
            mKeyMementos.removeAt(index);
            return true;
        }
        /* FIXME: We can't just drop the key up event because that prevents creating
         * popup windows that are automatically shown when a key is held and then
         * dismissed when the key is released.  The problem is that the popup will
         * not have received the original key down, so the key up will be considered
         * to be inconsistent with its observed state.  We could perhaps handle this
         * by synthesizing a key down but that will cause other problems.
         *
         * So for now, allow inconsistent key up events to be dispatched.
         *
#if DEBUG_OUTBOUND_EVENT_DETAILS
        ALOGD("Dropping inconsistent key up event: deviceId=%d, source=%08x, "
                "keyCode=%d, scanCode=%d",
                entry->deviceId, entry->source, entry->keyCode, entry->scanCode);
#endif
        return false;
        */
        return true;
    }

    case AKEY_EVENT_ACTION_DOWN: {
        ssize_t index = findKeyMemento(entry);
        if (index >= 0) {
            mKeyMementos.removeAt(index);
        }
        addKeyMemento(entry, flags);
        return true;
    }

    default:
        return true;
    }
}

bool InputDispatcher::InputState::trackMotion(const MotionEntry* entry,
        int32_t action, int32_t flags) {
    int32_t actionMasked = action & AMOTION_EVENT_ACTION_MASK;
    switch (actionMasked) {
    case AMOTION_EVENT_ACTION_UP:
    case AMOTION_EVENT_ACTION_CANCEL: {
        ssize_t index = findMotionMemento(entry, false /*hovering*/);
        if (index >= 0) {
            mMotionMementos.removeAt(index);
            return true;
        }
#if DEBUG_OUTBOUND_EVENT_DETAILS
        ALOGD("Dropping inconsistent motion up or cancel event: deviceId=%d, source=%08x, "
                "displayId=%" PRId32 ", actionMasked=%d",
                entry->deviceId, entry->source, entry->displayId, actionMasked);
#endif
        return false;
    }

    case AMOTION_EVENT_ACTION_DOWN: {
        ssize_t index = findMotionMemento(entry, false /*hovering*/);
        if (index >= 0) {
            mMotionMementos.removeAt(index);
        }
        addMotionMemento(entry, flags, false /*hovering*/);
        return true;
    }

    case AMOTION_EVENT_ACTION_POINTER_UP:
    case AMOTION_EVENT_ACTION_POINTER_DOWN:
    case AMOTION_EVENT_ACTION_MOVE: {
        if (entry->source & AINPUT_SOURCE_CLASS_NAVIGATION) {
            // Trackballs can send MOVE events with a corresponding DOWN or UP. There's no need to
            // generate cancellation events for these since they're based in relative rather than
            // absolute units.
            return true;
        }

        ssize_t index = findMotionMemento(entry, false /*hovering*/);

        if (entry->source & AINPUT_SOURCE_CLASS_JOYSTICK) {
            // Joysticks can send MOVE events without a corresponding DOWN or UP. Since all
            // joystick axes are normalized to [-1, 1] we can trust that 0 means it's neutral. Any
            // other value and we need to track the motion so we can send cancellation events for
            // anything generating fallback events (e.g. DPad keys for joystick movements).
            if (index >= 0) {
                if (entry->pointerCoords[0].isEmpty()) {
                    mMotionMementos.removeAt(index);
                } else {
                    MotionMemento& memento = mMotionMementos.editItemAt(index);
                    memento.setPointers(entry);
                }
            } else if (!entry->pointerCoords[0].isEmpty()) {
                addMotionMemento(entry, flags, false /*hovering*/);
            }

            // Joysticks and trackballs can send MOVE events without corresponding DOWN or UP.
            return true;
        }
        if (index >= 0) {
            MotionMemento& memento = mMotionMementos.editItemAt(index);
            memento.setPointers(entry);
            return true;
        }
#if DEBUG_OUTBOUND_EVENT_DETAILS
        ALOGD("Dropping inconsistent motion pointer up/down or move event: "
                "deviceId=%d, source=%08x, displayId=%" PRId32 ", actionMasked=%d",
                entry->deviceId, entry->source, entry->displayId, actionMasked);
#endif
        return false;
    }

    case AMOTION_EVENT_ACTION_HOVER_EXIT: {
        ssize_t index = findMotionMemento(entry, true /*hovering*/);
        if (index >= 0) {
            mMotionMementos.removeAt(index);
            return true;
        }
#if DEBUG_OUTBOUND_EVENT_DETAILS
        ALOGD("Dropping inconsistent motion hover exit event: deviceId=%d, source=%08x, "
                "displayId=%" PRId32,
                entry->deviceId, entry->source, entry->displayId);
#endif
        return false;
    }

    case AMOTION_EVENT_ACTION_HOVER_ENTER:
    case AMOTION_EVENT_ACTION_HOVER_MOVE: {
        ssize_t index = findMotionMemento(entry, true /*hovering*/);
        if (index >= 0) {
            mMotionMementos.removeAt(index);
        }
        addMotionMemento(entry, flags, true /*hovering*/);
        return true;
    }

    default:
        return true;
    }
}

ssize_t InputDispatcher::InputState::findKeyMemento(const KeyEntry* entry) const {
    for (size_t i = 0; i < mKeyMementos.size(); i++) {
        const KeyMemento& memento = mKeyMementos.itemAt(i);
        if (memento.deviceId == entry->deviceId
                && memento.source == entry->source
                && memento.displayId == entry->displayId
                && memento.keyCode == entry->keyCode
                && memento.scanCode == entry->scanCode) {
            return i;
        }
    }
    return -1;
}

ssize_t InputDispatcher::InputState::findMotionMemento(const MotionEntry* entry,
        bool hovering) const {
    for (size_t i = 0; i < mMotionMementos.size(); i++) {
        const MotionMemento& memento = mMotionMementos.itemAt(i);
        if (memento.deviceId == entry->deviceId
                && memento.source == entry->source
                && memento.displayId == entry->displayId
                && memento.hovering == hovering) {
            return i;
        }
    }
    return -1;
}

void InputDispatcher::InputState::addKeyMemento(const KeyEntry* entry, int32_t flags) {
    mKeyMementos.push();
    KeyMemento& memento = mKeyMementos.editTop();
    memento.deviceId = entry->deviceId;
    memento.source = entry->source;
    memento.displayId = entry->displayId;
    memento.keyCode = entry->keyCode;
    memento.scanCode = entry->scanCode;
    memento.metaState = entry->metaState;
    memento.flags = flags;
    memento.downTime = entry->downTime;
    memento.policyFlags = entry->policyFlags;
}

void InputDispatcher::InputState::addMotionMemento(const MotionEntry* entry,
        int32_t flags, bool hovering) {
    mMotionMementos.push();
    MotionMemento& memento = mMotionMementos.editTop();
    memento.deviceId = entry->deviceId;
    memento.source = entry->source;
    memento.displayId = entry->displayId;
    memento.flags = flags;
    memento.xPrecision = entry->xPrecision;
    memento.yPrecision = entry->yPrecision;
    memento.downTime = entry->downTime;
    memento.setPointers(entry);
    memento.hovering = hovering;
    memento.policyFlags = entry->policyFlags;
}

void InputDispatcher::InputState::MotionMemento::setPointers(const MotionEntry* entry) {
    pointerCount = entry->pointerCount;
    for (uint32_t i = 0; i < entry->pointerCount; i++) {
        pointerProperties[i].copyFrom(entry->pointerProperties[i]);
        pointerCoords[i].copyFrom(entry->pointerCoords[i]);
    }
}

void InputDispatcher::InputState::synthesizeCancelationEvents(nsecs_t currentTime,
        Vector<EventEntry*>& outEvents, const CancelationOptions& options) {
    for (size_t i = 0; i < mKeyMementos.size(); i++) {
        const KeyMemento& memento = mKeyMementos.itemAt(i);
        if (shouldCancelKey(memento, options)) {
<<<<<<< HEAD
            outEvents.push(new KeyEntry(currentTime,
=======
            outEvents.push(new KeyEntry(SYNTHESIZED_EVENT_SEQUENCE_NUM, currentTime,
>>>>>>> eed5d453
                    memento.deviceId, memento.source, memento.displayId, memento.policyFlags,
                    AKEY_EVENT_ACTION_UP, memento.flags | AKEY_EVENT_FLAG_CANCELED,
                    memento.keyCode, memento.scanCode, memento.metaState, 0, memento.downTime));
        }
    }

    for (size_t i = 0; i < mMotionMementos.size(); i++) {
        const MotionMemento& memento = mMotionMementos.itemAt(i);
        if (shouldCancelMotion(memento, options)) {
<<<<<<< HEAD
            outEvents.push(new MotionEntry(currentTime,
=======
            outEvents.push(new MotionEntry(SYNTHESIZED_EVENT_SEQUENCE_NUM, currentTime,
>>>>>>> eed5d453
                    memento.deviceId, memento.source, memento.displayId, memento.policyFlags,
                    memento.hovering
                            ? AMOTION_EVENT_ACTION_HOVER_EXIT
                            : AMOTION_EVENT_ACTION_CANCEL,
                    memento.flags, 0, 0, 0, 0,
                    memento.xPrecision, memento.yPrecision, memento.downTime,
                    memento.pointerCount, memento.pointerProperties, memento.pointerCoords,
                    0, 0));
        }
    }
}

void InputDispatcher::InputState::clear() {
    mKeyMementos.clear();
    mMotionMementos.clear();
    mFallbackKeys.clear();
}

void InputDispatcher::InputState::copyPointerStateTo(InputState& other) const {
    for (size_t i = 0; i < mMotionMementos.size(); i++) {
        const MotionMemento& memento = mMotionMementos.itemAt(i);
        if (memento.source & AINPUT_SOURCE_CLASS_POINTER) {
            for (size_t j = 0; j < other.mMotionMementos.size(); ) {
                const MotionMemento& otherMemento = other.mMotionMementos.itemAt(j);
                if (memento.deviceId == otherMemento.deviceId
                        && memento.source == otherMemento.source
                        && memento.displayId == otherMemento.displayId) {
                    other.mMotionMementos.removeAt(j);
                } else {
                    j += 1;
                }
            }
            other.mMotionMementos.push(memento);
        }
    }
}

int32_t InputDispatcher::InputState::getFallbackKey(int32_t originalKeyCode) {
    ssize_t index = mFallbackKeys.indexOfKey(originalKeyCode);
    return index >= 0 ? mFallbackKeys.valueAt(index) : -1;
}

void InputDispatcher::InputState::setFallbackKey(int32_t originalKeyCode,
        int32_t fallbackKeyCode) {
    ssize_t index = mFallbackKeys.indexOfKey(originalKeyCode);
    if (index >= 0) {
        mFallbackKeys.replaceValueAt(index, fallbackKeyCode);
    } else {
        mFallbackKeys.add(originalKeyCode, fallbackKeyCode);
    }
}

void InputDispatcher::InputState::removeFallbackKey(int32_t originalKeyCode) {
    mFallbackKeys.removeItem(originalKeyCode);
}

bool InputDispatcher::InputState::shouldCancelKey(const KeyMemento& memento,
        const CancelationOptions& options) {
    if (options.keyCode != -1 && memento.keyCode != options.keyCode) {
        return false;
    }

    if (options.deviceId != -1 && memento.deviceId != options.deviceId) {
        return false;
    }

    switch (options.mode) {
    case CancelationOptions::CANCEL_ALL_EVENTS:
    case CancelationOptions::CANCEL_NON_POINTER_EVENTS:
        return true;
    case CancelationOptions::CANCEL_FALLBACK_EVENTS:
        return memento.flags & AKEY_EVENT_FLAG_FALLBACK;
    case CancelationOptions::CANCEL_DISPLAY_UNSPECIFIED_EVENTS:
        return memento.displayId == ADISPLAY_ID_NONE;
    default:
        return false;
    }
}

bool InputDispatcher::InputState::shouldCancelMotion(const MotionMemento& memento,
        const CancelationOptions& options) {
    if (options.deviceId != -1 && memento.deviceId != options.deviceId) {
        return false;
    }

    switch (options.mode) {
    case CancelationOptions::CANCEL_ALL_EVENTS:
        return true;
    case CancelationOptions::CANCEL_POINTER_EVENTS:
        return memento.source & AINPUT_SOURCE_CLASS_POINTER;
    case CancelationOptions::CANCEL_NON_POINTER_EVENTS:
        return !(memento.source & AINPUT_SOURCE_CLASS_POINTER);
    case CancelationOptions::CANCEL_DISPLAY_UNSPECIFIED_EVENTS:
        return memento.displayId == ADISPLAY_ID_NONE;
    default:
        return false;
    }
}


// --- InputDispatcher::Connection ---

InputDispatcher::Connection::Connection(const sp<InputChannel>& inputChannel, bool monitor) :
        status(STATUS_NORMAL), inputChannel(inputChannel),
        monitor(monitor),
        inputPublisher(inputChannel), inputPublisherBlocked(false) {
}

InputDispatcher::Connection::~Connection() {
}

const std::string InputDispatcher::Connection::getWindowName() const {
    if (inputChannel != nullptr) {
        return inputChannel->getName();
    }
    if (monitor) {
        return "monitor";
    }
    return "?";
}

const char* InputDispatcher::Connection::getStatusLabel() const {
    switch (status) {
    case STATUS_NORMAL:
        return "NORMAL";

    case STATUS_BROKEN:
        return "BROKEN";

    case STATUS_ZOMBIE:
        return "ZOMBIE";

    default:
        return "UNKNOWN";
    }
}

InputDispatcher::DispatchEntry* InputDispatcher::Connection::findWaitQueueEntry(uint32_t seq) {
    for (DispatchEntry* entry = waitQueue.head; entry != nullptr; entry = entry->next) {
        if (entry->seq == seq) {
            return entry;
        }
    }
    return nullptr;
}


// --- InputDispatcher::CommandEntry ---

InputDispatcher::CommandEntry::CommandEntry(Command command) :
    command(command), eventTime(0), keyEntry(nullptr), userActivityEventType(0),
    seq(0), handled(false) {
}

InputDispatcher::CommandEntry::~CommandEntry() {
}


// --- InputDispatcher::TouchState ---

InputDispatcher::TouchState::TouchState() :
    down(false), split(false), deviceId(-1), source(0), displayId(ADISPLAY_ID_NONE) {
}

InputDispatcher::TouchState::~TouchState() {
}

void InputDispatcher::TouchState::reset() {
    down = false;
    split = false;
    deviceId = -1;
    source = 0;
    displayId = ADISPLAY_ID_NONE;
    windows.clear();
}

void InputDispatcher::TouchState::copyFrom(const TouchState& other) {
    down = other.down;
    split = other.split;
    deviceId = other.deviceId;
    source = other.source;
    displayId = other.displayId;
    windows = other.windows;
}

void InputDispatcher::TouchState::addOrUpdateWindow(const sp<InputWindowHandle>& windowHandle,
        int32_t targetFlags, BitSet32 pointerIds) {
    if (targetFlags & InputTarget::FLAG_SPLIT) {
        split = true;
    }

    for (size_t i = 0; i < windows.size(); i++) {
        TouchedWindow& touchedWindow = windows.editItemAt(i);
        if (touchedWindow.windowHandle == windowHandle) {
            touchedWindow.targetFlags |= targetFlags;
            if (targetFlags & InputTarget::FLAG_DISPATCH_AS_SLIPPERY_EXIT) {
                touchedWindow.targetFlags &= ~InputTarget::FLAG_DISPATCH_AS_IS;
            }
            touchedWindow.pointerIds.value |= pointerIds.value;
            return;
        }
    }

    windows.push();

    TouchedWindow& touchedWindow = windows.editTop();
    touchedWindow.windowHandle = windowHandle;
    touchedWindow.targetFlags = targetFlags;
    touchedWindow.pointerIds = pointerIds;
}

void InputDispatcher::TouchState::removeWindow(const sp<InputWindowHandle>& windowHandle) {
    for (size_t i = 0; i < windows.size(); i++) {
        if (windows.itemAt(i).windowHandle == windowHandle) {
            windows.removeAt(i);
            return;
        }
    }
}

void InputDispatcher::TouchState::removeWindowByToken(const sp<IBinder>& token) {
    for (size_t i = 0; i < windows.size(); i++) {
        if (windows.itemAt(i).windowHandle->getToken() == token) {
            windows.removeAt(i);
            return;
        }
    }
}

void InputDispatcher::TouchState::filterNonAsIsTouchWindows() {
    for (size_t i = 0 ; i < windows.size(); ) {
        TouchedWindow& window = windows.editItemAt(i);
        if (window.targetFlags & (InputTarget::FLAG_DISPATCH_AS_IS
                | InputTarget::FLAG_DISPATCH_AS_SLIPPERY_ENTER)) {
            window.targetFlags &= ~InputTarget::FLAG_DISPATCH_MASK;
            window.targetFlags |= InputTarget::FLAG_DISPATCH_AS_IS;
            i += 1;
        } else {
            windows.removeAt(i);
        }
    }
}

sp<InputWindowHandle> InputDispatcher::TouchState::getFirstForegroundWindowHandle() const {
    for (size_t i = 0; i < windows.size(); i++) {
        const TouchedWindow& window = windows.itemAt(i);
        if (window.targetFlags & InputTarget::FLAG_FOREGROUND) {
            return window.windowHandle;
        }
    }
    return nullptr;
}

bool InputDispatcher::TouchState::isSlippery() const {
    // Must have exactly one foreground window.
    bool haveSlipperyForegroundWindow = false;
    for (size_t i = 0; i < windows.size(); i++) {
        const TouchedWindow& window = windows.itemAt(i);
        if (window.targetFlags & InputTarget::FLAG_FOREGROUND) {
            if (haveSlipperyForegroundWindow
                    || !(window.windowHandle->getInfo()->layoutParamsFlags
                            & InputWindowInfo::FLAG_SLIPPERY)) {
                return false;
            }
            haveSlipperyForegroundWindow = true;
        }
    }
    return haveSlipperyForegroundWindow;
}


// --- InputDispatcherThread ---

InputDispatcherThread::InputDispatcherThread(const sp<InputDispatcherInterface>& dispatcher) :
        Thread(/*canCallJava*/ true), mDispatcher(dispatcher) {
}

InputDispatcherThread::~InputDispatcherThread() {
}

bool InputDispatcherThread::threadLoop() {
    mDispatcher->dispatchOnce();
    return true;
}

} // namespace android<|MERGE_RESOLUTION|>--- conflicted
+++ resolved
@@ -714,11 +714,7 @@
         entry->policyFlags = policyFlags;
         entry->repeatCount += 1;
     } else {
-<<<<<<< HEAD
-        KeyEntry* newEntry = new KeyEntry(currentTime,
-=======
         KeyEntry* newEntry = new KeyEntry(SYNTHESIZED_EVENT_SEQUENCE_NUM, currentTime,
->>>>>>> eed5d453
                 entry->deviceId, entry->source, entry->displayId, policyFlags,
                 entry->action, entry->flags, entry->keyCode, entry->scanCode,
                 entry->metaState, entry->repeatCount + 1, entry->downTime);
@@ -1682,11 +1678,7 @@
 
     const InputWindowInfo* windowInfo = windowHandle->getInfo();
     InputTarget& target = inputTargets.editTop();
-<<<<<<< HEAD
-    target.inputChannel = getInputChannelLocked(windowHandle->getToken());
-=======
     target.inputChannel = inputChannel;
->>>>>>> eed5d453
     target.flags = targetFlags;
     target.xOffset = - windowInfo->frameLeft;
     target.yOffset = - windowInfo->frameTop;
@@ -1700,7 +1692,6 @@
         int32_t displayId) {
     std::unordered_map<int32_t, Vector<sp<InputChannel>>>::const_iterator it =
             mMonitoringChannelsByDisplay.find(displayId);
-<<<<<<< HEAD
 
     if (it != mMonitoringChannelsByDisplay.end()) {
         const Vector<sp<InputChannel>>& monitoringChannels = it->second;
@@ -1708,15 +1699,6 @@
         for (size_t i = 0; i < numChannels; i++) {
             inputTargets.push();
 
-=======
-
-    if (it != mMonitoringChannelsByDisplay.end()) {
-        const Vector<sp<InputChannel>>& monitoringChannels = it->second;
-        const size_t numChannels = monitoringChannels.size();
-        for (size_t i = 0; i < numChannels; i++) {
-            inputTargets.push();
-
->>>>>>> eed5d453
             InputTarget& target = inputTargets.editTop();
             target.inputChannel = monitoringChannels[i];
             target.flags = InputTarget::FLAG_DISPATCH_AS_IS;
@@ -2637,11 +2619,7 @@
             mLock.lock();
         }
 
-<<<<<<< HEAD
-        KeyEntry* newEntry = new KeyEntry(args->eventTime,
-=======
         KeyEntry* newEntry = new KeyEntry(args->sequenceNum, args->eventTime,
->>>>>>> eed5d453
                 args->deviceId, args->source, args->displayId, policyFlags,
                 args->action, flags, keyCode, args->scanCode,
                 metaState, repeatCount, args->downTime);
@@ -2725,11 +2703,7 @@
         }
 
         // Just enqueue a new motion event.
-<<<<<<< HEAD
-        MotionEntry* newEntry = new MotionEntry(args->eventTime,
-=======
         MotionEntry* newEntry = new MotionEntry(args->sequenceNum, args->eventTime,
->>>>>>> eed5d453
                 args->deviceId, args->source, args->displayId, policyFlags,
                 args->action, args->actionButton, args->flags,
                 args->metaState, args->buttonState,
@@ -2833,11 +2807,7 @@
         }
 
         mLock.lock();
-<<<<<<< HEAD
-        firstInjectedEntry = new KeyEntry(keyEvent.getEventTime(),
-=======
         firstInjectedEntry = new KeyEntry(SYNTHESIZED_EVENT_SEQUENCE_NUM, keyEvent.getEventTime(),
->>>>>>> eed5d453
                 keyEvent.getDeviceId(), keyEvent.getSource(), keyEvent.getDisplayId(),
                 policyFlags, action, flags,
                 keyEvent.getKeyCode(), keyEvent.getScanCode(), keyEvent.getMetaState(),
@@ -2869,11 +2839,7 @@
         mLock.lock();
         const nsecs_t* sampleEventTimes = motionEvent->getSampleEventTimes();
         const PointerCoords* samplePointerCoords = motionEvent->getSamplePointerCoords();
-<<<<<<< HEAD
-        firstInjectedEntry = new MotionEntry(*sampleEventTimes,
-=======
         firstInjectedEntry = new MotionEntry(SYNTHESIZED_EVENT_SEQUENCE_NUM, *sampleEventTimes,
->>>>>>> eed5d453
                 motionEvent->getDeviceId(), motionEvent->getSource(), motionEvent->getDisplayId(),
                 policyFlags,
                 action, actionButton, motionEvent->getFlags(),
@@ -2887,12 +2853,8 @@
         for (size_t i = motionEvent->getHistorySize(); i > 0; i--) {
             sampleEventTimes += 1;
             samplePointerCoords += pointerCount;
-<<<<<<< HEAD
-            MotionEntry* nextInjectedEntry = new MotionEntry(*sampleEventTimes,
-=======
             MotionEntry* nextInjectedEntry = new MotionEntry(SYNTHESIZED_EVENT_SEQUENCE_NUM,
                     *sampleEventTimes,
->>>>>>> eed5d453
                     motionEvent->getDeviceId(), motionEvent->getSource(),
                     motionEvent->getDisplayId(), policyFlags,
                     action, actionButton, motionEvent->getFlags(),
@@ -3130,25 +3092,6 @@
             // Remove all handles on a display if there are no windows left.
             mWindowHandlesByDisplay.erase(displayId);
         } else {
-<<<<<<< HEAD
-            size_t numWindows = inputWindowHandles.size();
-            for (size_t i = 0; i < numWindows; i++) {
-                const sp<InputWindowHandle>& windowHandle = inputWindowHandles.itemAt(i);
-                if (!windowHandle->updateInfo() || getInputChannelLocked(windowHandle->getToken()) == nullptr) {
-                    ALOGE("Window handle %s has no registered input channel",
-                            windowHandle->getName().c_str());
-                    continue;
-                }
-
-                if (windowHandle->getInfo()->displayId != displayId) {
-                    ALOGE("Window %s updated by wrong display %d, should belong to display %d",
-                        windowHandle->getName().c_str(), displayId,
-                        windowHandle->getInfo()->displayId);
-                    continue;
-                }
-
-                if (windowHandle->getInfo()->hasFocus) {
-=======
             // Since we compare the pointer of input window handles across window updates, we need
             // to make sure the handle object for the same window stays unchanged across updates.
             const Vector<sp<InputWindowHandle>>& oldHandles = mWindowHandlesByDisplay[displayId];
@@ -3188,7 +3131,6 @@
             for (size_t i = 0; i < newHandles.size(); i++) {
                 const sp<InputWindowHandle>& windowHandle = newHandles.itemAt(i);
                 if (windowHandle->getInfo()->hasFocus && windowHandle->getInfo()->visible) {
->>>>>>> eed5d453
                     newFocusedWindowHandle = windowHandle;
                 }
                 if (windowHandle == mLastHoverWindowHandle) {
@@ -3197,11 +3139,7 @@
             }
 
             // Insert or replace
-<<<<<<< HEAD
-            mWindowHandlesByDisplay[displayId] = inputWindowHandles;
-=======
             mWindowHandlesByDisplay[displayId] = newHandles;
->>>>>>> eed5d453
         }
 
         if (!foundHoveredWindow) {
@@ -3233,21 +3171,12 @@
                         newFocusedWindowHandle->getName().c_str(), displayId);
 #endif
                 mFocusedWindowHandlesByDisplay[displayId] = newFocusedWindowHandle;
-<<<<<<< HEAD
             }
 
             if (mFocusedDisplayId == displayId) {
                 onFocusChangedLocked(newFocusedWindowHandle);
             }
 
-=======
-            }
-
-            if (mFocusedDisplayId == displayId) {
-                onFocusChangedLocked(newFocusedWindowHandle);
-            }
-
->>>>>>> eed5d453
         }
 
         ssize_t stateIndex = mTouchStatesByDisplay.indexOfKey(displayId);
@@ -3626,11 +3555,7 @@
                     dump += StringPrintf(INDENT3 "%zu: name='%s', displayId=%d, "
                             "paused=%s, hasFocus=%s, hasWallpaper=%s, "
                             "visible=%s, canReceiveKeys=%s, flags=0x%08x, type=0x%08x, layer=%d, "
-<<<<<<< HEAD
-                            "frame=[%d,%d][%d,%d], globalScale=%f, windowScale=%f,%f"
-=======
                             "frame=[%d,%d][%d,%d], globalScale=%f, windowScale=(%f,%f), "
->>>>>>> eed5d453
                             "touchableRegion=",
                             i, windowInfo->name.c_str(), windowInfo->displayId,
                             toString(windowInfo->paused),
@@ -4135,13 +4060,8 @@
 
             mLock.unlock();
 
-<<<<<<< HEAD
-                mPolicy->dispatchUnhandledKey(connection->inputChannel->getToken(),
-                        &event, keyEntry->policyFlags, &event);
-=======
             mPolicy->dispatchUnhandledKey(connection->inputChannel->getToken(),
                                           &event, keyEntry->policyFlags, &event);
->>>>>>> eed5d453
 
             mLock.lock();
 
@@ -4185,13 +4105,8 @@
 
         mLock.unlock();
 
-<<<<<<< HEAD
-            bool fallback = mPolicy->dispatchUnhandledKey(connection->inputChannel->getToken(),
-                    &event, keyEntry->policyFlags, &event);
-=======
         bool fallback = mPolicy->dispatchUnhandledKey(connection->inputChannel->getToken(),
                                                       &event, keyEntry->policyFlags, &event);
->>>>>>> eed5d453
 
         mLock.lock();
 
@@ -4259,21 +4174,6 @@
         }
 #endif
 
-<<<<<<< HEAD
-            if (fallback) {
-                // Restart the dispatch cycle using the fallback key.
-                keyEntry->eventTime = event.getEventTime();
-                keyEntry->deviceId = event.getDeviceId();
-                keyEntry->source = event.getSource();
-                keyEntry->displayId = event.getDisplayId();
-                keyEntry->flags = event.getFlags() | AKEY_EVENT_FLAG_FALLBACK;
-                keyEntry->keyCode = fallbackKeyCode;
-                keyEntry->scanCode = event.getScanCode();
-                keyEntry->metaState = event.getMetaState();
-                keyEntry->repeatCount = event.getRepeatCount();
-                keyEntry->downTime = event.getDownTime();
-                keyEntry->syntheticRepeat = false;
-=======
         if (fallback) {
             // Restart the dispatch cycle using the fallback key.
             keyEntry->eventTime = event.getEventTime();
@@ -4287,7 +4187,6 @@
             keyEntry->repeatCount = event.getRepeatCount();
             keyEntry->downTime = event.getDownTime();
             keyEntry->syntheticRepeat = false;
->>>>>>> eed5d453
 
 #if DEBUG_OUTBOUND_EVENT_DETAILS
             ALOGD("Unhandled key event: Dispatching fallback key.  "
@@ -4398,16 +4297,10 @@
 
 // --- InputDispatcher::EventEntry ---
 
-<<<<<<< HEAD
-InputDispatcher::EventEntry::EventEntry(int32_t type, nsecs_t eventTime, uint32_t policyFlags) :
-        refCount(1), type(type), eventTime(eventTime), policyFlags(policyFlags),
-        injectionState(nullptr), dispatchInProgress(false) {
-=======
 InputDispatcher::EventEntry::EventEntry(uint32_t sequenceNum, int32_t type,
         nsecs_t eventTime, uint32_t policyFlags) :
         sequenceNum(sequenceNum), refCount(1), type(type), eventTime(eventTime),
         policyFlags(policyFlags), injectionState(nullptr), dispatchInProgress(false) {
->>>>>>> eed5d453
 }
 
 InputDispatcher::EventEntry::~EventEntry() {
@@ -4465,19 +4358,11 @@
 
 // --- InputDispatcher::KeyEntry ---
 
-<<<<<<< HEAD
-InputDispatcher::KeyEntry::KeyEntry(nsecs_t eventTime,
-        int32_t deviceId, uint32_t source, int32_t displayId, uint32_t policyFlags, int32_t action,
-        int32_t flags, int32_t keyCode, int32_t scanCode, int32_t metaState,
-        int32_t repeatCount, nsecs_t downTime) :
-        EventEntry(TYPE_KEY, eventTime, policyFlags),
-=======
 InputDispatcher::KeyEntry::KeyEntry(uint32_t sequenceNum, nsecs_t eventTime,
         int32_t deviceId, uint32_t source, int32_t displayId, uint32_t policyFlags, int32_t action,
         int32_t flags, int32_t keyCode, int32_t scanCode, int32_t metaState,
         int32_t repeatCount, nsecs_t downTime) :
         EventEntry(sequenceNum, TYPE_KEY, eventTime, policyFlags),
->>>>>>> eed5d453
         deviceId(deviceId), source(source), displayId(displayId), action(action), flags(flags),
         keyCode(keyCode), scanCode(scanCode), metaState(metaState),
         repeatCount(repeatCount), downTime(downTime),
@@ -4508,11 +4393,7 @@
 
 // --- InputDispatcher::MotionEntry ---
 
-<<<<<<< HEAD
-InputDispatcher::MotionEntry::MotionEntry(nsecs_t eventTime, int32_t deviceId,
-=======
 InputDispatcher::MotionEntry::MotionEntry(uint32_t sequenceNum, nsecs_t eventTime, int32_t deviceId,
->>>>>>> eed5d453
         uint32_t source, int32_t displayId, uint32_t policyFlags, int32_t action,
         int32_t actionButton,
         int32_t flags, int32_t metaState, int32_t buttonState, int32_t edgeFlags,
@@ -4834,11 +4715,7 @@
     for (size_t i = 0; i < mKeyMementos.size(); i++) {
         const KeyMemento& memento = mKeyMementos.itemAt(i);
         if (shouldCancelKey(memento, options)) {
-<<<<<<< HEAD
-            outEvents.push(new KeyEntry(currentTime,
-=======
             outEvents.push(new KeyEntry(SYNTHESIZED_EVENT_SEQUENCE_NUM, currentTime,
->>>>>>> eed5d453
                     memento.deviceId, memento.source, memento.displayId, memento.policyFlags,
                     AKEY_EVENT_ACTION_UP, memento.flags | AKEY_EVENT_FLAG_CANCELED,
                     memento.keyCode, memento.scanCode, memento.metaState, 0, memento.downTime));
@@ -4848,11 +4725,7 @@
     for (size_t i = 0; i < mMotionMementos.size(); i++) {
         const MotionMemento& memento = mMotionMementos.itemAt(i);
         if (shouldCancelMotion(memento, options)) {
-<<<<<<< HEAD
-            outEvents.push(new MotionEntry(currentTime,
-=======
             outEvents.push(new MotionEntry(SYNTHESIZED_EVENT_SEQUENCE_NUM, currentTime,
->>>>>>> eed5d453
                     memento.deviceId, memento.source, memento.displayId, memento.policyFlags,
                     memento.hovering
                             ? AMOTION_EVENT_ACTION_HOVER_EXIT
