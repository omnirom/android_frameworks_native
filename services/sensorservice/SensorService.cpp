/*
 * Copyright (C) 2010 The Android Open Source Project
 *
 * Licensed under the Apache License, Version 2.0 (the "License");
 * you may not use this file except in compliance with the License.
 * You may obtain a copy of the License at
 *
 *      http://www.apache.org/licenses/LICENSE-2.0
 *
 * Unless required by applicable law or agreed to in writing, software
 * distributed under the License is distributed on an "AS IS" BASIS,
 * WITHOUT WARRANTIES OR CONDITIONS OF ANY KIND, either express or implied.
 * See the License for the specific language governing permissions and
 * limitations under the License.
 */
#include <android/content/pm/IPackageManagerNative.h>
#include <binder/ActivityManager.h>
#include <binder/BinderService.h>
#include <binder/IServiceManager.h>
#include <binder/PermissionCache.h>
#include <binder/PermissionController.h>
#include <cutils/ashmem.h>
#include <cutils/misc.h>
#include <cutils/properties.h>
#include <hardware/sensors.h>
#include <hardware_legacy/power.h>
#include <log/log.h>
#include <openssl/digest.h>
#include <openssl/hmac.h>
#include <openssl/rand.h>
#include <sensor/SensorEventQueue.h>
#include <sensorprivacy/SensorPrivacyManager.h>
#include <utils/SystemClock.h>

#include "BatteryService.h"
#include "CorrectedGyroSensor.h"
#include "GravitySensor.h"
#include "LinearAccelerationSensor.h"
#include "OrientationSensor.h"
#include "RotationVectorSensor.h"
#include "SensorFusion.h"
#include "SensorInterface.h"

#include "SensorService.h"
#include "SensorDirectConnection.h"
#include "SensorEventAckReceiver.h"
#include "SensorEventConnection.h"
#include "SensorRecord.h"
#include "SensorRegistrationInfo.h"

#include <ctime>
#include <inttypes.h>
#include <math.h>
#include <sched.h>
#include <stdint.h>
#include <sys/socket.h>
#include <sys/stat.h>
#include <sys/types.h>
#include <unistd.h>

#include <private/android_filesystem_config.h>

namespace android {
// ---------------------------------------------------------------------------

/*
 * Notes:
 *
 * - what about a gyro-corrected magnetic-field sensor?
 * - run mag sensor from time to time to force calibration
 * - gravity sensor length is wrong (=> drift in linear-acc sensor)
 *
 */

const char* SensorService::WAKE_LOCK_NAME = "SensorService_wakelock";
uint8_t SensorService::sHmacGlobalKey[128] = {};
bool SensorService::sHmacGlobalKeyIsValid = false;
std::map<String16, int> SensorService::sPackageTargetVersion;
Mutex SensorService::sPackageTargetVersionLock;
AppOpsManager SensorService::sAppOpsManager;

#define SENSOR_SERVICE_DIR "/data/system/sensor_service"
#define SENSOR_SERVICE_HMAC_KEY_FILE  SENSOR_SERVICE_DIR "/hmac_key"
#define SENSOR_SERVICE_SCHED_FIFO_PRIORITY 10

// Permissions.
static const String16 sDumpPermission("android.permission.DUMP");
static const String16 sLocationHardwarePermission("android.permission.LOCATION_HARDWARE");
static const String16 sManageSensorsPermission("android.permission.MANAGE_SENSORS");

SensorService::SensorService()
    : mInitCheck(NO_INIT), mSocketBufferSize(SOCKET_BUFFER_SIZE_NON_BATCHED),
      mWakeLockAcquired(false) {
    mUidPolicy = new UidPolicy(this);
    mSensorPrivacyPolicy = new SensorPrivacyPolicy(this);
}

bool SensorService::initializeHmacKey() {
    int fd = open(SENSOR_SERVICE_HMAC_KEY_FILE, O_RDONLY|O_CLOEXEC);
    if (fd != -1) {
        int result = read(fd, sHmacGlobalKey, sizeof(sHmacGlobalKey));
        close(fd);
        if (result == sizeof(sHmacGlobalKey)) {
            return true;
        }
        ALOGW("Unable to read HMAC key; generating new one.");
    }

    if (RAND_bytes(sHmacGlobalKey, sizeof(sHmacGlobalKey)) == -1) {
        ALOGW("Can't generate HMAC key; dynamic sensor getId() will be wrong.");
        return false;
    }

    // We need to make sure this is only readable to us.
    bool wroteKey = false;
    mkdir(SENSOR_SERVICE_DIR, S_IRWXU);
    fd = open(SENSOR_SERVICE_HMAC_KEY_FILE, O_WRONLY|O_CREAT|O_EXCL|O_CLOEXEC,
              S_IRUSR|S_IWUSR);
    if (fd != -1) {
        int result = write(fd, sHmacGlobalKey, sizeof(sHmacGlobalKey));
        close(fd);
        wroteKey = (result == sizeof(sHmacGlobalKey));
    }
    if (wroteKey) {
        ALOGI("Generated new HMAC key.");
    } else {
        ALOGW("Unable to write HMAC key; dynamic sensor getId() will change "
              "after reboot.");
    }
    // Even if we failed to write the key we return true, because we did
    // initialize the HMAC key.
    return true;
}

// Set main thread to SCHED_FIFO to lower sensor event latency when system is under load
void SensorService::enableSchedFifoMode() {
    struct sched_param param = {0};
    param.sched_priority = SENSOR_SERVICE_SCHED_FIFO_PRIORITY;
    if (sched_setscheduler(getTid(), SCHED_FIFO | SCHED_RESET_ON_FORK, &param) != 0) {
        ALOGE("Couldn't set SCHED_FIFO for SensorService thread");
    }
}

void SensorService::onFirstRef() {
    ALOGD("nuSensorService starting...");
    SensorDevice& dev(SensorDevice::getInstance());

    sHmacGlobalKeyIsValid = initializeHmacKey();

    if (dev.initCheck() == NO_ERROR) {
        sensor_t const* list;
        ssize_t count = dev.getSensorList(&list);
        if (count > 0) {
            ssize_t orientationIndex = -1;
            bool hasGyro = false, hasAccel = false, hasMag = false;
            uint32_t virtualSensorsNeeds =
                    (1<<SENSOR_TYPE_GRAVITY) |
                    (1<<SENSOR_TYPE_LINEAR_ACCELERATION) |
                    (1<<SENSOR_TYPE_ROTATION_VECTOR) |
                    (1<<SENSOR_TYPE_GEOMAGNETIC_ROTATION_VECTOR) |
                    (1<<SENSOR_TYPE_GAME_ROTATION_VECTOR);

            for (ssize_t i=0 ; i<count ; i++) {
                bool useThisSensor=true;

                switch (list[i].type) {
                    case SENSOR_TYPE_ACCELEROMETER:
                        hasAccel = true;
                        break;
                    case SENSOR_TYPE_MAGNETIC_FIELD:
                        hasMag = true;
                        break;
                    case SENSOR_TYPE_ORIENTATION:
                        orientationIndex = i;
                        break;
                    case SENSOR_TYPE_GYROSCOPE:
                    case SENSOR_TYPE_GYROSCOPE_UNCALIBRATED:
                        hasGyro = true;
                        break;
                    case SENSOR_TYPE_GRAVITY:
                    case SENSOR_TYPE_LINEAR_ACCELERATION:
                    case SENSOR_TYPE_ROTATION_VECTOR:
                    case SENSOR_TYPE_GEOMAGNETIC_ROTATION_VECTOR:
                    case SENSOR_TYPE_GAME_ROTATION_VECTOR:
                        if (IGNORE_HARDWARE_FUSION) {
                            useThisSensor = false;
                        } else {
                            virtualSensorsNeeds &= ~(1<<list[i].type);
                        }
                        break;
                }
                if (useThisSensor) {
                    registerSensor( new HardwareSensor(list[i]) );
                }
            }

            // it's safe to instantiate the SensorFusion object here
            // (it wants to be instantiated after h/w sensors have been
            // registered)
            SensorFusion::getInstance();

            if (hasGyro && hasAccel && hasMag) {
                // Add Android virtual sensors if they're not already
                // available in the HAL
                bool needRotationVector =
                        (virtualSensorsNeeds & (1<<SENSOR_TYPE_ROTATION_VECTOR)) != 0;

                registerSensor(new RotationVectorSensor(), !needRotationVector, true);
                registerSensor(new OrientationSensor(), !needRotationVector, true);

                bool needLinearAcceleration =
                        (virtualSensorsNeeds & (1<<SENSOR_TYPE_LINEAR_ACCELERATION)) != 0;

                registerSensor(new LinearAccelerationSensor(list, count),
                               !needLinearAcceleration, true);

                // virtual debugging sensors are not for user
                registerSensor( new CorrectedGyroSensor(list, count), true, true);
                registerSensor( new GyroDriftSensor(), true, true);
            }

            if (hasAccel && hasGyro) {
                bool needGravitySensor = (virtualSensorsNeeds & (1<<SENSOR_TYPE_GRAVITY)) != 0;
                registerSensor(new GravitySensor(list, count), !needGravitySensor, true);

                bool needGameRotationVector =
                        (virtualSensorsNeeds & (1<<SENSOR_TYPE_GAME_ROTATION_VECTOR)) != 0;
                registerSensor(new GameRotationVectorSensor(), !needGameRotationVector, true);
            }

            if (hasAccel && hasMag) {
                bool needGeoMagRotationVector =
                        (virtualSensorsNeeds & (1<<SENSOR_TYPE_GEOMAGNETIC_ROTATION_VECTOR)) != 0;
                registerSensor(new GeoMagRotationVectorSensor(), !needGeoMagRotationVector, true);
            }

            // Check if the device really supports batching by looking at the FIFO event
            // counts for each sensor.
            bool batchingSupported = false;
            mSensors.forEachSensor(
                    [&batchingSupported] (const Sensor& s) -> bool {
                        if (s.getFifoMaxEventCount() > 0) {
                            batchingSupported = true;
                        }
                        return !batchingSupported;
                    });

            if (batchingSupported) {
                // Increase socket buffer size to a max of 100 KB for batching capabilities.
                mSocketBufferSize = MAX_SOCKET_BUFFER_SIZE_BATCHED;
            } else {
                mSocketBufferSize = SOCKET_BUFFER_SIZE_NON_BATCHED;
            }

            // Compare the socketBufferSize value against the system limits and limit
            // it to maxSystemSocketBufferSize if necessary.
            FILE *fp = fopen("/proc/sys/net/core/wmem_max", "r");
            char line[128];
            if (fp != nullptr && fgets(line, sizeof(line), fp) != nullptr) {
                line[sizeof(line) - 1] = '\0';
                size_t maxSystemSocketBufferSize;
                sscanf(line, "%zu", &maxSystemSocketBufferSize);
                if (mSocketBufferSize > maxSystemSocketBufferSize) {
                    mSocketBufferSize = maxSystemSocketBufferSize;
                }
            }
            if (fp) {
                fclose(fp);
            }

            mWakeLockAcquired = false;
            mLooper = new Looper(false);
            const size_t minBufferSize = SensorEventQueue::MAX_RECEIVE_BUFFER_EVENT_COUNT;
            mSensorEventBuffer = new sensors_event_t[minBufferSize];
            mSensorEventScratch = new sensors_event_t[minBufferSize];
            mMapFlushEventsToConnections = new wp<const SensorEventConnection> [minBufferSize];
            mCurrentOperatingMode = NORMAL;

            mNextSensorRegIndex = 0;
            for (int i = 0; i < SENSOR_REGISTRATIONS_BUF_SIZE; ++i) {
                mLastNSensorRegistrations.push();
            }

            mInitCheck = NO_ERROR;
            mAckReceiver = new SensorEventAckReceiver(this);
            mAckReceiver->run("SensorEventAckReceiver", PRIORITY_URGENT_DISPLAY);
            run("SensorService", PRIORITY_URGENT_DISPLAY);

            // priority can only be changed after run
            enableSchedFifoMode();

            // Start watching UID changes to apply policy.
            mUidPolicy->registerSelf();

            // Start watching sensor privacy changes
            mSensorPrivacyPolicy->registerSelf();
        }
    }
}

void SensorService::setSensorAccess(uid_t uid, bool hasAccess) {
<<<<<<< HEAD
    SortedVector< sp<SensorEventConnection> > activeConnections;
    populateActiveConnections(&activeConnections);
    {
        Mutex::Autolock _l(mLock);
        for (size_t i = 0 ; i < activeConnections.size(); i++) {
            if (activeConnections[i] != nullptr && activeConnections[i]->getUid() == uid) {
                activeConnections[i]->setSensorAccess(hasAccess);
            }
=======
    ConnectionSafeAutolock connLock = mConnectionHolder.lock(mLock);
    for (const sp<SensorEventConnection>& conn : connLock.getActiveConnections()) {
        if (conn->getUid() == uid) {
            conn->setSensorAccess(hasAccess);
>>>>>>> 6fbb7b84
        }
    }
}

const Sensor& SensorService::registerSensor(SensorInterface* s, bool isDebug, bool isVirtual) {
    int handle = s->getSensor().getHandle();
    int type = s->getSensor().getType();
    if (mSensors.add(handle, s, isDebug, isVirtual)){
        mRecentEvent.emplace(handle, new SensorServiceUtil::RecentEventLogger(type));
        return s->getSensor();
    } else {
        return mSensors.getNonSensor();
    }
}

const Sensor& SensorService::registerDynamicSensorLocked(SensorInterface* s, bool isDebug) {
    return registerSensor(s, isDebug);
}

bool SensorService::unregisterDynamicSensorLocked(int handle) {
    bool ret = mSensors.remove(handle);

    const auto i = mRecentEvent.find(handle);
    if (i != mRecentEvent.end()) {
        delete i->second;
        mRecentEvent.erase(i);
    }
    return ret;
}

const Sensor& SensorService::registerVirtualSensor(SensorInterface* s, bool isDebug) {
    return registerSensor(s, isDebug, true);
}

SensorService::~SensorService() {
    for (auto && entry : mRecentEvent) {
        delete entry.second;
    }
    mUidPolicy->unregisterSelf();
    mSensorPrivacyPolicy->unregisterSelf();
}

status_t SensorService::dump(int fd, const Vector<String16>& args) {
    String8 result;
    if (!PermissionCache::checkCallingPermission(sDumpPermission)) {
        result.appendFormat("Permission Denial: can't dump SensorService from pid=%d, uid=%d\n",
                IPCThreadState::self()->getCallingPid(),
                IPCThreadState::self()->getCallingUid());
    } else {
        bool privileged = IPCThreadState::self()->getCallingUid() == 0;
        if (args.size() > 2) {
           return INVALID_OPERATION;
        }
        ConnectionSafeAutolock connLock = mConnectionHolder.lock(mLock);
        SensorDevice& dev(SensorDevice::getInstance());
        if (args.size() == 2 && args[0] == String16("restrict")) {
            // If already in restricted mode. Ignore.
            if (mCurrentOperatingMode == RESTRICTED) {
                return status_t(NO_ERROR);
            }
            // If in any mode other than normal, ignore.
            if (mCurrentOperatingMode != NORMAL) {
                return INVALID_OPERATION;
            }

            mCurrentOperatingMode = RESTRICTED;
            // temporarily stop all sensor direct report and disable sensors
<<<<<<< HEAD
            disableAllSensorsLocked();
=======
            disableAllSensorsLocked(&connLock);
>>>>>>> 6fbb7b84
            mWhiteListedPackage.setTo(String8(args[1]));
            return status_t(NO_ERROR);
        } else if (args.size() == 1 && args[0] == String16("enable")) {
            // If currently in restricted mode, reset back to NORMAL mode else ignore.
            if (mCurrentOperatingMode == RESTRICTED) {
                mCurrentOperatingMode = NORMAL;
                // enable sensors and recover all sensor direct report
<<<<<<< HEAD
                enableAllSensorsLocked();
=======
                enableAllSensorsLocked(&connLock);
>>>>>>> 6fbb7b84
            }
            if (mCurrentOperatingMode == DATA_INJECTION) {
               resetToNormalModeLocked();
            }
            mWhiteListedPackage.clear();
            return status_t(NO_ERROR);
        } else if (args.size() == 2 && args[0] == String16("data_injection")) {
            if (mCurrentOperatingMode == NORMAL) {
                dev.disableAllSensors();
                status_t err = dev.setMode(DATA_INJECTION);
                if (err == NO_ERROR) {
                    mCurrentOperatingMode = DATA_INJECTION;
                } else {
                    // Re-enable sensors.
                    dev.enableAllSensors();
                }
                mWhiteListedPackage.setTo(String8(args[1]));
                return NO_ERROR;
            } else if (mCurrentOperatingMode == DATA_INJECTION) {
                // Already in DATA_INJECTION mode. Treat this as a no_op.
                return NO_ERROR;
            } else {
                // Transition to data injection mode supported only from NORMAL mode.
                return INVALID_OPERATION;
            }
        } else if (!mSensors.hasAnySensor()) {
            result.append("No Sensors on the device\n");
            result.appendFormat("devInitCheck : %d\n", SensorDevice::getInstance().initCheck());
        } else {
            // Default dump the sensor list and debugging information.
            //
            timespec curTime;
            clock_gettime(CLOCK_REALTIME, &curTime);
            struct tm* timeinfo = localtime(&(curTime.tv_sec));
            result.appendFormat("Captured at: %02d:%02d:%02d.%03d\n", timeinfo->tm_hour,
                                timeinfo->tm_min, timeinfo->tm_sec, (int)ns2ms(curTime.tv_nsec));
            result.append("Sensor Device:\n");
            result.append(SensorDevice::getInstance().dump().c_str());

            result.append("Sensor List:\n");
            result.append(mSensors.dump().c_str());

            result.append("Fusion States:\n");
            SensorFusion::getInstance().dump(result);

            result.append("Recent Sensor events:\n");
            for (auto&& i : mRecentEvent) {
                sp<SensorInterface> s = mSensors.getInterface(i.first);
                if (!i.second->isEmpty()) {
                    if (privileged || s->getSensor().getRequiredPermission().isEmpty()) {
                        i.second->setFormat("normal");
                    } else {
                        i.second->setFormat("mask_data");
                    }
                    // if there is events and sensor does not need special permission.
                    result.appendFormat("%s: ", s->getSensor().getName().string());
                    result.append(i.second->dump().c_str());
                }
            }

            result.append("Active sensors:\n");
            SensorDevice& dev = SensorDevice::getInstance();
            for (size_t i=0 ; i<mActiveSensors.size() ; i++) {
                int handle = mActiveSensors.keyAt(i);
                if (dev.isSensorActive(handle)) {
                    result.appendFormat("%s (handle=0x%08x, connections=%zu)\n",
                            getSensorName(handle).string(),
                            handle,
                            mActiveSensors.valueAt(i)->getNumConnections());
                }
            }

            result.appendFormat("Socket Buffer size = %zd events\n",
                                mSocketBufferSize/sizeof(sensors_event_t));
            result.appendFormat("WakeLock Status: %s \n", mWakeLockAcquired ? "acquired" :
                    "not held");
            result.appendFormat("Mode :");
            switch(mCurrentOperatingMode) {
               case NORMAL:
                   result.appendFormat(" NORMAL\n");
                   break;
               case RESTRICTED:
                   result.appendFormat(" RESTRICTED : %s\n", mWhiteListedPackage.string());
                   break;
               case DATA_INJECTION:
                   result.appendFormat(" DATA_INJECTION : %s\n", mWhiteListedPackage.string());
            }
            result.appendFormat("Sensor Privacy: %s\n",
                    mSensorPrivacyPolicy->isSensorPrivacyEnabled() ? "enabled" : "disabled");

<<<<<<< HEAD
            result.appendFormat("%zd active connections\n", mActiveConnections.size());
            for (size_t i=0 ; i < mActiveConnections.size() ; i++) {
                sp<SensorEventConnection> connection(mActiveConnections[i].promote());
                if (connection != nullptr) {
                    result.appendFormat("Connection Number: %zu \n", i);
                    connection->dump(result);
                }
=======
            const auto& activeConnections = connLock.getActiveConnections();
            result.appendFormat("%zd active connections\n", activeConnections.size());
            for (size_t i=0 ; i < activeConnections.size() ; i++) {
                result.appendFormat("Connection Number: %zu \n", i);
                activeConnections[i]->dump(result);
>>>>>>> 6fbb7b84
            }

            const auto& directConnections = connLock.getDirectConnections();
            result.appendFormat("%zd direct connections\n", directConnections.size());
            for (size_t i = 0 ; i < directConnections.size() ; i++) {
                result.appendFormat("Direct connection %zu:\n", i);
                directConnections[i]->dump(result);
            }

            result.appendFormat("Previous Registrations:\n");
            // Log in the reverse chronological order.
            int currentIndex = (mNextSensorRegIndex - 1 + SENSOR_REGISTRATIONS_BUF_SIZE) %
                SENSOR_REGISTRATIONS_BUF_SIZE;
            const int startIndex = currentIndex;
            do {
                const SensorRegistrationInfo& reg_info = mLastNSensorRegistrations[currentIndex];
                if (SensorRegistrationInfo::isSentinel(reg_info)) {
                    // Ignore sentinel, proceed to next item.
                    currentIndex = (currentIndex - 1 + SENSOR_REGISTRATIONS_BUF_SIZE) %
                        SENSOR_REGISTRATIONS_BUF_SIZE;
                    continue;
                }
                result.appendFormat("%s\n", reg_info.dump().c_str());
                currentIndex = (currentIndex - 1 + SENSOR_REGISTRATIONS_BUF_SIZE) %
                        SENSOR_REGISTRATIONS_BUF_SIZE;
            } while(startIndex != currentIndex);
        }
    }
    write(fd, result.string(), result.size());
    return NO_ERROR;
}

void SensorService::disableAllSensors() {
<<<<<<< HEAD
    Mutex::Autolock _l(mLock);
    disableAllSensorsLocked();
}

void SensorService::disableAllSensorsLocked() {
    SensorDevice& dev(SensorDevice::getInstance());
    for (auto &i : mDirectConnections) {
        sp<SensorDirectConnection> connection(i.promote());
        if (connection != nullptr) {
            connection->stopAll(true /* backupRecord */);
        }
=======
    ConnectionSafeAutolock connLock = mConnectionHolder.lock(mLock);
    disableAllSensorsLocked(&connLock);
}

void SensorService::disableAllSensorsLocked(ConnectionSafeAutolock* connLock) {
    SensorDevice& dev(SensorDevice::getInstance());
    for (const sp<SensorDirectConnection>& connection : connLock->getDirectConnections()) {
        connection->stopAll(true /* backupRecord */);
>>>>>>> 6fbb7b84
    }
    dev.disableAllSensors();
    // Clear all pending flush connections for all active sensors. If one of the active
    // connections has called flush() and the underlying sensor has been disabled before a
    // flush complete event is returned, we need to remove the connection from this queue.
    for (size_t i=0 ; i< mActiveSensors.size(); ++i) {
        mActiveSensors.valueAt(i)->clearAllPendingFlushConnections();
    }
}

void SensorService::enableAllSensors() {
<<<<<<< HEAD
    Mutex::Autolock _l(mLock);
    enableAllSensorsLocked();
}

void SensorService::enableAllSensorsLocked() {
=======
    ConnectionSafeAutolock connLock = mConnectionHolder.lock(mLock);
    enableAllSensorsLocked(&connLock);
}

void SensorService::enableAllSensorsLocked(ConnectionSafeAutolock* connLock) {
>>>>>>> 6fbb7b84
    // sensors should only be enabled if the operating state is not restricted and sensor
    // privacy is not enabled.
    if (mCurrentOperatingMode == RESTRICTED || mSensorPrivacyPolicy->isSensorPrivacyEnabled()) {
        ALOGW("Sensors cannot be enabled: mCurrentOperatingMode = %d, sensor privacy = %s",
              mCurrentOperatingMode,
              mSensorPrivacyPolicy->isSensorPrivacyEnabled() ? "enabled" : "disabled");
        return;
    }
    SensorDevice& dev(SensorDevice::getInstance());
    dev.enableAllSensors();
<<<<<<< HEAD
    for (auto &i : mDirectConnections) {
        sp<SensorDirectConnection> connection(i.promote());
        if (connection != nullptr) {
            connection->recoverAll();
        }
    }
}

=======
    for (const sp<SensorDirectConnection>& connection : connLock->getDirectConnections()) {
        connection->recoverAll();
    }
}


>>>>>>> 6fbb7b84
// NOTE: This is a remote API - make sure all args are validated
status_t SensorService::shellCommand(int in, int out, int err, Vector<String16>& args) {
    if (!checkCallingPermission(sManageSensorsPermission, nullptr, nullptr)) {
        return PERMISSION_DENIED;
    }
    if (in == BAD_TYPE || out == BAD_TYPE || err == BAD_TYPE) {
        return BAD_VALUE;
    }
    if (args[0] == String16("set-uid-state")) {
        return handleSetUidState(args, err);
    } else if (args[0] == String16("reset-uid-state")) {
        return handleResetUidState(args, err);
    } else if (args[0] == String16("get-uid-state")) {
        return handleGetUidState(args, out, err);
    } else if (args.size() == 1 && args[0] == String16("help")) {
        printHelp(out);
        return NO_ERROR;
    }
    printHelp(err);
    return BAD_VALUE;
}

static status_t getUidForPackage(String16 packageName, int userId, /*inout*/uid_t& uid, int err) {
    PermissionController pc;
    uid = pc.getPackageUid(packageName, 0);
    if (uid <= 0) {
        ALOGE("Unknown package: '%s'", String8(packageName).string());
        dprintf(err, "Unknown package: '%s'\n", String8(packageName).string());
<<<<<<< HEAD
        return BAD_VALUE;
    }

    if (userId < 0) {
        ALOGE("Invalid user: %d", userId);
        dprintf(err, "Invalid user: %d\n", userId);
        return BAD_VALUE;
    }

    uid = multiuser_get_uid(userId, uid);
    return NO_ERROR;
}

status_t SensorService::handleSetUidState(Vector<String16>& args, int err) {
    // Valid arg.size() is 3 or 5, args.size() is 5 with --user option.
    if (!(args.size() == 3 || args.size() == 5)) {
        printHelp(err);
        return BAD_VALUE;
    }

=======
        return BAD_VALUE;
    }

    if (userId < 0) {
        ALOGE("Invalid user: %d", userId);
        dprintf(err, "Invalid user: %d\n", userId);
        return BAD_VALUE;
    }

    uid = multiuser_get_uid(userId, uid);
    return NO_ERROR;
}

status_t SensorService::handleSetUidState(Vector<String16>& args, int err) {
    // Valid arg.size() is 3 or 5, args.size() is 5 with --user option.
    if (!(args.size() == 3 || args.size() == 5)) {
        printHelp(err);
        return BAD_VALUE;
    }

>>>>>>> 6fbb7b84
    bool active = false;
    if (args[2] == String16("active")) {
        active = true;
    } else if ((args[2] != String16("idle"))) {
        ALOGE("Expected active or idle but got: '%s'", String8(args[2]).string());
        return BAD_VALUE;
    }

    int userId = 0;
    if (args.size() == 5 && args[3] == String16("--user")) {
        userId = atoi(String8(args[4]));
    }

    uid_t uid;
    if (getUidForPackage(args[1], userId, uid, err) != NO_ERROR) {
        return BAD_VALUE;
    }

    mUidPolicy->addOverrideUid(uid, active);
    return NO_ERROR;
}

status_t SensorService::handleResetUidState(Vector<String16>& args, int err) {
    // Valid arg.size() is 2 or 4, args.size() is 4 with --user option.
    if (!(args.size() == 2 || args.size() == 4)) {
        printHelp(err);
<<<<<<< HEAD
        return BAD_VALUE;
    }

    int userId = 0;
    if (args.size() == 4 && args[2] == String16("--user")) {
        userId = atoi(String8(args[3]));
    }

    uid_t uid;
    if (getUidForPackage(args[1], userId, uid, err) == BAD_VALUE) {
        return BAD_VALUE;
    }

=======
        return BAD_VALUE;
    }

    int userId = 0;
    if (args.size() == 4 && args[2] == String16("--user")) {
        userId = atoi(String8(args[3]));
    }

    uid_t uid;
    if (getUidForPackage(args[1], userId, uid, err) == BAD_VALUE) {
        return BAD_VALUE;
    }

>>>>>>> 6fbb7b84
    mUidPolicy->removeOverrideUid(uid);
    return NO_ERROR;
}

status_t SensorService::handleGetUidState(Vector<String16>& args, int out, int err) {
    // Valid arg.size() is 2 or 4, args.size() is 4 with --user option.
    if (!(args.size() == 2 || args.size() == 4)) {
        printHelp(err);
        return BAD_VALUE;
    }

    int userId = 0;
    if (args.size() == 4 && args[2] == String16("--user")) {
        userId = atoi(String8(args[3]));
    }

    uid_t uid;
    if (getUidForPackage(args[1], userId, uid, err) == BAD_VALUE) {
        return BAD_VALUE;
    }

    if (mUidPolicy->isUidActive(uid)) {
        return dprintf(out, "active\n");
    } else {
        return dprintf(out, "idle\n");
    }
}

status_t SensorService::printHelp(int out) {
    return dprintf(out, "Sensor service commands:\n"
        "  get-uid-state <PACKAGE> [--user USER_ID] gets the uid state\n"
        "  set-uid-state <PACKAGE> <active|idle> [--user USER_ID] overrides the uid state\n"
        "  reset-uid-state <PACKAGE> [--user USER_ID] clears the uid state override\n"
        "  help print this message\n");
}

//TODO: move to SensorEventConnection later
void SensorService::cleanupAutoDisabledSensorLocked(const sp<SensorEventConnection>& connection,
        sensors_event_t const* buffer, const int count) {
    for (int i=0 ; i<count ; i++) {
        int handle = buffer[i].sensor;
        if (buffer[i].type == SENSOR_TYPE_META_DATA) {
            handle = buffer[i].meta_data.sensor;
        }
        if (connection->hasSensor(handle)) {
            sp<SensorInterface> si = getSensorInterfaceFromHandle(handle);
            // If this buffer has an event from a one_shot sensor and this connection is registered
            // for this particular one_shot sensor, try cleaning up the connection.
            if (si != nullptr &&
                si->getSensor().getReportingMode() == AREPORTING_MODE_ONE_SHOT) {
                si->autoDisable(connection.get(), handle);
                cleanupWithoutDisableLocked(connection, handle);
            }

        }
   }
}

bool SensorService::threadLoop() {
    ALOGD("nuSensorService thread starting...");

    // each virtual sensor could generate an event per "real" event, that's why we need to size
    // numEventMax much smaller than MAX_RECEIVE_BUFFER_EVENT_COUNT.  in practice, this is too
    // aggressive, but guaranteed to be enough.
    const size_t vcount = mSensors.getVirtualSensors().size();
    const size_t minBufferSize = SensorEventQueue::MAX_RECEIVE_BUFFER_EVENT_COUNT;
    const size_t numEventMax = minBufferSize / (1 + vcount);

    SensorDevice& device(SensorDevice::getInstance());

    const int halVersion = device.getHalDeviceVersion();
    do {
        ssize_t count = device.poll(mSensorEventBuffer, numEventMax);
        if (count < 0) {
            if(count == DEAD_OBJECT && device.isReconnecting()) {
                device.reconnect();
                continue;
            } else {
                ALOGE("sensor poll failed (%s)", strerror(-count));
                break;
            }
        }

        // Reset sensors_event_t.flags to zero for all events in the buffer.
        for (int i = 0; i < count; i++) {
             mSensorEventBuffer[i].flags = 0;
        }
        ConnectionSafeAutolock connLock = mConnectionHolder.lock(mLock);

        // Poll has returned. Hold a wakelock if one of the events is from a wake up sensor. The
        // rest of this loop is under a critical section protected by mLock. Acquiring a wakeLock,
        // sending events to clients (incrementing SensorEventConnection::mWakeLockRefCount) should
        // not be interleaved with decrementing SensorEventConnection::mWakeLockRefCount and
        // releasing the wakelock.
        uint32_t wakeEvents = 0;
        for (int i = 0; i < count; i++) {
            if (isWakeUpSensorEvent(mSensorEventBuffer[i])) {
                wakeEvents++;
            }
        }

        if (wakeEvents > 0) {
            if (!mWakeLockAcquired) {
                setWakeLockAcquiredLocked(true);
            }
            device.writeWakeLockHandled(wakeEvents);
        }
        recordLastValueLocked(mSensorEventBuffer, count);

        // handle virtual sensors
        if (count && vcount) {
            sensors_event_t const * const event = mSensorEventBuffer;
            if (!mActiveVirtualSensors.empty()) {
                size_t k = 0;
                SensorFusion& fusion(SensorFusion::getInstance());
                if (fusion.isEnabled()) {
                    for (size_t i=0 ; i<size_t(count) ; i++) {
                        fusion.process(event[i]);
                    }
                }
                for (size_t i=0 ; i<size_t(count) && k<minBufferSize ; i++) {
                    for (int handle : mActiveVirtualSensors) {
                        if (count + k >= minBufferSize) {
                            ALOGE("buffer too small to hold all events: "
                                    "count=%zd, k=%zu, size=%zu",
                                    count, k, minBufferSize);
                            break;
                        }
                        sensors_event_t out;
                        sp<SensorInterface> si = mSensors.getInterface(handle);
                        if (si == nullptr) {
                            ALOGE("handle %d is not an valid virtual sensor", handle);
                            continue;
                        }

                        if (si->process(&out, event[i])) {
                            mSensorEventBuffer[count + k] = out;
                            k++;
                        }
                    }
                }
                if (k) {
                    // record the last synthesized values
                    recordLastValueLocked(&mSensorEventBuffer[count], k);
                    count += k;
                    // sort the buffer by time-stamps
                    sortEventBuffer(mSensorEventBuffer, count);
                }
            }
        }

        // handle backward compatibility for RotationVector sensor
        if (halVersion < SENSORS_DEVICE_API_VERSION_1_0) {
            for (int i = 0; i < count; i++) {
                if (mSensorEventBuffer[i].type == SENSOR_TYPE_ROTATION_VECTOR) {
                    // All the 4 components of the quaternion should be available
                    // No heading accuracy. Set it to -1
                    mSensorEventBuffer[i].data[4] = -1;
                }
            }
        }

        // Cache the list of active connections, since we use it in multiple places below but won't
        // modify it here
        const std::vector<sp<SensorEventConnection>> activeConnections = connLock.getActiveConnections();

        for (int i = 0; i < count; ++i) {
            // Map flush_complete_events in the buffer to SensorEventConnections which called flush
            // on the hardware sensor. mapFlushEventsToConnections[i] will be the
            // SensorEventConnection mapped to the corresponding flush_complete_event in
            // mSensorEventBuffer[i] if such a mapping exists (NULL otherwise).
            mMapFlushEventsToConnections[i] = nullptr;
            if (mSensorEventBuffer[i].type == SENSOR_TYPE_META_DATA) {
                const int sensor_handle = mSensorEventBuffer[i].meta_data.sensor;
                SensorRecord* rec = mActiveSensors.valueFor(sensor_handle);
                if (rec != nullptr) {
                    mMapFlushEventsToConnections[i] = rec->getFirstPendingFlushConnection();
                    rec->removeFirstPendingFlushConnection();
                }
            }

            // handle dynamic sensor meta events, process registration and unregistration of dynamic
            // sensor based on content of event.
            if (mSensorEventBuffer[i].type == SENSOR_TYPE_DYNAMIC_SENSOR_META) {
                if (mSensorEventBuffer[i].dynamic_sensor_meta.connected) {
                    int handle = mSensorEventBuffer[i].dynamic_sensor_meta.handle;
                    const sensor_t& dynamicSensor =
                            *(mSensorEventBuffer[i].dynamic_sensor_meta.sensor);
                    ALOGI("Dynamic sensor handle 0x%x connected, type %d, name %s",
                          handle, dynamicSensor.type, dynamicSensor.name);

                    if (mSensors.isNewHandle(handle)) {
                        const auto& uuid = mSensorEventBuffer[i].dynamic_sensor_meta.uuid;
                        sensor_t s = dynamicSensor;
                        // make sure the dynamic sensor flag is set
                        s.flags |= DYNAMIC_SENSOR_MASK;
                        // force the handle to be consistent
                        s.handle = handle;

                        SensorInterface *si = new HardwareSensor(s, uuid);

                        // This will release hold on dynamic sensor meta, so it should be called
                        // after Sensor object is created.
                        device.handleDynamicSensorConnection(handle, true /*connected*/);
                        registerDynamicSensorLocked(si);
                    } else {
                        ALOGE("Handle %d has been used, cannot use again before reboot.", handle);
                    }
                } else {
                    int handle = mSensorEventBuffer[i].dynamic_sensor_meta.handle;
                    ALOGI("Dynamic sensor handle 0x%x disconnected", handle);

                    device.handleDynamicSensorConnection(handle, false /*connected*/);
                    if (!unregisterDynamicSensorLocked(handle)) {
                        ALOGE("Dynamic sensor release error.");
                    }

<<<<<<< HEAD
                    size_t numConnections = activeConnections.size();
                    for (size_t i=0 ; i < numConnections; ++i) {
                        if (activeConnections[i] != nullptr) {
                            activeConnections[i]->removeSensor(handle);
                        }
=======
                    for (const sp<SensorEventConnection>& connection : activeConnections) {
                        connection->removeSensor(handle);
>>>>>>> 6fbb7b84
                    }
                }
            }
        }

        // Send our events to clients. Check the state of wake lock for each client and release the
        // lock if none of the clients need it.
        bool needsWakeLock = false;
<<<<<<< HEAD
        size_t numConnections = activeConnections.size();
        for (size_t i=0 ; i < numConnections; ++i) {
            if (activeConnections[i] != nullptr) {
                activeConnections[i]->sendEvents(mSensorEventBuffer, count, mSensorEventScratch,
                        mMapFlushEventsToConnections);
                needsWakeLock |= activeConnections[i]->needsWakeLock();
                // If the connection has one-shot sensors, it may be cleaned up after first trigger.
                // Early check for one-shot sensors.
                if (activeConnections[i]->hasOneShotSensors()) {
                    cleanupAutoDisabledSensorLocked(activeConnections[i], mSensorEventBuffer,
                            count);
                }
=======
        for (const sp<SensorEventConnection>& connection : activeConnections) {
            connection->sendEvents(mSensorEventBuffer, count, mSensorEventScratch,
                    mMapFlushEventsToConnections);
            needsWakeLock |= connection->needsWakeLock();
            // If the connection has one-shot sensors, it may be cleaned up after first trigger.
            // Early check for one-shot sensors.
            if (connection->hasOneShotSensors()) {
                cleanupAutoDisabledSensorLocked(connection, mSensorEventBuffer, count);
>>>>>>> 6fbb7b84
            }
        }

        if (mWakeLockAcquired && !needsWakeLock) {
            setWakeLockAcquiredLocked(false);
        }
    } while (!Thread::exitPending());

    ALOGW("Exiting SensorService::threadLoop => aborting...");
    abort();
    return false;
}

sp<Looper> SensorService::getLooper() const {
    return mLooper;
}

void SensorService::resetAllWakeLockRefCounts() {
<<<<<<< HEAD
    SortedVector< sp<SensorEventConnection> > activeConnections;
    populateActiveConnections(&activeConnections);
    {
        Mutex::Autolock _l(mLock);
        for (size_t i=0 ; i < activeConnections.size(); ++i) {
            if (activeConnections[i] != nullptr) {
                activeConnections[i]->resetWakeLockRefCount();
            }
        }
        setWakeLockAcquiredLocked(false);
=======
    ConnectionSafeAutolock connLock = mConnectionHolder.lock(mLock);
    for (const sp<SensorEventConnection>& connection : connLock.getActiveConnections()) {
        connection->resetWakeLockRefCount();
>>>>>>> 6fbb7b84
    }
    setWakeLockAcquiredLocked(false);
}

void SensorService::setWakeLockAcquiredLocked(bool acquire) {
    if (acquire) {
        if (!mWakeLockAcquired) {
            acquire_wake_lock(PARTIAL_WAKE_LOCK, WAKE_LOCK_NAME);
            mWakeLockAcquired = true;
        }
        mLooper->wake();
    } else {
        if (mWakeLockAcquired) {
            release_wake_lock(WAKE_LOCK_NAME);
            mWakeLockAcquired = false;
        }
    }
}

bool SensorService::isWakeLockAcquired() {
    Mutex::Autolock _l(mLock);
    return mWakeLockAcquired;
}

bool SensorService::SensorEventAckReceiver::threadLoop() {
    ALOGD("new thread SensorEventAckReceiver");
    sp<Looper> looper = mService->getLooper();
    do {
        bool wakeLockAcquired = mService->isWakeLockAcquired();
        int timeout = -1;
        if (wakeLockAcquired) timeout = 5000;
        int ret = looper->pollOnce(timeout);
        if (ret == ALOOPER_POLL_TIMEOUT) {
           mService->resetAllWakeLockRefCounts();
        }
    } while(!Thread::exitPending());
    return false;
}

void SensorService::recordLastValueLocked(
        const sensors_event_t* buffer, size_t count) {
    for (size_t i = 0; i < count; i++) {
        if (buffer[i].type == SENSOR_TYPE_META_DATA ||
            buffer[i].type == SENSOR_TYPE_DYNAMIC_SENSOR_META ||
            buffer[i].type == SENSOR_TYPE_ADDITIONAL_INFO) {
            continue;
        }

        auto logger = mRecentEvent.find(buffer[i].sensor);
        if (logger != mRecentEvent.end()) {
            logger->second->addEvent(buffer[i]);
        }
    }
}

void SensorService::sortEventBuffer(sensors_event_t* buffer, size_t count) {
    struct compar {
        static int cmp(void const* lhs, void const* rhs) {
            sensors_event_t const* l = static_cast<sensors_event_t const*>(lhs);
            sensors_event_t const* r = static_cast<sensors_event_t const*>(rhs);
            return l->timestamp - r->timestamp;
        }
    };
    qsort(buffer, count, sizeof(sensors_event_t), compar::cmp);
}

String8 SensorService::getSensorName(int handle) const {
    return mSensors.getName(handle);
}

bool SensorService::isVirtualSensor(int handle) const {
    sp<SensorInterface> sensor = getSensorInterfaceFromHandle(handle);
    return sensor != nullptr && sensor->isVirtual();
}

bool SensorService::isWakeUpSensorEvent(const sensors_event_t& event) const {
    int handle = event.sensor;
    if (event.type == SENSOR_TYPE_META_DATA) {
        handle = event.meta_data.sensor;
    }
    sp<SensorInterface> sensor = getSensorInterfaceFromHandle(handle);
    return sensor != nullptr && sensor->getSensor().isWakeUpSensor();
}

int32_t SensorService::getIdFromUuid(const Sensor::uuid_t &uuid) const {
    if ((uuid.i64[0] == 0) && (uuid.i64[1] == 0)) {
        // UUID is not supported for this device.
        return 0;
    }
    if ((uuid.i64[0] == INT64_C(~0)) && (uuid.i64[1] == INT64_C(~0))) {
        // This sensor can be uniquely identified in the system by
        // the combination of its type and name.
        return -1;
    }

    // We have a dynamic sensor.

    if (!sHmacGlobalKeyIsValid) {
        // Rather than risk exposing UUIDs, we cripple dynamic sensors.
        ALOGW("HMAC key failure; dynamic sensor getId() will be wrong.");
        return 0;
    }

    // We want each app author/publisher to get a different ID, so that the
    // same dynamic sensor cannot be tracked across apps by multiple
    // authors/publishers.  So we use both our UUID and our User ID.
    // Note potential confusion:
    //     UUID => Universally Unique Identifier.
    //     UID  => User Identifier.
    // We refrain from using "uid" except as needed by API to try to
    // keep this distinction clear.

    auto appUserId = IPCThreadState::self()->getCallingUid();
    uint8_t uuidAndApp[sizeof(uuid) + sizeof(appUserId)];
    memcpy(uuidAndApp, &uuid, sizeof(uuid));
    memcpy(uuidAndApp + sizeof(uuid), &appUserId, sizeof(appUserId));

    // Now we use our key on our UUID/app combo to get the hash.
    uint8_t hash[EVP_MAX_MD_SIZE];
    unsigned int hashLen;
    if (HMAC(EVP_sha256(),
             sHmacGlobalKey, sizeof(sHmacGlobalKey),
             uuidAndApp, sizeof(uuidAndApp),
             hash, &hashLen) == nullptr) {
        // Rather than risk exposing UUIDs, we cripple dynamic sensors.
        ALOGW("HMAC failure; dynamic sensor getId() will be wrong.");
        return 0;
    }

    int32_t id = 0;
    if (hashLen < sizeof(id)) {
        // We never expect this case, but out of paranoia, we handle it.
        // Our 'id' length is already quite small, we don't want the
        // effective length of it to be even smaller.
        // Rather than risk exposing UUIDs, we cripple dynamic sensors.
        ALOGW("HMAC insufficient; dynamic sensor getId() will be wrong.");
        return 0;
    }

    // This is almost certainly less than all of 'hash', but it's as secure
    // as we can be with our current 'id' length.
    memcpy(&id, hash, sizeof(id));

    // Note at the beginning of the function that we return the values of
    // 0 and -1 to represent special cases.  As a result, we can't return
    // those as dynamic sensor IDs.  If we happened to hash to one of those
    // values, we change 'id' so we report as a dynamic sensor, and not as
    // one of those special cases.
    if (id == -1) {
        id = -2;
    } else if (id == 0) {
        id = 1;
    }
    return id;
}

void SensorService::makeUuidsIntoIdsForSensorList(Vector<Sensor> &sensorList) const {
    for (auto &sensor : sensorList) {
        int32_t id = getIdFromUuid(sensor.getUuid());
        sensor.setId(id);
    }
}

Vector<Sensor> SensorService::getSensorList(const String16& /* opPackageName */) {
    char value[PROPERTY_VALUE_MAX];
    property_get("debug.sensors", value, "0");
    const Vector<Sensor>& initialSensorList = (atoi(value)) ?
            mSensors.getUserDebugSensors() : mSensors.getUserSensors();
    Vector<Sensor> accessibleSensorList;
    for (size_t i = 0; i < initialSensorList.size(); i++) {
        Sensor sensor = initialSensorList[i];
        accessibleSensorList.add(sensor);
    }
    makeUuidsIntoIdsForSensorList(accessibleSensorList);
    return accessibleSensorList;
}

Vector<Sensor> SensorService::getDynamicSensorList(const String16& opPackageName) {
    Vector<Sensor> accessibleSensorList;
    mSensors.forEachSensor(
            [&opPackageName, &accessibleSensorList] (const Sensor& sensor) -> bool {
                if (sensor.isDynamicSensor()) {
                    if (canAccessSensor(sensor, "getDynamicSensorList", opPackageName)) {
                        accessibleSensorList.add(sensor);
                    } else {
                        ALOGI("Skipped sensor %s because it requires permission %s and app op %" PRId32,
                              sensor.getName().string(),
                              sensor.getRequiredPermission().string(),
                              sensor.getRequiredAppOp());
                    }
                }
                return true;
            });
    makeUuidsIntoIdsForSensorList(accessibleSensorList);
    return accessibleSensorList;
}

sp<ISensorEventConnection> SensorService::createSensorEventConnection(const String8& packageName,
        int requestedMode, const String16& opPackageName) {
    // Only 2 modes supported for a SensorEventConnection ... NORMAL and DATA_INJECTION.
    if (requestedMode != NORMAL && requestedMode != DATA_INJECTION) {
        return nullptr;
    }

    Mutex::Autolock _l(mLock);
    // To create a client in DATA_INJECTION mode to inject data, SensorService should already be
    // operating in DI mode.
    if (requestedMode == DATA_INJECTION) {
        if (mCurrentOperatingMode != DATA_INJECTION) return nullptr;
        if (!isWhiteListedPackage(packageName)) return nullptr;
    }

    uid_t uid = IPCThreadState::self()->getCallingUid();
    pid_t pid = IPCThreadState::self()->getCallingPid();

    String8 connPackageName =
            (packageName == "") ? String8::format("unknown_package_pid_%d", pid) : packageName;
    String16 connOpPackageName =
            (opPackageName == String16("")) ? String16(connPackageName) : opPackageName;
    bool hasSensorAccess = mUidPolicy->isUidActive(uid);
    sp<SensorEventConnection> result(new SensorEventConnection(this, uid, connPackageName,
            requestedMode == DATA_INJECTION, connOpPackageName, hasSensorAccess));
    if (requestedMode == DATA_INJECTION) {
        mConnectionHolder.addEventConnectionIfNotPresent(result);
        // Add the associated file descriptor to the Looper for polling whenever there is data to
        // be injected.
        result->updateLooperRegistration(mLooper);
    }
    return result;
}

int SensorService::isDataInjectionEnabled() {
    Mutex::Autolock _l(mLock);
    return (mCurrentOperatingMode == DATA_INJECTION);
}

sp<ISensorEventConnection> SensorService::createSensorDirectConnection(
        const String16& opPackageName, uint32_t size, int32_t type, int32_t format,
        const native_handle *resource) {
    ConnectionSafeAutolock connLock = mConnectionHolder.lock(mLock);

    // No new direct connections are allowed when sensor privacy is enabled
    if (mSensorPrivacyPolicy->isSensorPrivacyEnabled()) {
        ALOGE("Cannot create new direct connections when sensor privacy is enabled");
        return nullptr;
    }

    // No new direct connections are allowed when sensor privacy is enabled
    if (mSensorPrivacyPolicy->isSensorPrivacyEnabled()) {
        ALOGE("Cannot create new direct connections when sensor privacy is enabled");
        return nullptr;
    }

    struct sensors_direct_mem_t mem = {
        .type = type,
        .format = format,
        .size = size,
        .handle = resource,
    };
    uid_t uid = IPCThreadState::self()->getCallingUid();

    if (mem.handle == nullptr) {
        ALOGE("Failed to clone resource handle");
        return nullptr;
    }

    // check format
    if (format != SENSOR_DIRECT_FMT_SENSORS_EVENT) {
        ALOGE("Direct channel format %d is unsupported!", format);
        return nullptr;
    }

    // check for duplication
    for (const sp<SensorDirectConnection>& connection : connLock.getDirectConnections()) {
        if (connection->isEquivalent(&mem)) {
            ALOGE("Duplicate create channel request for the same share memory");
            return nullptr;
        }
    }

    // check specific to memory type
    switch(type) {
        case SENSOR_DIRECT_MEM_TYPE_ASHMEM: { // channel backed by ashmem
            if (resource->numFds < 1) {
                ALOGE("Ashmem direct channel requires a memory region to be supplied");
                android_errorWriteLog(0x534e4554, "70986337");  // SafetyNet
                return nullptr;
            }
            int fd = resource->data[0];
            int size2 = ashmem_get_size_region(fd);
            // check size consistency
            if (size2 < static_cast<int64_t>(size)) {
                ALOGE("Ashmem direct channel size %" PRIu32 " greater than shared memory size %d",
                      size, size2);
                return nullptr;
            }
            break;
        }
        case SENSOR_DIRECT_MEM_TYPE_GRALLOC:
            // no specific checks for gralloc
            break;
        default:
            ALOGE("Unknown direct connection memory type %d", type);
            return nullptr;
    }

    native_handle_t *clone = native_handle_clone(resource);
    if (!clone) {
        return nullptr;
    }

    sp<SensorDirectConnection> conn;
    SensorDevice& dev(SensorDevice::getInstance());
    int channelHandle = dev.registerDirectChannel(&mem);

    if (channelHandle <= 0) {
        ALOGE("SensorDevice::registerDirectChannel returns %d", channelHandle);
    } else {
        mem.handle = clone;
        conn = new SensorDirectConnection(this, uid, &mem, channelHandle, opPackageName);
    }

    if (conn == nullptr) {
        native_handle_close(clone);
        native_handle_delete(clone);
    } else {
        // add to list of direct connections
        // sensor service should never hold pointer or sp of SensorDirectConnection object.
        mConnectionHolder.addDirectConnection(conn);
    }
    return conn;
}

int SensorService::setOperationParameter(
            int32_t handle, int32_t type,
            const Vector<float> &floats, const Vector<int32_t> &ints) {
    Mutex::Autolock _l(mLock);

    if (!checkCallingPermission(sLocationHardwarePermission, nullptr, nullptr)) {
        return PERMISSION_DENIED;
    }

    bool isFloat = true;
    bool isCustom = false;
    size_t expectSize = INT32_MAX;
    switch (type) {
        case AINFO_LOCAL_GEOMAGNETIC_FIELD:
            isFloat = true;
            expectSize = 3;
            break;
        case AINFO_LOCAL_GRAVITY:
            isFloat = true;
            expectSize = 1;
            break;
        case AINFO_DOCK_STATE:
        case AINFO_HIGH_PERFORMANCE_MODE:
        case AINFO_MAGNETIC_FIELD_CALIBRATION:
            isFloat = false;
            expectSize = 1;
            break;
        default:
            // CUSTOM events must only contain float data; it may have variable size
            if (type < AINFO_CUSTOM_START || type >= AINFO_DEBUGGING_START ||
                    ints.size() ||
                    sizeof(additional_info_event_t::data_float)/sizeof(float) < floats.size() ||
                    handle < 0) {
                return BAD_VALUE;
            }
            isFloat = true;
            isCustom = true;
            expectSize = floats.size();
            break;
    }

    if (!isCustom && handle != -1) {
        return BAD_VALUE;
    }

    // three events: first one is begin tag, last one is end tag, the one in the middle
    // is the payload.
    sensors_event_t event[3];
    int64_t timestamp = elapsedRealtimeNano();
    for (sensors_event_t* i = event; i < event + 3; i++) {
        *i = (sensors_event_t) {
            .version = sizeof(sensors_event_t),
            .sensor = handle,
            .type = SENSOR_TYPE_ADDITIONAL_INFO,
            .timestamp = timestamp++,
            .additional_info = (additional_info_event_t) {
                .serial = 0
            }
        };
    }

    event[0].additional_info.type = AINFO_BEGIN;
    event[1].additional_info.type = type;
    event[2].additional_info.type = AINFO_END;

    if (isFloat) {
        if (floats.size() != expectSize) {
            return BAD_VALUE;
        }
        for (size_t i = 0; i < expectSize; ++i) {
            event[1].additional_info.data_float[i] = floats[i];
        }
    } else {
        if (ints.size() != expectSize) {
            return BAD_VALUE;
        }
        for (size_t i = 0; i < expectSize; ++i) {
            event[1].additional_info.data_int32[i] = ints[i];
        }
    }

    SensorDevice& dev(SensorDevice::getInstance());
    for (sensors_event_t* i = event; i < event + 3; i++) {
        int ret = dev.injectSensorData(i);
        if (ret != NO_ERROR) {
            return ret;
        }
    }
    return NO_ERROR;
}

status_t SensorService::resetToNormalMode() {
    Mutex::Autolock _l(mLock);
    return resetToNormalModeLocked();
}

status_t SensorService::resetToNormalModeLocked() {
    SensorDevice& dev(SensorDevice::getInstance());
    status_t err = dev.setMode(NORMAL);
    if (err == NO_ERROR) {
        mCurrentOperatingMode = NORMAL;
        dev.enableAllSensors();
    }
    return err;
}

void SensorService::cleanupConnection(SensorEventConnection* c) {
    ConnectionSafeAutolock connLock = mConnectionHolder.lock(mLock);
    const wp<SensorEventConnection> connection(c);
    size_t size = mActiveSensors.size();
    ALOGD_IF(DEBUG_CONNECTIONS, "%zu active sensors", size);
    for (size_t i=0 ; i<size ; ) {
        int handle = mActiveSensors.keyAt(i);
        if (c->hasSensor(handle)) {
            ALOGD_IF(DEBUG_CONNECTIONS, "%zu: disabling handle=0x%08x", i, handle);
            sp<SensorInterface> sensor = getSensorInterfaceFromHandle(handle);
            if (sensor != nullptr) {
                sensor->activate(c, false);
            } else {
                ALOGE("sensor interface of handle=0x%08x is null!", handle);
            }
            c->removeSensor(handle);
        }
        SensorRecord* rec = mActiveSensors.valueAt(i);
        ALOGE_IF(!rec, "mActiveSensors[%zu] is null (handle=0x%08x)!", i, handle);
        ALOGD_IF(DEBUG_CONNECTIONS,
                "removing connection %p for sensor[%zu].handle=0x%08x",
                c, i, handle);

        if (rec && rec->removeConnection(connection)) {
            ALOGD_IF(DEBUG_CONNECTIONS, "... and it was the last connection");
            mActiveSensors.removeItemsAt(i, 1);
            mActiveVirtualSensors.erase(handle);
            delete rec;
            size--;
        } else {
            i++;
        }
    }
    c->updateLooperRegistration(mLooper);
    mConnectionHolder.removeEventConnection(connection);
    BatteryService::cleanup(c->getUid());
    if (c->needsWakeLock()) {
        checkWakeLockStateLocked(&connLock);
    }

    {
        Mutex::Autolock packageLock(sPackageTargetVersionLock);
        auto iter = sPackageTargetVersion.find(c->mOpPackageName);
        if (iter != sPackageTargetVersion.end()) {
            sPackageTargetVersion.erase(iter);
        }
    }

    {
        Mutex::Autolock packageLock(sPackageTargetVersionLock);
        auto iter = sPackageTargetVersion.find(c->mOpPackageName);
        if (iter != sPackageTargetVersion.end()) {
            sPackageTargetVersion.erase(iter);
        }
    }

    SensorDevice& dev(SensorDevice::getInstance());
    dev.notifyConnectionDestroyed(c);
}

void SensorService::cleanupConnection(SensorDirectConnection* c) {
    Mutex::Autolock _l(mLock);

    SensorDevice& dev(SensorDevice::getInstance());
    dev.unregisterDirectChannel(c->getHalChannelHandle());
    mConnectionHolder.removeDirectConnection(c);
}

sp<SensorInterface> SensorService::getSensorInterfaceFromHandle(int handle) const {
    return mSensors.getInterface(handle);
}

status_t SensorService::enable(const sp<SensorEventConnection>& connection,
        int handle, nsecs_t samplingPeriodNs, nsecs_t maxBatchReportLatencyNs, int reservedFlags,
        const String16& opPackageName) {
    if (mInitCheck != NO_ERROR)
        return mInitCheck;

    sp<SensorInterface> sensor = getSensorInterfaceFromHandle(handle);
    if (sensor == nullptr ||
        !canAccessSensor(sensor->getSensor(), "Tried enabling", opPackageName)) {
        return BAD_VALUE;
    }

    ConnectionSafeAutolock connLock = mConnectionHolder.lock(mLock);
    if (mCurrentOperatingMode != NORMAL
           && !isWhiteListedPackage(connection->getPackageName())) {
        return INVALID_OPERATION;
    }

    SensorRecord* rec = mActiveSensors.valueFor(handle);
    if (rec == nullptr) {
        rec = new SensorRecord(connection);
        mActiveSensors.add(handle, rec);
        if (sensor->isVirtual()) {
            mActiveVirtualSensors.emplace(handle);
        }

        // There was no SensorRecord for this sensor which means it was previously disabled. Mark
        // the recent event as stale to ensure that the previous event is not sent to a client. This
        // ensures on-change events that were generated during a previous sensor activation are not
        // erroneously sent to newly connected clients, especially if a second client registers for
        // an on-change sensor before the first client receives the updated event. Once an updated
        // event is received, the recent events will be marked as current, and any new clients will
        // immediately receive the most recent event.
        if (sensor->getSensor().getReportingMode() == AREPORTING_MODE_ON_CHANGE) {
            auto logger = mRecentEvent.find(handle);
            if (logger != mRecentEvent.end()) {
                logger->second->setLastEventStale();
            }
        }
    } else {
        if (rec->addConnection(connection)) {
            // this sensor is already activated, but we are adding a connection that uses it.
            // Immediately send down the last known value of the requested sensor if it's not a
            // "continuous" sensor.
            if (sensor->getSensor().getReportingMode() == AREPORTING_MODE_ON_CHANGE) {
                // NOTE: The wake_up flag of this event may get set to
                // WAKE_UP_SENSOR_EVENT_NEEDS_ACK if this is a wake_up event.

                auto logger = mRecentEvent.find(handle);
                if (logger != mRecentEvent.end()) {
                    sensors_event_t event;
                    // Verify that the last sensor event was generated from the current activation
                    // of the sensor. If not, it is possible for an on-change sensor to receive a
                    // sensor event that is stale if two clients re-activate the sensor
                    // simultaneously.
                    if(logger->second->populateLastEventIfCurrent(&event)) {
                        event.sensor = handle;
                        if (event.version == sizeof(sensors_event_t)) {
                            if (isWakeUpSensorEvent(event) && !mWakeLockAcquired) {
                                setWakeLockAcquiredLocked(true);
                            }
                            connection->sendEvents(&event, 1, nullptr);
                            if (!connection->needsWakeLock() && mWakeLockAcquired) {
                                checkWakeLockStateLocked(&connLock);
                            }
                        }
                    }
                }
            }
        }
    }

    if (connection->addSensor(handle)) {
        BatteryService::enableSensor(connection->getUid(), handle);
        // the sensor was added (which means it wasn't already there)
        // so, see if this connection becomes active
        mConnectionHolder.addEventConnectionIfNotPresent(connection);
    } else {
        ALOGW("sensor %08x already enabled in connection %p (ignoring)",
            handle, connection.get());
    }

    // Check maximum delay for the sensor.
    nsecs_t maxDelayNs = sensor->getSensor().getMaxDelay() * 1000LL;
    if (maxDelayNs > 0 && (samplingPeriodNs > maxDelayNs)) {
        samplingPeriodNs = maxDelayNs;
    }

    nsecs_t minDelayNs = sensor->getSensor().getMinDelayNs();
    if (samplingPeriodNs < minDelayNs) {
        samplingPeriodNs = minDelayNs;
    }

    ALOGD_IF(DEBUG_CONNECTIONS, "Calling batch handle==%d flags=%d"
                                "rate=%" PRId64 " timeout== %" PRId64"",
             handle, reservedFlags, samplingPeriodNs, maxBatchReportLatencyNs);

    status_t err = sensor->batch(connection.get(), handle, 0, samplingPeriodNs,
                                 maxBatchReportLatencyNs);

    // Call flush() before calling activate() on the sensor. Wait for a first
    // flush complete event before sending events on this connection. Ignore
    // one-shot sensors which don't support flush(). Ignore on-change sensors
    // to maintain the on-change logic (any on-change events except the initial
    // one should be trigger by a change in value). Also if this sensor isn't
    // already active, don't call flush().
    if (err == NO_ERROR &&
            sensor->getSensor().getReportingMode() == AREPORTING_MODE_CONTINUOUS &&
            rec->getNumConnections() > 1) {
        connection->setFirstFlushPending(handle, true);
        status_t err_flush = sensor->flush(connection.get(), handle);
        // Flush may return error if the underlying h/w sensor uses an older HAL.
        if (err_flush == NO_ERROR) {
            rec->addPendingFlushConnection(connection.get());
        } else {
            connection->setFirstFlushPending(handle, false);
        }
    }

    if (err == NO_ERROR) {
        ALOGD_IF(DEBUG_CONNECTIONS, "Calling activate on %d", handle);
        err = sensor->activate(connection.get(), true);
    }

    if (err == NO_ERROR) {
        connection->updateLooperRegistration(mLooper);

        if (sensor->getSensor().getRequiredPermission().size() > 0 &&
                sensor->getSensor().getRequiredAppOp() >= 0) {
            connection->mHandleToAppOp[handle] = sensor->getSensor().getRequiredAppOp();
        }

        mLastNSensorRegistrations.editItemAt(mNextSensorRegIndex) =
                SensorRegistrationInfo(handle, connection->getPackageName(),
                                       samplingPeriodNs, maxBatchReportLatencyNs, true);
        mNextSensorRegIndex = (mNextSensorRegIndex + 1) % SENSOR_REGISTRATIONS_BUF_SIZE;
    }

    if (err != NO_ERROR) {
        // batch/activate has failed, reset our state.
        cleanupWithoutDisableLocked(connection, handle);
    }
    return err;
}

status_t SensorService::disable(const sp<SensorEventConnection>& connection, int handle) {
    if (mInitCheck != NO_ERROR)
        return mInitCheck;

    Mutex::Autolock _l(mLock);
    status_t err = cleanupWithoutDisableLocked(connection, handle);
    if (err == NO_ERROR) {
        sp<SensorInterface> sensor = getSensorInterfaceFromHandle(handle);
        err = sensor != nullptr ? sensor->activate(connection.get(), false) : status_t(BAD_VALUE);

    }
    if (err == NO_ERROR) {
        mLastNSensorRegistrations.editItemAt(mNextSensorRegIndex) =
                SensorRegistrationInfo(handle, connection->getPackageName(), 0, 0, false);
        mNextSensorRegIndex = (mNextSensorRegIndex + 1) % SENSOR_REGISTRATIONS_BUF_SIZE;
    }
    return err;
}

status_t SensorService::cleanupWithoutDisable(
        const sp<SensorEventConnection>& connection, int handle) {
    Mutex::Autolock _l(mLock);
    return cleanupWithoutDisableLocked(connection, handle);
}

status_t SensorService::cleanupWithoutDisableLocked(
        const sp<SensorEventConnection>& connection, int handle) {
    SensorRecord* rec = mActiveSensors.valueFor(handle);
    if (rec) {
        // see if this connection becomes inactive
        if (connection->removeSensor(handle)) {
            BatteryService::disableSensor(connection->getUid(), handle);
        }
        if (connection->hasAnySensor() == false) {
            connection->updateLooperRegistration(mLooper);
            mConnectionHolder.removeEventConnection(connection);
        }
        // see if this sensor becomes inactive
        if (rec->removeConnection(connection)) {
            mActiveSensors.removeItem(handle);
            mActiveVirtualSensors.erase(handle);
            delete rec;
        }
        return NO_ERROR;
    }
    return BAD_VALUE;
}

status_t SensorService::setEventRate(const sp<SensorEventConnection>& connection,
        int handle, nsecs_t ns, const String16& opPackageName) {
    if (mInitCheck != NO_ERROR)
        return mInitCheck;

    sp<SensorInterface> sensor = getSensorInterfaceFromHandle(handle);
    if (sensor == nullptr ||
        !canAccessSensor(sensor->getSensor(), "Tried configuring", opPackageName)) {
        return BAD_VALUE;
    }

    if (ns < 0)
        return BAD_VALUE;

    nsecs_t minDelayNs = sensor->getSensor().getMinDelayNs();
    if (ns < minDelayNs) {
        ns = minDelayNs;
    }

    return sensor->setDelay(connection.get(), handle, ns);
}

status_t SensorService::flushSensor(const sp<SensorEventConnection>& connection,
        const String16& opPackageName) {
    if (mInitCheck != NO_ERROR) return mInitCheck;
    SensorDevice& dev(SensorDevice::getInstance());
    const int halVersion = dev.getHalDeviceVersion();
    status_t err(NO_ERROR);
    Mutex::Autolock _l(mLock);
    // Loop through all sensors for this connection and call flush on each of them.
    for (size_t i = 0; i < connection->mSensorInfo.size(); ++i) {
        const int handle = connection->mSensorInfo.keyAt(i);
        sp<SensorInterface> sensor = getSensorInterfaceFromHandle(handle);
        if (sensor == nullptr) {
            continue;
        }
        if (sensor->getSensor().getReportingMode() == AREPORTING_MODE_ONE_SHOT) {
            ALOGE("flush called on a one-shot sensor");
            err = INVALID_OPERATION;
            continue;
        }
        if (halVersion <= SENSORS_DEVICE_API_VERSION_1_0 || isVirtualSensor(handle)) {
            // For older devices just increment pending flush count which will send a trivial
            // flush complete event.
            connection->incrementPendingFlushCount(handle);
        } else {
            if (!canAccessSensor(sensor->getSensor(), "Tried flushing", opPackageName)) {
                err = INVALID_OPERATION;
                continue;
            }
            status_t err_flush = sensor->flush(connection.get(), handle);
            if (err_flush == NO_ERROR) {
                SensorRecord* rec = mActiveSensors.valueFor(handle);
                if (rec != nullptr) rec->addPendingFlushConnection(connection);
            }
            err = (err_flush != NO_ERROR) ? err_flush : err;
        }
    }
    return err;
}

bool SensorService::canAccessSensor(const Sensor& sensor, const char* operation,
        const String16& opPackageName) {
    // Check if a permission is required for this sensor
    if (sensor.getRequiredPermission().length() <= 0) {
        return true;
    }

    const int32_t opCode = sensor.getRequiredAppOp();
    const int32_t appOpMode = sAppOpsManager.checkOp(opCode,
            IPCThreadState::self()->getCallingUid(), opPackageName);
    bool appOpAllowed = appOpMode == AppOpsManager::MODE_ALLOWED;

    bool canAccess = false;
    if (hasPermissionForSensor(sensor)) {
        // Ensure that the AppOp is allowed, or that there is no necessary app op for the sensor
        if (opCode < 0 || appOpAllowed) {
            canAccess = true;
        }
    } else if (sensor.getType() == SENSOR_TYPE_STEP_COUNTER ||
            sensor.getType() == SENSOR_TYPE_STEP_DETECTOR) {
        int targetSdkVersion = getTargetSdkVersion(opPackageName);
        // Allow access to the sensor if the application targets pre-Q, which is before the
        // requirement to hold the AR permission to access Step Counter and Step Detector events
        // was introduced, and the user hasn't revoked the app op.
        //
        // Verifying the app op is required to ensure that the user hasn't revoked the necessary
        // permissions to access the Step Detector and Step Counter when the application targets
        // pre-Q. Without this check, if the user revokes the pre-Q install-time GMS Core AR
        // permission, the app would still be able to receive Step Counter and Step Detector events.
        if (appOpAllowed &&
                targetSdkVersion > 0 &&
                targetSdkVersion <= __ANDROID_API_P__) {
            canAccess = true;
        }
    }

    if (canAccess) {
        sAppOpsManager.noteOp(opCode, IPCThreadState::self()->getCallingUid(), opPackageName);
    } else {
        ALOGE("%s a sensor (%s) without holding its required permission: %s",
                operation, sensor.getName().string(), sensor.getRequiredPermission().string());
    }

    return canAccess;
}

bool SensorService::hasPermissionForSensor(const Sensor& sensor) {
    bool hasPermission = false;
    const String8& requiredPermission = sensor.getRequiredPermission();

    // Runtime permissions can't use the cache as they may change.
    if (sensor.isRequiredPermissionRuntime()) {
        hasPermission = checkPermission(String16(requiredPermission),
                IPCThreadState::self()->getCallingPid(), IPCThreadState::self()->getCallingUid());
    } else {
        hasPermission = PermissionCache::checkCallingPermission(String16(requiredPermission));
    }
    return hasPermission;
}

int SensorService::getTargetSdkVersion(const String16& opPackageName) {
    Mutex::Autolock packageLock(sPackageTargetVersionLock);
    int targetSdkVersion = -1;
    auto entry = sPackageTargetVersion.find(opPackageName);
    if (entry != sPackageTargetVersion.end()) {
        targetSdkVersion = entry->second;
    } else {
        sp<IBinder> binder = defaultServiceManager()->getService(String16("package_native"));
        if (binder != nullptr) {
            sp<content::pm::IPackageManagerNative> packageManager =
                    interface_cast<content::pm::IPackageManagerNative>(binder);
            if (packageManager != nullptr) {
                binder::Status status = packageManager->getTargetSdkVersionForPackage(
                        opPackageName, &targetSdkVersion);
                if (!status.isOk()) {
                    targetSdkVersion = -1;
                }
            }
        }
        sPackageTargetVersion[opPackageName] = targetSdkVersion;
    }
    return targetSdkVersion;
}

void SensorService::checkWakeLockState() {
    ConnectionSafeAutolock connLock = mConnectionHolder.lock(mLock);
    checkWakeLockStateLocked(&connLock);
}

void SensorService::checkWakeLockStateLocked(ConnectionSafeAutolock* connLock) {
    if (!mWakeLockAcquired) {
        return;
    }
    bool releaseLock = true;
<<<<<<< HEAD
    for (size_t i=0 ; i<mActiveConnections.size() ; i++) {
        sp<SensorEventConnection> connection(mActiveConnections[i].promote());
        if (connection != nullptr) {
            if (connection->needsWakeLock()) {
                releaseLock = false;
                break;
            }
=======
    for (const sp<SensorEventConnection>& connection : connLock->getActiveConnections()) {
        if (connection->needsWakeLock()) {
            releaseLock = false;
            break;
>>>>>>> 6fbb7b84
        }
    }
    if (releaseLock) {
        setWakeLockAcquiredLocked(false);
    }
}

void SensorService::sendEventsFromCache(const sp<SensorEventConnection>& connection) {
    Mutex::Autolock _l(mLock);
    connection->writeToSocketFromCache();
    if (connection->needsWakeLock()) {
        setWakeLockAcquiredLocked(true);
    }
}

<<<<<<< HEAD
void SensorService::populateActiveConnections(
        SortedVector< sp<SensorEventConnection> >* activeConnections) {
    Mutex::Autolock _l(mLock);
    for (size_t i=0 ; i < mActiveConnections.size(); ++i) {
        sp<SensorEventConnection> connection(mActiveConnections[i].promote());
        if (connection != nullptr) {
            activeConnections->add(connection);
        }
    }
}

=======
>>>>>>> 6fbb7b84
bool SensorService::isWhiteListedPackage(const String8& packageName) {
    return (packageName.contains(mWhiteListedPackage.string()));
}

bool SensorService::isOperationPermitted(const String16& opPackageName) {
    Mutex::Autolock _l(mLock);
    if (mCurrentOperatingMode == RESTRICTED) {
        String8 package(opPackageName);
        return isWhiteListedPackage(package);
    }
    return true;
}

void SensorService::UidPolicy::registerSelf() {
    ActivityManager am;
    am.registerUidObserver(this, ActivityManager::UID_OBSERVER_GONE
            | ActivityManager::UID_OBSERVER_IDLE
            | ActivityManager::UID_OBSERVER_ACTIVE,
            ActivityManager::PROCESS_STATE_UNKNOWN,
            String16("android"));
}

void SensorService::UidPolicy::unregisterSelf() {
    ActivityManager am;
    am.unregisterUidObserver(this);
}

void SensorService::UidPolicy::onUidGone(__unused uid_t uid, __unused bool disabled) {
    onUidIdle(uid, disabled);
}

void SensorService::UidPolicy::onUidActive(uid_t uid) {
    {
        Mutex::Autolock _l(mUidLock);
        mActiveUids.insert(uid);
    }
    sp<SensorService> service = mService.promote();
    if (service != nullptr) {
        service->setSensorAccess(uid, true);
    }
}

void SensorService::UidPolicy::onUidIdle(uid_t uid, __unused bool disabled) {
    bool deleted = false;
    {
        Mutex::Autolock _l(mUidLock);
        if (mActiveUids.erase(uid) > 0) {
            deleted = true;
        }
    }
    if (deleted) {
        sp<SensorService> service = mService.promote();
        if (service != nullptr) {
            service->setSensorAccess(uid, false);
        }
    }
}

void SensorService::UidPolicy::addOverrideUid(uid_t uid, bool active) {
    updateOverrideUid(uid, active, true);
}

void SensorService::UidPolicy::removeOverrideUid(uid_t uid) {
    updateOverrideUid(uid, false, false);
}

void SensorService::UidPolicy::updateOverrideUid(uid_t uid, bool active, bool insert) {
    bool wasActive = false;
    bool isActive = false;
    {
        Mutex::Autolock _l(mUidLock);
        wasActive = isUidActiveLocked(uid);
        mOverrideUids.erase(uid);
        if (insert) {
            mOverrideUids.insert(std::pair<uid_t, bool>(uid, active));
        }
        isActive = isUidActiveLocked(uid);
    }
    if (wasActive != isActive) {
        sp<SensorService> service = mService.promote();
        if (service != nullptr) {
            service->setSensorAccess(uid, isActive);
        }
    }
}

bool SensorService::UidPolicy::isUidActive(uid_t uid) {
    // Non-app UIDs are considered always active
    if (uid < FIRST_APPLICATION_UID) {
        return true;
    }
    Mutex::Autolock _l(mUidLock);
    return isUidActiveLocked(uid);
}

bool SensorService::UidPolicy::isUidActiveLocked(uid_t uid) {
    // Non-app UIDs are considered always active
    if (uid < FIRST_APPLICATION_UID) {
        return true;
    }
    auto it = mOverrideUids.find(uid);
    if (it != mOverrideUids.end()) {
        return it->second;
    }
    return mActiveUids.find(uid) != mActiveUids.end();
}

void SensorService::SensorPrivacyPolicy::registerSelf() {
    SensorPrivacyManager spm;
    mSensorPrivacyEnabled = spm.isSensorPrivacyEnabled();
    spm.addSensorPrivacyListener(this);
}

void SensorService::SensorPrivacyPolicy::unregisterSelf() {
    SensorPrivacyManager spm;
    spm.removeSensorPrivacyListener(this);
}

bool SensorService::SensorPrivacyPolicy::isSensorPrivacyEnabled() {
    return mSensorPrivacyEnabled;
}

binder::Status SensorService::SensorPrivacyPolicy::onSensorPrivacyChanged(bool enabled) {
    mSensorPrivacyEnabled = enabled;
    sp<SensorService> service = mService.promote();
    if (service != nullptr) {
        if (enabled) {
            service->disableAllSensors();
        } else {
            service->enableAllSensors();
        }
    }
    return binder::Status::ok();
}
<<<<<<< HEAD
}; // namespace android
=======

SensorService::ConnectionSafeAutolock::ConnectionSafeAutolock(
        SensorService::SensorConnectionHolder& holder, Mutex& mutex)
        : mConnectionHolder(holder), mAutolock(mutex) {}

template<typename ConnectionType>
const std::vector<sp<ConnectionType>>& SensorService::ConnectionSafeAutolock::getConnectionsHelper(
        const SortedVector<wp<ConnectionType>>& connectionList,
        std::vector<std::vector<sp<ConnectionType>>>* referenceHolder) {
    referenceHolder->emplace_back();
    std::vector<sp<ConnectionType>>& connections = referenceHolder->back();
    for (const wp<ConnectionType>& weakConnection : connectionList){
        sp<ConnectionType> connection = weakConnection.promote();
        if (connection != nullptr) {
            connections.push_back(std::move(connection));
        }
    }
    return connections;
}

const std::vector<sp<SensorService::SensorEventConnection>>&
        SensorService::ConnectionSafeAutolock::getActiveConnections() {
    return getConnectionsHelper(mConnectionHolder.mActiveConnections,
                                &mReferencedActiveConnections);
}

const std::vector<sp<SensorService::SensorDirectConnection>>&
        SensorService::ConnectionSafeAutolock::getDirectConnections() {
    return getConnectionsHelper(mConnectionHolder.mDirectConnections,
                                &mReferencedDirectConnections);
}

void SensorService::SensorConnectionHolder::addEventConnectionIfNotPresent(
        const sp<SensorService::SensorEventConnection>& connection) {
    if (mActiveConnections.indexOf(connection) < 0) {
        mActiveConnections.add(connection);
    }
}

void SensorService::SensorConnectionHolder::removeEventConnection(
        const wp<SensorService::SensorEventConnection>& connection) {
    mActiveConnections.remove(connection);
}

void SensorService::SensorConnectionHolder::addDirectConnection(
        const sp<SensorService::SensorDirectConnection>& connection) {
    mDirectConnections.add(connection);
}

void SensorService::SensorConnectionHolder::removeDirectConnection(
        const wp<SensorService::SensorDirectConnection>& connection) {
    mDirectConnections.remove(connection);
}

SensorService::ConnectionSafeAutolock SensorService::SensorConnectionHolder::lock(Mutex& mutex) {
    return ConnectionSafeAutolock(*this, mutex);
}

} // namespace android
>>>>>>> 6fbb7b84
<|MERGE_RESOLUTION|>--- conflicted
+++ resolved
@@ -299,21 +299,10 @@
 }
 
 void SensorService::setSensorAccess(uid_t uid, bool hasAccess) {
-<<<<<<< HEAD
-    SortedVector< sp<SensorEventConnection> > activeConnections;
-    populateActiveConnections(&activeConnections);
-    {
-        Mutex::Autolock _l(mLock);
-        for (size_t i = 0 ; i < activeConnections.size(); i++) {
-            if (activeConnections[i] != nullptr && activeConnections[i]->getUid() == uid) {
-                activeConnections[i]->setSensorAccess(hasAccess);
-            }
-=======
     ConnectionSafeAutolock connLock = mConnectionHolder.lock(mLock);
     for (const sp<SensorEventConnection>& conn : connLock.getActiveConnections()) {
         if (conn->getUid() == uid) {
             conn->setSensorAccess(hasAccess);
->>>>>>> 6fbb7b84
         }
     }
 }
@@ -381,11 +370,7 @@
 
             mCurrentOperatingMode = RESTRICTED;
             // temporarily stop all sensor direct report and disable sensors
-<<<<<<< HEAD
-            disableAllSensorsLocked();
-=======
             disableAllSensorsLocked(&connLock);
->>>>>>> 6fbb7b84
             mWhiteListedPackage.setTo(String8(args[1]));
             return status_t(NO_ERROR);
         } else if (args.size() == 1 && args[0] == String16("enable")) {
@@ -393,11 +378,7 @@
             if (mCurrentOperatingMode == RESTRICTED) {
                 mCurrentOperatingMode = NORMAL;
                 // enable sensors and recover all sensor direct report
-<<<<<<< HEAD
-                enableAllSensorsLocked();
-=======
                 enableAllSensorsLocked(&connLock);
->>>>>>> 6fbb7b84
             }
             if (mCurrentOperatingMode == DATA_INJECTION) {
                resetToNormalModeLocked();
@@ -488,21 +469,11 @@
             result.appendFormat("Sensor Privacy: %s\n",
                     mSensorPrivacyPolicy->isSensorPrivacyEnabled() ? "enabled" : "disabled");
 
-<<<<<<< HEAD
-            result.appendFormat("%zd active connections\n", mActiveConnections.size());
-            for (size_t i=0 ; i < mActiveConnections.size() ; i++) {
-                sp<SensorEventConnection> connection(mActiveConnections[i].promote());
-                if (connection != nullptr) {
-                    result.appendFormat("Connection Number: %zu \n", i);
-                    connection->dump(result);
-                }
-=======
             const auto& activeConnections = connLock.getActiveConnections();
             result.appendFormat("%zd active connections\n", activeConnections.size());
             for (size_t i=0 ; i < activeConnections.size() ; i++) {
                 result.appendFormat("Connection Number: %zu \n", i);
                 activeConnections[i]->dump(result);
->>>>>>> 6fbb7b84
             }
 
             const auto& directConnections = connLock.getDirectConnections();
@@ -536,19 +507,6 @@
 }
 
 void SensorService::disableAllSensors() {
-<<<<<<< HEAD
-    Mutex::Autolock _l(mLock);
-    disableAllSensorsLocked();
-}
-
-void SensorService::disableAllSensorsLocked() {
-    SensorDevice& dev(SensorDevice::getInstance());
-    for (auto &i : mDirectConnections) {
-        sp<SensorDirectConnection> connection(i.promote());
-        if (connection != nullptr) {
-            connection->stopAll(true /* backupRecord */);
-        }
-=======
     ConnectionSafeAutolock connLock = mConnectionHolder.lock(mLock);
     disableAllSensorsLocked(&connLock);
 }
@@ -557,7 +515,6 @@
     SensorDevice& dev(SensorDevice::getInstance());
     for (const sp<SensorDirectConnection>& connection : connLock->getDirectConnections()) {
         connection->stopAll(true /* backupRecord */);
->>>>>>> 6fbb7b84
     }
     dev.disableAllSensors();
     // Clear all pending flush connections for all active sensors. If one of the active
@@ -569,19 +526,11 @@
 }
 
 void SensorService::enableAllSensors() {
-<<<<<<< HEAD
-    Mutex::Autolock _l(mLock);
-    enableAllSensorsLocked();
-}
-
-void SensorService::enableAllSensorsLocked() {
-=======
     ConnectionSafeAutolock connLock = mConnectionHolder.lock(mLock);
     enableAllSensorsLocked(&connLock);
 }
 
 void SensorService::enableAllSensorsLocked(ConnectionSafeAutolock* connLock) {
->>>>>>> 6fbb7b84
     // sensors should only be enabled if the operating state is not restricted and sensor
     // privacy is not enabled.
     if (mCurrentOperatingMode == RESTRICTED || mSensorPrivacyPolicy->isSensorPrivacyEnabled()) {
@@ -592,23 +541,12 @@
     }
     SensorDevice& dev(SensorDevice::getInstance());
     dev.enableAllSensors();
-<<<<<<< HEAD
-    for (auto &i : mDirectConnections) {
-        sp<SensorDirectConnection> connection(i.promote());
-        if (connection != nullptr) {
-            connection->recoverAll();
-        }
-    }
-}
-
-=======
     for (const sp<SensorDirectConnection>& connection : connLock->getDirectConnections()) {
         connection->recoverAll();
     }
 }
 
 
->>>>>>> 6fbb7b84
 // NOTE: This is a remote API - make sure all args are validated
 status_t SensorService::shellCommand(int in, int out, int err, Vector<String16>& args) {
     if (!checkCallingPermission(sManageSensorsPermission, nullptr, nullptr)) {
@@ -637,7 +575,6 @@
     if (uid <= 0) {
         ALOGE("Unknown package: '%s'", String8(packageName).string());
         dprintf(err, "Unknown package: '%s'\n", String8(packageName).string());
-<<<<<<< HEAD
         return BAD_VALUE;
     }
 
@@ -658,28 +595,6 @@
         return BAD_VALUE;
     }
 
-=======
-        return BAD_VALUE;
-    }
-
-    if (userId < 0) {
-        ALOGE("Invalid user: %d", userId);
-        dprintf(err, "Invalid user: %d\n", userId);
-        return BAD_VALUE;
-    }
-
-    uid = multiuser_get_uid(userId, uid);
-    return NO_ERROR;
-}
-
-status_t SensorService::handleSetUidState(Vector<String16>& args, int err) {
-    // Valid arg.size() is 3 or 5, args.size() is 5 with --user option.
-    if (!(args.size() == 3 || args.size() == 5)) {
-        printHelp(err);
-        return BAD_VALUE;
-    }
-
->>>>>>> 6fbb7b84
     bool active = false;
     if (args[2] == String16("active")) {
         active = true;
@@ -706,7 +621,6 @@
     // Valid arg.size() is 2 or 4, args.size() is 4 with --user option.
     if (!(args.size() == 2 || args.size() == 4)) {
         printHelp(err);
-<<<<<<< HEAD
         return BAD_VALUE;
     }
 
@@ -720,21 +634,6 @@
         return BAD_VALUE;
     }
 
-=======
-        return BAD_VALUE;
-    }
-
-    int userId = 0;
-    if (args.size() == 4 && args[2] == String16("--user")) {
-        userId = atoi(String8(args[3]));
-    }
-
-    uid_t uid;
-    if (getUidForPackage(args[1], userId, uid, err) == BAD_VALUE) {
-        return BAD_VALUE;
-    }
-
->>>>>>> 6fbb7b84
     mUidPolicy->removeOverrideUid(uid);
     return NO_ERROR;
 }
@@ -952,16 +851,8 @@
                         ALOGE("Dynamic sensor release error.");
                     }
 
-<<<<<<< HEAD
-                    size_t numConnections = activeConnections.size();
-                    for (size_t i=0 ; i < numConnections; ++i) {
-                        if (activeConnections[i] != nullptr) {
-                            activeConnections[i]->removeSensor(handle);
-                        }
-=======
                     for (const sp<SensorEventConnection>& connection : activeConnections) {
                         connection->removeSensor(handle);
->>>>>>> 6fbb7b84
                     }
                 }
             }
@@ -970,20 +861,6 @@
         // Send our events to clients. Check the state of wake lock for each client and release the
         // lock if none of the clients need it.
         bool needsWakeLock = false;
-<<<<<<< HEAD
-        size_t numConnections = activeConnections.size();
-        for (size_t i=0 ; i < numConnections; ++i) {
-            if (activeConnections[i] != nullptr) {
-                activeConnections[i]->sendEvents(mSensorEventBuffer, count, mSensorEventScratch,
-                        mMapFlushEventsToConnections);
-                needsWakeLock |= activeConnections[i]->needsWakeLock();
-                // If the connection has one-shot sensors, it may be cleaned up after first trigger.
-                // Early check for one-shot sensors.
-                if (activeConnections[i]->hasOneShotSensors()) {
-                    cleanupAutoDisabledSensorLocked(activeConnections[i], mSensorEventBuffer,
-                            count);
-                }
-=======
         for (const sp<SensorEventConnection>& connection : activeConnections) {
             connection->sendEvents(mSensorEventBuffer, count, mSensorEventScratch,
                     mMapFlushEventsToConnections);
@@ -992,7 +869,6 @@
             // Early check for one-shot sensors.
             if (connection->hasOneShotSensors()) {
                 cleanupAutoDisabledSensorLocked(connection, mSensorEventBuffer, count);
->>>>>>> 6fbb7b84
             }
         }
 
@@ -1011,22 +887,9 @@
 }
 
 void SensorService::resetAllWakeLockRefCounts() {
-<<<<<<< HEAD
-    SortedVector< sp<SensorEventConnection> > activeConnections;
-    populateActiveConnections(&activeConnections);
-    {
-        Mutex::Autolock _l(mLock);
-        for (size_t i=0 ; i < activeConnections.size(); ++i) {
-            if (activeConnections[i] != nullptr) {
-                activeConnections[i]->resetWakeLockRefCount();
-            }
-        }
-        setWakeLockAcquiredLocked(false);
-=======
     ConnectionSafeAutolock connLock = mConnectionHolder.lock(mLock);
     for (const sp<SensorEventConnection>& connection : connLock.getActiveConnections()) {
         connection->resetWakeLockRefCount();
->>>>>>> 6fbb7b84
     }
     setWakeLockAcquiredLocked(false);
 }
@@ -1267,12 +1130,6 @@
         const String16& opPackageName, uint32_t size, int32_t type, int32_t format,
         const native_handle *resource) {
     ConnectionSafeAutolock connLock = mConnectionHolder.lock(mLock);
-
-    // No new direct connections are allowed when sensor privacy is enabled
-    if (mSensorPrivacyPolicy->isSensorPrivacyEnabled()) {
-        ALOGE("Cannot create new direct connections when sensor privacy is enabled");
-        return nullptr;
-    }
 
     // No new direct connections are allowed when sensor privacy is enabled
     if (mSensorPrivacyPolicy->isSensorPrivacyEnabled()) {
@@ -1514,14 +1371,6 @@
         }
     }
 
-    {
-        Mutex::Autolock packageLock(sPackageTargetVersionLock);
-        auto iter = sPackageTargetVersion.find(c->mOpPackageName);
-        if (iter != sPackageTargetVersion.end()) {
-            sPackageTargetVersion.erase(iter);
-        }
-    }
-
     SensorDevice& dev(SensorDevice::getInstance());
     dev.notifyConnectionDestroyed(c);
 }
@@ -1886,20 +1735,10 @@
         return;
     }
     bool releaseLock = true;
-<<<<<<< HEAD
-    for (size_t i=0 ; i<mActiveConnections.size() ; i++) {
-        sp<SensorEventConnection> connection(mActiveConnections[i].promote());
-        if (connection != nullptr) {
-            if (connection->needsWakeLock()) {
-                releaseLock = false;
-                break;
-            }
-=======
     for (const sp<SensorEventConnection>& connection : connLock->getActiveConnections()) {
         if (connection->needsWakeLock()) {
             releaseLock = false;
             break;
->>>>>>> 6fbb7b84
         }
     }
     if (releaseLock) {
@@ -1915,20 +1754,6 @@
     }
 }
 
-<<<<<<< HEAD
-void SensorService::populateActiveConnections(
-        SortedVector< sp<SensorEventConnection> >* activeConnections) {
-    Mutex::Autolock _l(mLock);
-    for (size_t i=0 ; i < mActiveConnections.size(); ++i) {
-        sp<SensorEventConnection> connection(mActiveConnections[i].promote());
-        if (connection != nullptr) {
-            activeConnections->add(connection);
-        }
-    }
-}
-
-=======
->>>>>>> 6fbb7b84
 bool SensorService::isWhiteListedPackage(const String8& packageName) {
     return (packageName.contains(mWhiteListedPackage.string()));
 }
@@ -2063,9 +1888,6 @@
     }
     return binder::Status::ok();
 }
-<<<<<<< HEAD
-}; // namespace android
-=======
 
 SensorService::ConnectionSafeAutolock::ConnectionSafeAutolock(
         SensorService::SensorConnectionHolder& holder, Mutex& mutex)
@@ -2124,5 +1946,4 @@
     return ConnectionSafeAutolock(*this, mutex);
 }
 
-} // namespace android
->>>>>>> 6fbb7b84
+} // namespace android