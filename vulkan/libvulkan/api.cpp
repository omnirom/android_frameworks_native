--- conflicted
+++ resolved
@@ -124,12 +124,7 @@
     };
 
     void AddImplicitLayers() {
-<<<<<<< HEAD
-        if (!is_instance_ ||
-            !android::GraphicsEnv::getInstance().isDebuggable())
-=======
         if (!is_instance_)
->>>>>>> aa2d822b
             return;
 
         GetLayersFromSettings();
