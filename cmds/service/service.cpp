--- conflicted
+++ resolved
@@ -232,10 +232,6 @@
                         		else if (strcmp(key, "categories") == 0)
                         		{
                         			char* context2 = nullptr;
-<<<<<<< HEAD
-                        			int categoryCount = 0;
-=======
->>>>>>> 4b02403d
                         			categories[categoryCount] = strtok_r(value, ",", &context2);
                         			
                         			while (categories[categoryCount] != nullptr)
