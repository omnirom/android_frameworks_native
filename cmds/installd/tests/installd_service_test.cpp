/*
 * Copyright (C) 2017 The Android Open Source Project
 *
 * Licensed under the Apache License, Version 2.0 (the "License");
 * you may not use this file except in compliance with the License.
 * You may obtain a copy of the License at
 *
 *      http://www.apache.org/licenses/LICENSE-2.0
 *
 * Unless required by applicable law or agreed to in writing, software
 * distributed under the License is distributed on an "AS IS" BASIS,
 * WITHOUT WARRANTIES OR CONDITIONS OF ANY KIND, either express or implied.
 * See the License for the specific language governing permissions and
 * limitations under the License.
 */

#include <sstream>
#include <string>

#include <fcntl.h>
#include <pwd.h>
#include <stdlib.h>
#include <string.h>
#include <sys/stat.h>
#include <sys/statvfs.h>
#include <sys/xattr.h>

#include <android-base/file.h>
#include <android-base/logging.h>
#include <android-base/properties.h>
#include <android-base/scopeguard.h>
#include <android-base/stringprintf.h>
#include <cutils/properties.h>
#include <gtest/gtest.h>

#include <android/content/pm/IPackageManagerNative.h>
#include <binder/IServiceManager.h>
#include "InstalldNativeService.h"
#include "binder_test_utils.h"
#include "dexopt.h"
#include "globals.h"
#include "utils.h"

using android::base::StringPrintf;

namespace android {
std::string get_package_name(uid_t uid) {
    sp<IServiceManager> sm = defaultServiceManager();
    sp<content::pm::IPackageManagerNative> package_mgr;
    if (sm.get() == nullptr) {
        LOG(INFO) << "Cannot find service manager";
    } else {
        sp<IBinder> binder = sm->getService(String16("package_native"));
        if (binder.get() == nullptr) {
            LOG(INFO) << "Cannot find package_native";
        } else {
            package_mgr = interface_cast<content::pm::IPackageManagerNative>(binder);
        }
    }
    // find package name
    std::string pkg;
    if (package_mgr != nullptr) {
        std::vector<std::string> names;
        binder::Status status = package_mgr->getNamesForUids({(int)uid}, &names);
        if (!status.isOk()) {
            LOG(INFO) << "getNamesForUids failed: %s", status.exceptionMessage().c_str();
        } else {
            if (!names[0].empty()) {
                pkg = names[0].c_str();
            }
        }
    }
    return pkg;
}
namespace installd {

static constexpr const char* kTestUuid = "TEST";
static constexpr const char* kTestPath = "/data/local/tmp/user/0";
static constexpr const uid_t kSystemUid = 1000;
static constexpr const int32_t kTestUserId = 0;
static constexpr const uid_t kTestAppId = 19999;

const gid_t kTestAppUid = multiuser_get_uid(kTestUserId, kTestAppId);
<<<<<<< HEAD
const uid_t kTestAppSupplementalUid = multiuser_get_supplemental_uid(kTestUserId, kTestAppId);
=======
const uid_t kTestSdkSandboxUid = multiuser_get_sdk_sandbox_uid(kTestUserId, kTestAppId);
>>>>>>> 27223c51

#define FLAG_FORCE InstalldNativeService::FLAG_FORCE

int get_property(const char *key, char *value, const char *default_value) {
    return property_get(key, value, default_value);
}

bool calculate_oat_file_path(char path[PKG_PATH_MAX], const char *oat_dir, const char *apk_path,
        const char *instruction_set) {
    return calculate_oat_file_path_default(path, oat_dir, apk_path, instruction_set);
}

bool calculate_odex_file_path(char path[PKG_PATH_MAX], const char *apk_path,
        const char *instruction_set) {
    return calculate_odex_file_path_default(path, apk_path, instruction_set);
}

bool create_cache_path(char path[PKG_PATH_MAX], const char *src, const char *instruction_set) {
    return create_cache_path_default(path, src, instruction_set);
}

static std::string get_full_path(const char* path) {
    return StringPrintf("%s/%s", kTestPath, path);
}

static void mkdir(const char* path, uid_t owner, gid_t group, mode_t mode) {
    const std::string fullPath = get_full_path(path);
    EXPECT_EQ(::mkdir(fullPath.c_str(), mode), 0);
    EXPECT_EQ(::chown(fullPath.c_str(), owner, group), 0);
    EXPECT_EQ(::chmod(fullPath.c_str(), mode), 0);
}

static int create(const char* path, uid_t owner, gid_t group, mode_t mode) {
    int fd = ::open(get_full_path(path).c_str(), O_RDWR | O_CREAT, mode);
    EXPECT_NE(fd, -1);
    EXPECT_EQ(::fchown(fd, owner, group), 0);
    EXPECT_EQ(::fchmod(fd, mode), 0);
    return fd;
}

static void touch(const char* path, uid_t owner, gid_t group, mode_t mode) {
    EXPECT_EQ(::close(create(path, owner, group, mode)), 0);
}

static int stat_gid(const char* path) {
    struct stat buf;
    EXPECT_EQ(::stat(get_full_path(path).c_str(), &buf), 0);
    return buf.st_gid;
}

static int stat_mode(const char* path) {
    struct stat buf;
    EXPECT_EQ(::stat(get_full_path(path).c_str(), &buf), 0);
    return buf.st_mode & (S_IRWXU | S_IRWXG | S_IRWXO | S_ISGID);
}

static bool exists(const char* path) {
    return ::access(get_full_path(path).c_str(), F_OK) == 0;
}

template <class Pred>
static bool find_file(const char* path, Pred&& pred) {
    bool result = false;
    auto d = opendir(path);
    if (d == nullptr) {
        return result;
    }
    struct dirent* de;
    while ((de = readdir(d))) {
        const char* name = de->d_name;
        if (pred(name, de->d_type == DT_DIR)) {
            result = true;
            break;
        }
    }
    closedir(d);
    return result;
}

static bool exists_renamed_deleted_dir() {
    return find_file(kTestPath, [](const std::string& name, bool is_dir) {
        return is_dir && is_renamed_deleted_dir(name);
    });
}

class ServiceTest : public testing::Test {
protected:
    InstalldNativeService* service;
    std::optional<std::string> testUuid;

    virtual void SetUp() {
        setenv("ANDROID_LOG_TAGS", "*:v", 1);
        android::base::InitLogging(nullptr);

        service = new InstalldNativeService();
        testUuid = kTestUuid;
        system("rm -rf /data/local/tmp/user");
        system("mkdir -p /data/local/tmp/user/0");

        init_globals_from_data_and_root();
    }

    virtual void TearDown() {
        delete service;
        system("rm -rf /data/local/tmp/user");
    }
};

TEST_F(ServiceTest, FixupAppData_Upgrade) {
    LOG(INFO) << "FixupAppData_Upgrade";

    mkdir("com.example", 10000, 10000, 0700);
    mkdir("com.example/normal", 10000, 10000, 0700);
    mkdir("com.example/cache", 10000, 10000, 0700);
    touch("com.example/cache/file", 10000, 10000, 0700);

    service->fixupAppData(testUuid, 0);

    EXPECT_EQ(10000, stat_gid("com.example/normal"));
    EXPECT_EQ(20000, stat_gid("com.example/cache"));
    EXPECT_EQ(20000, stat_gid("com.example/cache/file"));

    EXPECT_EQ(0700, stat_mode("com.example/normal"));
    EXPECT_EQ(02771, stat_mode("com.example/cache"));
    EXPECT_EQ(0700, stat_mode("com.example/cache/file"));
}

TEST_F(ServiceTest, FixupAppData_Moved) {
    LOG(INFO) << "FixupAppData_Moved";

    mkdir("com.example", 10000, 10000, 0700);
    mkdir("com.example/foo", 10000, 10000, 0700);
    touch("com.example/foo/file", 10000, 20000, 0700);
    mkdir("com.example/bar", 10000, 20000, 0700);
    touch("com.example/bar/file", 10000, 20000, 0700);

    service->fixupAppData(testUuid, 0);

    EXPECT_EQ(10000, stat_gid("com.example/foo"));
    EXPECT_EQ(20000, stat_gid("com.example/foo/file"));
    EXPECT_EQ(10000, stat_gid("com.example/bar"));
    EXPECT_EQ(10000, stat_gid("com.example/bar/file"));

    service->fixupAppData(testUuid, FLAG_FORCE);

    EXPECT_EQ(10000, stat_gid("com.example/foo"));
    EXPECT_EQ(10000, stat_gid("com.example/foo/file"));
    EXPECT_EQ(10000, stat_gid("com.example/bar"));
    EXPECT_EQ(10000, stat_gid("com.example/bar/file"));
}

TEST_F(ServiceTest, DestroyUserData) {
    LOG(INFO) << "DestroyUserData";

    mkdir("com.example", 10000, 10000, 0700);
    mkdir("com.example/foo", 10000, 10000, 0700);
    touch("com.example/foo/file", 10000, 20000, 0700);
    mkdir("com.example/bar", 10000, 20000, 0700);
    touch("com.example/bar/file", 10000, 20000, 0700);

    EXPECT_TRUE(exists("com.example/foo"));
    EXPECT_TRUE(exists("com.example/foo/file"));
    EXPECT_TRUE(exists("com.example/bar"));
    EXPECT_TRUE(exists("com.example/bar/file"));

    service->destroyUserData(testUuid, 0, FLAG_STORAGE_DE | FLAG_STORAGE_CE);

    EXPECT_FALSE(exists("com.example/foo"));
    EXPECT_FALSE(exists("com.example/foo/file"));
    EXPECT_FALSE(exists("com.example/bar"));
    EXPECT_FALSE(exists("com.example/bar/file"));

    EXPECT_FALSE(exists_renamed_deleted_dir());
}

TEST_F(ServiceTest, DestroyAppData) {
    LOG(INFO) << "DestroyAppData";

    mkdir("com.example", 10000, 10000, 0700);
    mkdir("com.example/foo", 10000, 10000, 0700);
    touch("com.example/foo/file", 10000, 20000, 0700);
    mkdir("com.example/bar", 10000, 20000, 0700);
    touch("com.example/bar/file", 10000, 20000, 0700);

    EXPECT_TRUE(exists("com.example/foo"));
    EXPECT_TRUE(exists("com.example/foo/file"));
    EXPECT_TRUE(exists("com.example/bar"));
    EXPECT_TRUE(exists("com.example/bar/file"));

    service->destroyAppData(testUuid, "com.example", 0, FLAG_STORAGE_DE | FLAG_STORAGE_CE, 0);

    EXPECT_FALSE(exists("com.example/foo"));
    EXPECT_FALSE(exists("com.example/foo/file"));
    EXPECT_FALSE(exists("com.example/bar"));
    EXPECT_FALSE(exists("com.example/bar/file"));

    EXPECT_FALSE(exists_renamed_deleted_dir());
}

TEST_F(ServiceTest, CleanupInvalidPackageDirs) {
    LOG(INFO) << "CleanupInvalidPackageDirs";

    mkdir("5b14b6458a44==deleted==", 10000, 10000, 0700);
    mkdir("5b14b6458a44==deleted==/foo", 10000, 10000, 0700);
    touch("5b14b6458a44==deleted==/foo/file", 10000, 20000, 0700);
    mkdir("5b14b6458a44==deleted==/bar", 10000, 20000, 0700);
    touch("5b14b6458a44==deleted==/bar/file", 10000, 20000, 0700);

    auto fd = create("5b14b6458a44==deleted==/bar/opened_file", 10000, 20000, 0700);

    mkdir("b14b6458a44NOTdeleted", 10000, 10000, 0700);
    mkdir("b14b6458a44NOTdeleted/foo", 10000, 10000, 0700);
    touch("b14b6458a44NOTdeleted/foo/file", 10000, 20000, 0700);
    mkdir("b14b6458a44NOTdeleted/bar", 10000, 20000, 0700);
    touch("b14b6458a44NOTdeleted/bar/file", 10000, 20000, 0700);

    mkdir("com.example", 10000, 10000, 0700);
    mkdir("com.example/foo", 10000, 10000, 0700);
    touch("com.example/foo/file", 10000, 20000, 0700);
    mkdir("com.example/bar", 10000, 20000, 0700);
    touch("com.example/bar/file", 10000, 20000, 0700);

    mkdir("==deleted==", 10000, 10000, 0700);
    mkdir("==deleted==/foo", 10000, 10000, 0700);
    touch("==deleted==/foo/file", 10000, 20000, 0700);
    mkdir("==deleted==/bar", 10000, 20000, 0700);
    touch("==deleted==/bar/file", 10000, 20000, 0700);

    EXPECT_TRUE(exists("5b14b6458a44==deleted==/foo"));
    EXPECT_TRUE(exists("5b14b6458a44==deleted==/foo/file"));
    EXPECT_TRUE(exists("5b14b6458a44==deleted==/bar"));
    EXPECT_TRUE(exists("5b14b6458a44==deleted==/bar/file"));
    EXPECT_TRUE(exists("5b14b6458a44==deleted==/bar/opened_file"));

    EXPECT_TRUE(exists("b14b6458a44NOTdeleted/foo"));
    EXPECT_TRUE(exists("b14b6458a44NOTdeleted/foo/file"));
    EXPECT_TRUE(exists("b14b6458a44NOTdeleted/bar"));
    EXPECT_TRUE(exists("b14b6458a44NOTdeleted/bar/file"));

    EXPECT_TRUE(exists("com.example/foo"));
    EXPECT_TRUE(exists("com.example/foo/file"));
    EXPECT_TRUE(exists("com.example/bar"));
    EXPECT_TRUE(exists("com.example/bar/file"));

    EXPECT_TRUE(exists("==deleted==/foo"));
    EXPECT_TRUE(exists("==deleted==/foo/file"));
    EXPECT_TRUE(exists("==deleted==/bar"));
    EXPECT_TRUE(exists("==deleted==/bar/file"));

    EXPECT_TRUE(exists_renamed_deleted_dir());

    service->cleanupInvalidPackageDirs(testUuid, 0, FLAG_STORAGE_CE | FLAG_STORAGE_DE);

    EXPECT_EQ(::close(fd), 0);

    EXPECT_FALSE(exists("5b14b6458a44==deleted==/foo"));
    EXPECT_FALSE(exists("5b14b6458a44==deleted==/foo/file"));
    EXPECT_FALSE(exists("5b14b6458a44==deleted==/bar"));
    EXPECT_FALSE(exists("5b14b6458a44==deleted==/bar/file"));
    EXPECT_FALSE(exists("5b14b6458a44==deleted==/bar/opened_file"));

    EXPECT_TRUE(exists("b14b6458a44NOTdeleted/foo"));
    EXPECT_TRUE(exists("b14b6458a44NOTdeleted/foo/file"));
    EXPECT_TRUE(exists("b14b6458a44NOTdeleted/bar"));
    EXPECT_TRUE(exists("b14b6458a44NOTdeleted/bar/file"));

    EXPECT_TRUE(exists("com.example/foo"));
    EXPECT_TRUE(exists("com.example/foo/file"));
    EXPECT_TRUE(exists("com.example/bar"));
    EXPECT_TRUE(exists("com.example/bar/file"));

    EXPECT_FALSE(exists("==deleted==/foo"));
    EXPECT_FALSE(exists("==deleted==/foo/file"));
    EXPECT_FALSE(exists("==deleted==/bar"));
    EXPECT_FALSE(exists("==deleted==/bar/file"));

    EXPECT_FALSE(exists_renamed_deleted_dir());
}

TEST_F(ServiceTest, HashSecondaryDex) {
    LOG(INFO) << "HashSecondaryDex";

    mkdir("com.example", 10000, 10000, 0700);
    mkdir("com.example/foo", 10000, 10000, 0700);
    touch("com.example/foo/file", 10000, 20000, 0700);

    std::vector<uint8_t> result;
    std::string dexPath = get_full_path("com.example/foo/file");
    EXPECT_BINDER_SUCCESS(service->hashSecondaryDexFile(
        dexPath, "com.example", 10000, testUuid, FLAG_STORAGE_CE, &result));

    EXPECT_EQ(result.size(), 32U);

    std::ostringstream output;
    output << std::hex << std::setfill('0');
    for (auto b : result) {
        output << std::setw(2) << +b;
    }

    // This is the SHA256 of an empty string (sha256sum /dev/null)
    EXPECT_EQ(output.str(), "e3b0c44298fc1c149afbf4c8996fb92427ae41e4649b934ca495991b7852b855");
}

TEST_F(ServiceTest, HashSecondaryDex_NoSuch) {
    LOG(INFO) << "HashSecondaryDex_NoSuch";

    std::vector<uint8_t> result;
    std::string dexPath = get_full_path("com.example/foo/file");
    EXPECT_BINDER_SUCCESS(service->hashSecondaryDexFile(
        dexPath, "com.example", 10000, testUuid, FLAG_STORAGE_CE, &result));

    EXPECT_EQ(result.size(), 0U);
}

TEST_F(ServiceTest, HashSecondaryDex_Unreadable) {
    LOG(INFO) << "HashSecondaryDex_Unreadable";

    mkdir("com.example", 10000, 10000, 0700);
    mkdir("com.example/foo", 10000, 10000, 0700);
    touch("com.example/foo/file", 10000, 20000, 0300);

    std::vector<uint8_t> result;
    std::string dexPath = get_full_path("com.example/foo/file");
    EXPECT_BINDER_SUCCESS(service->hashSecondaryDexFile(
        dexPath, "com.example", 10000, testUuid, FLAG_STORAGE_CE, &result));

    EXPECT_EQ(result.size(), 0U);
}

TEST_F(ServiceTest, HashSecondaryDex_WrongApp) {
    LOG(INFO) << "HashSecondaryDex_WrongApp";

    mkdir("com.example", 10000, 10000, 0700);
    mkdir("com.example/foo", 10000, 10000, 0700);
    touch("com.example/foo/file", 10000, 20000, 0700);

    std::vector<uint8_t> result;
    std::string dexPath = get_full_path("com.example/foo/file");
    EXPECT_BINDER_FAIL(service->hashSecondaryDexFile(
        dexPath, "com.wrong", 10000, testUuid, FLAG_STORAGE_CE, &result));
}

TEST_F(ServiceTest, CalculateOat) {
    char buf[PKG_PATH_MAX];

    EXPECT_TRUE(calculate_oat_file_path(buf, "/path/to/oat", "/path/to/file.apk", "isa"));
    EXPECT_EQ("/path/to/oat/isa/file.odex", std::string(buf));

    EXPECT_FALSE(calculate_oat_file_path(buf, "/path/to/oat", "/path/to/file", "isa"));
    EXPECT_FALSE(calculate_oat_file_path(buf, "/path/to/oat", "file", "isa"));
}

TEST_F(ServiceTest, CalculateOdex) {
    char buf[PKG_PATH_MAX];

    EXPECT_TRUE(calculate_odex_file_path(buf, "/path/to/file.apk", "isa"));
    EXPECT_EQ("/path/to/oat/isa/file.odex", std::string(buf));
}

TEST_F(ServiceTest, CalculateCache) {
    char buf[PKG_PATH_MAX];

    EXPECT_TRUE(create_cache_path(buf, "/path/to/file.apk", "isa"));
    EXPECT_EQ("/data/dalvik-cache/isa/path@to@file.apk@classes.dex", std::string(buf));
}
TEST_F(ServiceTest, GetAppSize) {
    struct stat s;

    std::string externalPicDir =
            StringPrintf("%s/Pictures", create_data_media_path(nullptr, 0).c_str());
    if (stat(externalPicDir.c_str(), &s) == 0) {
        // fetch the appId from the uid of the external storage owning app
        int32_t externalStorageAppId = multiuser_get_app_id(s.st_uid);
        // Fetch Package Name for the external storage owning app uid
        std::string pkg = get_package_name(s.st_uid);

        std::vector<int64_t> externalStorageSize, externalStorageSizeAfterAddingExternalFile;
        std::vector<int64_t> ceDataInodes;

        std::vector<std::string> codePaths;
        std::vector<std::string> packageNames;
        // set up parameters
        packageNames.push_back(pkg);
        ceDataInodes.push_back(0);
        // initialise the mounts
        service->invalidateMounts();
        // call the getAppSize to get the current size of the external storage owning app
        service->getAppSize(std::nullopt, packageNames, 0, InstalldNativeService::FLAG_USE_QUOTA,
                            externalStorageAppId, ceDataInodes, codePaths, &externalStorageSize);
        // add a file with 20MB size to the external storage
        std::string externalFileLocation =
                StringPrintf("%s/Pictures/%s", getenv("EXTERNAL_STORAGE"), "External.jpg");
        std::string externalFileContentCommand =
                StringPrintf("dd if=/dev/zero of=%s bs=1M count=20", externalFileLocation.c_str());
        system(externalFileContentCommand.c_str());
        // call the getAppSize again to get the new size of the external storage owning app
        service->getAppSize(std::nullopt, packageNames, 0, InstalldNativeService::FLAG_USE_QUOTA,
                            externalStorageAppId, ceDataInodes, codePaths,
                            &externalStorageSizeAfterAddingExternalFile);
        // check that the size before adding the file and after should be the same, as the app size
        // is not changed.
        for (size_t i = 0; i < externalStorageSize.size(); i++) {
            ASSERT_TRUE(externalStorageSize[i] == externalStorageSizeAfterAddingExternalFile[i]);
        }
        // remove the external file
        std::string removeCommand = StringPrintf("rm -f %s", externalFileLocation.c_str());
        system(removeCommand.c_str());
    }
}
TEST_F(ServiceTest, GetAppSizeWrongSizes) {
    int32_t externalStorageAppId = -1;
    std::vector<int64_t> externalStorageSize;

    std::vector<std::string> codePaths;
    std::vector<std::string> packageNames = {"package1", "package2"};
    std::vector<int64_t> ceDataInodes = {0};

    EXPECT_BINDER_FAIL(service->getAppSize(std::nullopt, packageNames, 0,
                                           InstalldNativeService::FLAG_USE_QUOTA,
                                           externalStorageAppId, ceDataInodes, codePaths,
                                           &externalStorageSize));
}
static bool mkdirs(const std::string& path, mode_t mode) {
    struct stat sb;
    if (stat(path.c_str(), &sb) != -1 && S_ISDIR(sb.st_mode)) {
        return true;
    }

    if (!mkdirs(android::base::Dirname(path), mode)) {
        return false;
    }

    if (::mkdir(path.c_str(), mode) != 0) {
        PLOG(DEBUG) << "Failed to create folder " << path;
        return false;
    }
    return true;
}

class AppDataSnapshotTest : public testing::Test {
private:
    std::string rollback_ce_base_dir;
    std::string rollback_de_base_dir;

protected:
    InstalldNativeService* service;

    std::string fake_package_ce_path;
    std::string fake_package_de_path;

    virtual void SetUp() {
        setenv("ANDROID_LOG_TAGS", "*:v", 1);
        android::base::InitLogging(nullptr);

        service = new InstalldNativeService();
        ASSERT_TRUE(mkdirs("/data/local/tmp/user/0", 0700));

        init_globals_from_data_and_root();

        rollback_ce_base_dir = create_data_misc_ce_rollback_base_path("TEST", 0);
        rollback_de_base_dir = create_data_misc_de_rollback_base_path("TEST", 0);

        fake_package_ce_path = create_data_user_ce_package_path("TEST", 0, "com.foo");
        fake_package_de_path = create_data_user_de_package_path("TEST", 0, "com.foo");

        ASSERT_TRUE(mkdirs(rollback_ce_base_dir, 0700));
        ASSERT_TRUE(mkdirs(rollback_de_base_dir, 0700));
        ASSERT_TRUE(mkdirs(fake_package_ce_path, 0700));
        ASSERT_TRUE(mkdirs(fake_package_de_path, 0700));
    }

    virtual void TearDown() {
        ASSERT_EQ(0, delete_dir_contents_and_dir(rollback_ce_base_dir, true));
        ASSERT_EQ(0, delete_dir_contents_and_dir(rollback_de_base_dir, true));
        ASSERT_EQ(0, delete_dir_contents(fake_package_ce_path, true));
        ASSERT_EQ(0, delete_dir_contents(fake_package_de_path, true));

        delete service;
        ASSERT_EQ(0, delete_dir_contents_and_dir("/data/local/tmp/user/0", true));
    }
};

TEST_F(AppDataSnapshotTest, CreateAppDataSnapshot) {
  auto rollback_ce_dir = create_data_misc_ce_rollback_path("TEST", 0, 37);
  auto rollback_de_dir = create_data_misc_de_rollback_path("TEST", 0, 37);

  ASSERT_TRUE(android::base::WriteStringToFile(
          "TEST_CONTENT_CE", fake_package_ce_path + "/file1",
          0700, 10000, 20000, false /* follow_symlinks */));
  ASSERT_TRUE(android::base::WriteStringToFile(
          "TEST_CONTENT_DE", fake_package_de_path + "/file1",
          0700, 10000, 20000, false /* follow_symlinks */));

  // Request a snapshot of the CE content but not the DE content.
  int64_t ce_snapshot_inode;
  ASSERT_BINDER_SUCCESS(service->snapshotAppData(std::make_optional<std::string>("TEST"),
          "com.foo", 0, 37, FLAG_STORAGE_CE, &ce_snapshot_inode));
  struct stat buf;
  memset(&buf, 0, sizeof(buf));
  ASSERT_EQ(0, stat((rollback_ce_dir + "/com.foo").c_str(), &buf));
  ASSERT_EQ(ce_snapshot_inode, (int64_t) buf.st_ino);

  std::string ce_content, de_content;
  // At this point, we should have the CE content but not the DE content.
  ASSERT_TRUE(android::base::ReadFileToString(
      rollback_ce_dir + "/com.foo/file1", &ce_content, false /* follow_symlinks */));
  ASSERT_FALSE(android::base::ReadFileToString(
      rollback_de_dir + "/com.foo/file1", &de_content, false /* follow_symlinks */));
  ASSERT_EQ("TEST_CONTENT_CE", ce_content);

  // Modify the CE content, so we can assert later that it's reflected
  // in the snapshot.
  ASSERT_TRUE(android::base::WriteStringToFile(
          "TEST_CONTENT_CE_MODIFIED", fake_package_ce_path + "/file1",
          0700, 10000, 20000, false /* follow_symlinks */));

  // Request a snapshot of the DE content but not the CE content.
  ASSERT_BINDER_SUCCESS(service->snapshotAppData(std::make_optional<std::string>("TEST"),
          "com.foo", 0, 37, FLAG_STORAGE_DE, &ce_snapshot_inode));
  // Only DE content snapshot was requested.
  ASSERT_EQ(ce_snapshot_inode, 0);

  // At this point, both the CE as well as the DE content should be fully
  // populated.
  ASSERT_TRUE(android::base::ReadFileToString(
      rollback_ce_dir + "/com.foo/file1", &ce_content, false /* follow_symlinks */));
  ASSERT_TRUE(android::base::ReadFileToString(
      rollback_de_dir + "/com.foo/file1", &de_content, false /* follow_symlinks */));
  ASSERT_EQ("TEST_CONTENT_CE", ce_content);
  ASSERT_EQ("TEST_CONTENT_DE", de_content);

  // Modify the DE content, so we can assert later that it's reflected
  // in our final snapshot.
  ASSERT_TRUE(android::base::WriteStringToFile(
          "TEST_CONTENT_DE_MODIFIED", fake_package_de_path + "/file1",
          0700, 10000, 20000, false /* follow_symlinks */));

  // Request a snapshot of both the CE as well as the DE content.
  ASSERT_BINDER_SUCCESS(service->snapshotAppData(std::make_optional<std::string>("TEST"),
          "com.foo", 0, 37, FLAG_STORAGE_DE | FLAG_STORAGE_CE, nullptr));

  ASSERT_TRUE(android::base::ReadFileToString(
      rollback_ce_dir + "/com.foo/file1", &ce_content, false /* follow_symlinks */));
  ASSERT_TRUE(android::base::ReadFileToString(
      rollback_de_dir + "/com.foo/file1", &de_content, false /* follow_symlinks */));
  ASSERT_EQ("TEST_CONTENT_CE_MODIFIED", ce_content);
  ASSERT_EQ("TEST_CONTENT_DE_MODIFIED", de_content);
}

TEST_F(AppDataSnapshotTest, CreateAppDataSnapshot_TwoSnapshotsWithTheSameId) {
  auto rollback_ce_dir = create_data_misc_ce_rollback_path("TEST", 0, 67);
  auto rollback_de_dir = create_data_misc_de_rollback_path("TEST", 0, 67);

  auto another_fake_package_ce_path = create_data_user_ce_package_path("TEST", 0, "com.bar");
  auto another_fake_package_de_path = create_data_user_de_package_path("TEST", 0, "com.bar");

  // Since this test sets up data for another package, some bookkeeping is required.
  auto deleter = [&]() {
      ASSERT_EQ(0, delete_dir_contents_and_dir(another_fake_package_ce_path, true));
      ASSERT_EQ(0, delete_dir_contents_and_dir(another_fake_package_de_path, true));
  };
  auto scope_guard = android::base::make_scope_guard(deleter);

  ASSERT_TRUE(mkdirs(another_fake_package_ce_path, 0700));
  ASSERT_TRUE(mkdirs(another_fake_package_de_path, 0700));

  ASSERT_TRUE(android::base::WriteStringToFile(
          "TEST_CONTENT_CE", fake_package_ce_path + "/file1",
          0700, 10000, 20000, false /* follow_symlinks */));
  ASSERT_TRUE(android::base::WriteStringToFile(
          "TEST_CONTENT_DE", fake_package_de_path + "/file1",
          0700, 10000, 20000, false /* follow_symlinks */));
  ASSERT_TRUE(android::base::WriteStringToFile(
          "ANOTHER_TEST_CONTENT_CE", another_fake_package_ce_path + "/file1",
          0700, 10000, 20000, false /* follow_symlinks */));
  ASSERT_TRUE(android::base::WriteStringToFile(
          "ANOTHER_TEST_CONTENT_DE", another_fake_package_de_path + "/file1",
          0700, 10000, 20000, false /* follow_symlinks */));

  // Request snapshot for the package com.foo.
  ASSERT_BINDER_SUCCESS(service->snapshotAppData(std::make_optional<std::string>("TEST"),
          "com.foo", 0, 67, FLAG_STORAGE_DE | FLAG_STORAGE_CE, nullptr));
  // Now request snapshot with the same id for the package com.bar
  ASSERT_BINDER_SUCCESS(service->snapshotAppData(std::make_optional<std::string>("TEST"),
          "com.bar", 0, 67, FLAG_STORAGE_DE | FLAG_STORAGE_CE, nullptr));

  // Check that both snapshots have correct data in them.
  std::string com_foo_ce_content, com_foo_de_content;
  std::string com_bar_ce_content, com_bar_de_content;
  ASSERT_TRUE(android::base::ReadFileToString(
      rollback_ce_dir + "/com.foo/file1", &com_foo_ce_content, false /* follow_symlinks */));
  ASSERT_TRUE(android::base::ReadFileToString(
      rollback_de_dir + "/com.foo/file1", &com_foo_de_content, false /* follow_symlinks */));
  ASSERT_TRUE(android::base::ReadFileToString(
      rollback_ce_dir + "/com.bar/file1", &com_bar_ce_content, false /* follow_symlinks */));
  ASSERT_TRUE(android::base::ReadFileToString(
      rollback_de_dir + "/com.bar/file1", &com_bar_de_content, false /* follow_symlinks */));
  ASSERT_EQ("TEST_CONTENT_CE", com_foo_ce_content);
  ASSERT_EQ("TEST_CONTENT_DE", com_foo_de_content);
  ASSERT_EQ("ANOTHER_TEST_CONTENT_CE", com_bar_ce_content);
  ASSERT_EQ("ANOTHER_TEST_CONTENT_DE", com_bar_de_content);
}

TEST_F(AppDataSnapshotTest, CreateAppDataSnapshot_AppDataAbsent) {
  auto rollback_ce_dir = create_data_misc_ce_rollback_path("TEST", 0, 73);
  auto rollback_de_dir = create_data_misc_de_rollback_path("TEST", 0, 73);

  // Similuating app data absence.
  ASSERT_EQ(0, delete_dir_contents_and_dir(fake_package_ce_path, true));
  ASSERT_EQ(0, delete_dir_contents_and_dir(fake_package_de_path, true));

  int64_t ce_snapshot_inode;
  ASSERT_BINDER_SUCCESS(service->snapshotAppData(std::make_optional<std::string>("TEST"),
          "com.foo", 0, 73, FLAG_STORAGE_CE, &ce_snapshot_inode));
  ASSERT_BINDER_SUCCESS(service->snapshotAppData(std::make_optional<std::string>("TEST"),
          "com.foo", 0, 73, FLAG_STORAGE_DE, nullptr));
  // No CE content snapshot was performed.
  ASSERT_EQ(ce_snapshot_inode, 0);

  // The snapshot calls must succeed but there should be no snapshot
  // created.
  struct stat sb;
  ASSERT_EQ(-1, stat((rollback_ce_dir + "/com.foo").c_str(), &sb));
  ASSERT_EQ(-1, stat((rollback_de_dir + "/com.foo").c_str(), &sb));
}

TEST_F(AppDataSnapshotTest, CreateAppDataSnapshot_ClearsExistingSnapshot) {
  auto rollback_ce_dir = create_data_misc_ce_rollback_package_path("TEST", 0, 13, "com.foo");
  auto rollback_de_dir = create_data_misc_de_rollback_package_path("TEST", 0, 13, "com.foo");

  ASSERT_TRUE(mkdirs(rollback_ce_dir, 0700));
  ASSERT_TRUE(mkdirs(rollback_de_dir, 0700));

  // Simulate presence of an existing snapshot
  ASSERT_TRUE(android::base::WriteStringToFile(
          "TEST_CONTENT_CE", rollback_ce_dir + "/file1",
          0700, 10000, 20000, false /* follow_symlinks */));
  ASSERT_TRUE(android::base::WriteStringToFile(
          "TEST_CONTENT_DE", rollback_de_dir + "/file1",
          0700, 10000, 20000, false /* follow_symlinks */));

  // Create app data.
  ASSERT_TRUE(android::base::WriteStringToFile(
          "TEST_CONTENT_2_CE", fake_package_ce_path + "/file2",
          0700, 10000, 20000, false /* follow_symlinks */));
  ASSERT_TRUE(android::base::WriteStringToFile(
          "TEST_CONTENT_2_DE", fake_package_de_path + "/file2",
          0700, 10000, 20000, false /* follow_symlinks */));

  ASSERT_BINDER_SUCCESS(service->snapshotAppData(std::make_optional<std::string>("TEST"),
          "com.foo", 0, 13, FLAG_STORAGE_DE | FLAG_STORAGE_CE, nullptr));

  // Previous snapshot (with data for file1) must be cleared.
  struct stat sb;
  ASSERT_EQ(-1, stat((rollback_ce_dir + "/file1").c_str(), &sb));
  ASSERT_EQ(-1, stat((rollback_de_dir + "/file1").c_str(), &sb));
  // New snapshot (with data for file2) must be present.
  ASSERT_NE(-1, stat((rollback_ce_dir + "/file2").c_str(), &sb));
  ASSERT_NE(-1, stat((rollback_de_dir + "/file2").c_str(), &sb));
}

TEST_F(AppDataSnapshotTest, SnapshotAppData_WrongVolumeUuid) {
  // Setup rollback folders to make sure that fails due to wrong volumeUuid being
  // passed, not because of some other reason.
  auto rollback_ce_dir = create_data_misc_ce_rollback_path("TEST", 0, 17);
  auto rollback_de_dir = create_data_misc_de_rollback_path("TEST", 0, 17);

  ASSERT_TRUE(mkdirs(rollback_ce_dir, 0700));
  ASSERT_TRUE(mkdirs(rollback_de_dir, 0700));

  EXPECT_BINDER_FAIL(service->snapshotAppData(std::make_optional<std::string>("FOO"),
          "com.foo", 0, 17, FLAG_STORAGE_DE, nullptr));
}

TEST_F(AppDataSnapshotTest, CreateAppDataSnapshot_ClearsCache) {
  auto fake_package_ce_cache_path = fake_package_ce_path + "/cache";
  auto fake_package_ce_code_cache_path = fake_package_ce_path + "/code_cache";
  auto fake_package_de_cache_path = fake_package_de_path + "/cache";
  auto fake_package_de_code_cache_path = fake_package_de_path + "/code_cache";

  ASSERT_TRUE(mkdirs(fake_package_ce_cache_path, 0700));
  ASSERT_TRUE(mkdirs(fake_package_ce_code_cache_path, 0700));
  ASSERT_TRUE(mkdirs(fake_package_de_cache_path, 0700));
  ASSERT_TRUE(mkdirs(fake_package_de_code_cache_path, 0700));

  ASSERT_TRUE(android::base::WriteStringToFile(
          "TEST_CONTENT_CE", fake_package_ce_cache_path + "/file1",
          0700, 10000, 20000, false /* follow_symlinks */));
  ASSERT_TRUE(android::base::WriteStringToFile(
          "TEST_CONTENT_CE", fake_package_ce_code_cache_path + "/file1",
          0700, 10000, 20000, false /* follow_symlinks */));
  ASSERT_TRUE(android::base::WriteStringToFile(
          "TEST_CONTENT_DE", fake_package_de_cache_path + "/file1",
          0700, 10000, 20000, false /* follow_symlinks */));
  ASSERT_TRUE(android::base::WriteStringToFile(
          "TEST_CONTENT_DE", fake_package_de_code_cache_path + "/file1",
          0700, 10000, 20000, false /* follow_symlinks */));
  ASSERT_BINDER_SUCCESS(service->snapshotAppData(std::make_optional<std::string>("TEST"),
          "com.foo", 0, 23, FLAG_STORAGE_CE | FLAG_STORAGE_DE, nullptr));
  // The snapshot call must clear cache.
  struct stat sb;
  ASSERT_EQ(-1, stat((fake_package_ce_cache_path + "/file1").c_str(), &sb));
  ASSERT_EQ(-1, stat((fake_package_ce_code_cache_path + "/file1").c_str(), &sb));
  ASSERT_EQ(-1, stat((fake_package_de_cache_path + "/file1").c_str(), &sb));
  ASSERT_EQ(-1, stat((fake_package_de_code_cache_path + "/file1").c_str(), &sb));
}

TEST_F(AppDataSnapshotTest, RestoreAppDataSnapshot) {
  auto rollback_ce_dir = create_data_misc_ce_rollback_path("TEST", 0, 239);
  auto rollback_de_dir = create_data_misc_de_rollback_path("TEST", 0, 239);

  ASSERT_TRUE(mkdirs(rollback_ce_dir, 0700));
  ASSERT_TRUE(mkdirs(rollback_de_dir, 0700));

  // Write contents to the rollback location. We'll write the same files to the
  // app data location and make sure the restore has overwritten them.
  ASSERT_TRUE(mkdirs(rollback_ce_dir + "/com.foo/", 0700));
  ASSERT_TRUE(mkdirs(rollback_de_dir + "/com.foo/", 0700));
  ASSERT_TRUE(android::base::WriteStringToFile(
          "CE_RESTORE_CONTENT", rollback_ce_dir + "/com.foo/file1",
          0700, 10000, 20000, false /* follow_symlinks */));
  ASSERT_TRUE(android::base::WriteStringToFile(
          "DE_RESTORE_CONTENT", rollback_de_dir + "/com.foo/file1",
          0700, 10000, 20000, false /* follow_symlinks */));
  ASSERT_TRUE(android::base::WriteStringToFile(
          "TEST_CONTENT_CE", fake_package_ce_path + "/file1",
          0700, 10000, 20000, false /* follow_symlinks */));
  ASSERT_TRUE(android::base::WriteStringToFile(
          "TEST_CONTENT_DE", fake_package_de_path + "/file1",
          0700, 10000, 20000, false /* follow_symlinks */));

  ASSERT_BINDER_SUCCESS(service->restoreAppDataSnapshot(std::make_optional<std::string>("TEST"),
          "com.foo", 10000, "", 0, 239, FLAG_STORAGE_DE | FLAG_STORAGE_CE));

  std::string ce_content, de_content;
  ASSERT_TRUE(android::base::ReadFileToString(
      fake_package_ce_path + "/file1", &ce_content, false /* follow_symlinks */));
  ASSERT_TRUE(android::base::ReadFileToString(
      fake_package_de_path + "/file1", &de_content, false /* follow_symlinks */));
  ASSERT_EQ("CE_RESTORE_CONTENT", ce_content);
  ASSERT_EQ("DE_RESTORE_CONTENT", de_content);
}

TEST_F(AppDataSnapshotTest, CreateSnapshotThenDestroyIt) {
  auto rollback_ce_dir = create_data_misc_ce_rollback_path("TEST", 0, 57);
  auto rollback_de_dir = create_data_misc_de_rollback_path("TEST", 0, 57);

  // Prepare data for snapshot.
  ASSERT_TRUE(android::base::WriteStringToFile(
          "TEST_CONTENT_CE", fake_package_ce_path + "/file1",
          0700, 10000, 20000, false /* follow_symlinks */));
  ASSERT_TRUE(android::base::WriteStringToFile(
          "TEST_CONTENT_DE", fake_package_de_path + "/file1",
          0700, 10000, 20000, false /* follow_symlinks */));

  int64_t ce_snapshot_inode;
  // Request a snapshot of both the CE as well as the DE content.
  ASSERT_TRUE(service->snapshotAppData(std::make_optional<std::string>("TEST"),
          "com.foo", 0, 57, FLAG_STORAGE_DE | FLAG_STORAGE_CE, &ce_snapshot_inode).isOk());
  // Because CE data snapshot was requested, ce_snapshot_inode can't be null.
  ASSERT_NE(0, ce_snapshot_inode);
  // Check snapshot is there.
  struct stat sb;
  ASSERT_EQ(0, stat((rollback_ce_dir + "/com.foo").c_str(), &sb));
  ASSERT_EQ(0, stat((rollback_de_dir + "/com.foo").c_str(), &sb));


  ASSERT_TRUE(service->destroyAppDataSnapshot(std::make_optional<std::string>("TEST"),
          "com.foo", 0, ce_snapshot_inode, 57, FLAG_STORAGE_DE | FLAG_STORAGE_CE).isOk());
  // Check snapshot is deleted.
  ASSERT_EQ(-1, stat((rollback_ce_dir + "/com.foo").c_str(), &sb));
  ASSERT_EQ(-1, stat((rollback_de_dir + "/com.foo").c_str(), &sb));
}

TEST_F(AppDataSnapshotTest, DestroyAppDataSnapshot_CeSnapshotInodeIsZero) {
  auto rollback_ce_dir = create_data_misc_ce_rollback_path("TEST", 0, 1543);
  auto rollback_de_dir = create_data_misc_de_rollback_path("TEST", 0, 1543);

  // Create a snapshot
  ASSERT_TRUE(mkdirs(rollback_ce_dir + "/com.foo/", 0700));
  ASSERT_TRUE(mkdirs(rollback_de_dir + "/com.foo/", 0700));
  ASSERT_TRUE(android::base::WriteStringToFile(
          "CE_RESTORE_CONTENT", rollback_ce_dir + "/com.foo/file1",
          0700, 10000, 20000, false /* follow_symlinks */));
  ASSERT_TRUE(android::base::WriteStringToFile(
          "DE_RESTORE_CONTENT", rollback_de_dir + "/com.foo/file1",
          0700, 10000, 20000, false /* follow_symlinks */));

  ASSERT_TRUE(service->destroyAppDataSnapshot(std::make_optional<std::string>("TEST"),
          "com.foo", 0, 0, 1543, FLAG_STORAGE_DE | FLAG_STORAGE_CE).isOk());

  // Check snapshot is deleted.
  struct stat sb;
  ASSERT_EQ(-1, stat((rollback_ce_dir + "/com.foo").c_str(), &sb));
  ASSERT_EQ(-1, stat((rollback_de_dir + "/com.foo").c_str(), &sb));

  // Check that deleting already deleted snapshot is no-op.
  ASSERT_TRUE(service->destroyAppDataSnapshot(std::make_optional<std::string>("TEST"),
          "com.foo", 0, 0, 1543, FLAG_STORAGE_DE | FLAG_STORAGE_CE).isOk());
}

TEST_F(AppDataSnapshotTest, DestroyAppDataSnapshot_WrongVolumeUuid) {
  // Setup rollback data to make sure that test fails due to wrong volumeUuid
  // being passed, not because of some other reason.
  auto rollback_ce_dir = create_data_misc_ce_rollback_path("TEST", 0, 43);
  auto rollback_de_dir = create_data_misc_de_rollback_path("TEST", 0, 43);

  ASSERT_TRUE(mkdirs(rollback_ce_dir, 0700));
  ASSERT_TRUE(mkdirs(rollback_de_dir, 0700));

  ASSERT_FALSE(service->destroyAppDataSnapshot(std::make_optional<std::string>("BAR"),
          "com.foo", 0, 0, 43, FLAG_STORAGE_DE).isOk());
}

TEST_F(AppDataSnapshotTest, DestroyCeSnapshotsNotSpecified) {
  auto rollback_ce_dir_in_1 = create_data_misc_ce_rollback_path("TEST", 0, 1543);
  auto rollback_ce_dir_in_2 = create_data_misc_ce_rollback_path("TEST", 0, 77);
  auto rollback_ce_dir_out_1 = create_data_misc_ce_rollback_path("TEST", 0, 1500);
  auto rollback_ce_dir_out_2 = create_data_misc_ce_rollback_path("TEST", 0, 2);

  // Create snapshots
  ASSERT_TRUE(mkdirs(rollback_ce_dir_in_1 + "/com.foo/", 0700));
  ASSERT_TRUE(android::base::WriteStringToFile(
          "CE_RESTORE_CONTENT", rollback_ce_dir_in_1 + "/com.foo/file1",
          0700, 10000, 20000, false /* follow_symlinks */));

  ASSERT_TRUE(mkdirs(rollback_ce_dir_in_2 + "/com.foo/", 0700));
  ASSERT_TRUE(android::base::WriteStringToFile(
          "CE_RESTORE_CONTENT", rollback_ce_dir_in_2 + "/com.foo/file1",
          0700, 10000, 20000, false /* follow_symlinks */));

  ASSERT_TRUE(mkdirs(rollback_ce_dir_out_1 + "/com.foo/", 0700));
  ASSERT_TRUE(android::base::WriteStringToFile(
          "CE_RESTORE_CONTENT", rollback_ce_dir_out_1 + "/com.foo/file1",
          0700, 10000, 20000, false /* follow_symlinks */));

  ASSERT_TRUE(mkdirs(rollback_ce_dir_out_2 + "/com.foo/", 0700));
  ASSERT_TRUE(android::base::WriteStringToFile(
          "CE_RESTORE_CONTENT", rollback_ce_dir_out_2 + "/com.foo/file1",
          0700, 10000, 20000, false /* follow_symlinks */));

  ASSERT_TRUE(service->destroyCeSnapshotsNotSpecified(
          std::make_optional<std::string>("TEST"), 0, { 1543, 77 }).isOk());

  // Check only snapshots not specified are deleted.
  struct stat sb;
  ASSERT_EQ(0, stat((rollback_ce_dir_in_1 + "/com.foo").c_str(), &sb));
  ASSERT_EQ(0, stat((rollback_ce_dir_in_2 + "/com.foo").c_str(), &sb));
  ASSERT_EQ(-1, stat((rollback_ce_dir_out_1 + "/com.foo").c_str(), &sb));
  ASSERT_EQ(ENOENT, errno);
  ASSERT_EQ(-1, stat((rollback_ce_dir_out_2 + "/com.foo").c_str(), &sb));
  ASSERT_EQ(ENOENT, errno);
}

TEST_F(AppDataSnapshotTest, RestoreAppDataSnapshot_WrongVolumeUuid) {
  // Setup rollback data to make sure that fails due to wrong volumeUuid being
  // passed, not because of some other reason.
  auto rollback_ce_dir = create_data_misc_ce_rollback_path("TEST", 0, 41);
  auto rollback_de_dir = create_data_misc_de_rollback_path("TEST", 0, 41);

  ASSERT_TRUE(mkdirs(rollback_ce_dir, 0700));
  ASSERT_TRUE(mkdirs(rollback_de_dir, 0700));

  EXPECT_BINDER_FAIL(service->restoreAppDataSnapshot(std::make_optional<std::string>("BAR"),
          "com.foo", 10000, "", 0, 41, FLAG_STORAGE_DE));
}

<<<<<<< HEAD
class AppSupplementalDataTest : public testing::Test {
=======
class SdkSandboxDataTest : public testing::Test {
>>>>>>> 27223c51
public:
    void CheckFileAccess(const std::string& path, uid_t uid, mode_t mode) {
        const auto fullPath = "/data/local/tmp/" + path;
        ASSERT_TRUE(exists(fullPath.c_str())) << "For path: " << fullPath;
        struct stat st;
        ASSERT_EQ(0, stat(fullPath.c_str(), &st));
        ASSERT_EQ(uid, st.st_uid) << "For path: " << fullPath;
        ASSERT_EQ(uid, st.st_gid) << "For path: " << fullPath;
        ASSERT_EQ(mode, st.st_mode) << "For path: " << fullPath;
    }

    bool exists(const char* path) { return ::access(path, F_OK) == 0; }

    // Creates a default CreateAppDataArgs object
    android::os::CreateAppDataArgs createAppDataArgs() {
        android::os::CreateAppDataArgs args;
        args.uuid = kTestUuid;
        args.packageName = "com.foo";
        args.userId = kTestUserId;
        args.appId = kTestAppId;
        args.seInfo = "default";
        args.flags = FLAG_STORAGE_CE | FLAG_STORAGE_DE;
        return args;
    }

protected:
    InstalldNativeService* service;

    virtual void SetUp() {
        setenv("ANDROID_LOG_TAGS", "*:v", 1);
        android::base::InitLogging(nullptr);

        service = new InstalldNativeService();
        clearAppData();
        ASSERT_TRUE(mkdirs("/data/local/tmp/user/0", 0700));
        ASSERT_TRUE(mkdirs("/data/local/tmp/user_de/0", 0700));
<<<<<<< HEAD
        ASSERT_TRUE(mkdirs("/data/local/tmp/misc_ce/0/supplemental", 0700));
        ASSERT_TRUE(mkdirs("/data/local/tmp/misc_de/0/supplemental", 0700));
=======
        ASSERT_TRUE(mkdirs("/data/local/tmp/misc_ce/0/sdksandbox", 0700));
        ASSERT_TRUE(mkdirs("/data/local/tmp/misc_de/0/sdksandbox", 0700));
>>>>>>> 27223c51

        init_globals_from_data_and_root();
    }

    virtual void TearDown() {
        delete service;
        clearAppData();
    }

private:
    void clearAppData() {
        ASSERT_EQ(0, delete_dir_contents_and_dir("/data/local/tmp/user_de", true));
        ASSERT_EQ(0, delete_dir_contents_and_dir("/data/local/tmp/misc_ce", true));
        ASSERT_EQ(0, delete_dir_contents_and_dir("/data/local/tmp/misc_de", true));
        ASSERT_EQ(0, delete_dir_contents_and_dir("/data/local/tmp/user_de", true));
    }
};

<<<<<<< HEAD
TEST_F(AppSupplementalDataTest, CreateAppData_CreatesSupplementalAppData) {
=======
TEST_F(SdkSandboxDataTest, CreateAppData_CreatesSupplementalAppData) {
>>>>>>> 27223c51
    android::os::CreateAppDataResult result;
    android::os::CreateAppDataArgs args = createAppDataArgs();
    args.packageName = "com.foo";
    args.flags = FLAG_STORAGE_CE | FLAG_STORAGE_DE;

    // Create the app user data.
    ASSERT_BINDER_SUCCESS(service->createAppData(args, &result));

<<<<<<< HEAD
    CheckFileAccess("misc_ce/0/supplemental/com.foo", kSystemUid, S_IFDIR | 0751);
    CheckFileAccess("misc_ce/0/supplemental/com.foo/shared", kTestAppSupplementalUid,
                    S_IFDIR | 0700);
    CheckFileAccess("misc_ce/0/supplemental/com.foo/shared/cache", kTestAppSupplementalUid,
                    S_IFDIR | S_ISGID | 0771);
    CheckFileAccess("misc_ce/0/supplemental/com.foo/shared/code_cache", kTestAppSupplementalUid,
                    S_IFDIR | S_ISGID | 0771);

    CheckFileAccess("misc_de/0/supplemental/com.foo", kSystemUid, S_IFDIR | 0751);
    CheckFileAccess("misc_de/0/supplemental/com.foo/shared", kTestAppSupplementalUid,
                    S_IFDIR | 0700);
    CheckFileAccess("misc_de/0/supplemental/com.foo/shared/cache", kTestAppSupplementalUid,
                    S_IFDIR | S_ISGID | 0771);
    CheckFileAccess("misc_de/0/supplemental/com.foo/shared/code_cache", kTestAppSupplementalUid,
                    S_IFDIR | S_ISGID | 0771);
}

TEST_F(AppSupplementalDataTest, CreateAppData_CreatesSupplementalAppData_WithoutDeFlag) {
=======
    CheckFileAccess("misc_ce/0/sdksandbox/com.foo", kSystemUid, S_IFDIR | 0751);
    CheckFileAccess("misc_ce/0/sdksandbox/com.foo/shared", kTestSdkSandboxUid, S_IFDIR | 0700);
    CheckFileAccess("misc_ce/0/sdksandbox/com.foo/shared/cache", kTestSdkSandboxUid,
                    S_IFDIR | S_ISGID | 0771);
    CheckFileAccess("misc_ce/0/sdksandbox/com.foo/shared/code_cache", kTestSdkSandboxUid,
                    S_IFDIR | S_ISGID | 0771);

    CheckFileAccess("misc_de/0/sdksandbox/com.foo", kSystemUid, S_IFDIR | 0751);
    CheckFileAccess("misc_de/0/sdksandbox/com.foo/shared", kTestSdkSandboxUid, S_IFDIR | 0700);
    CheckFileAccess("misc_de/0/sdksandbox/com.foo/shared/cache", kTestSdkSandboxUid,
                    S_IFDIR | S_ISGID | 0771);
    CheckFileAccess("misc_de/0/sdksandbox/com.foo/shared/code_cache", kTestSdkSandboxUid,
                    S_IFDIR | S_ISGID | 0771);
}

TEST_F(SdkSandboxDataTest, CreateAppData_CreatesSupplementalAppData_WithoutDeFlag) {
>>>>>>> 27223c51
    android::os::CreateAppDataResult result;
    android::os::CreateAppDataArgs args = createAppDataArgs();
    args.packageName = "com.foo";
    args.flags = FLAG_STORAGE_CE;

    // Create the app user data.
    ASSERT_BINDER_SUCCESS(service->createAppData(args, &result));

    // Only CE paths should exist
<<<<<<< HEAD
    CheckFileAccess("misc_ce/0/supplemental/com.foo", kSystemUid, S_IFDIR | 0751);

    // DE paths should not exist
    ASSERT_FALSE(exists("/data/local/tmp/misc_de/0/supplemental/com.foo"));
}

TEST_F(AppSupplementalDataTest, CreateAppData_CreatesSupplementalAppData_WithoutCeFlag) {
=======
    CheckFileAccess("misc_ce/0/sdksandbox/com.foo", kSystemUid, S_IFDIR | 0751);

    // DE paths should not exist
    ASSERT_FALSE(exists("/data/local/tmp/misc_de/0/sdksandbox/com.foo"));
}

TEST_F(SdkSandboxDataTest, CreateAppData_CreatesSupplementalAppData_WithoutCeFlag) {
>>>>>>> 27223c51
    android::os::CreateAppDataResult result;
    android::os::CreateAppDataArgs args = createAppDataArgs();
    args.packageName = "com.foo";
    args.flags = FLAG_STORAGE_DE;

    // Create the app user data.
    ASSERT_BINDER_SUCCESS(service->createAppData(args, &result));

    // CE paths should not exist
<<<<<<< HEAD
    ASSERT_FALSE(exists("/data/local/tmp/misc_ce/0/supplemental/com.foo"));

    // Only DE paths should exist
    CheckFileAccess("misc_de/0/supplemental/com.foo", kSystemUid, S_IFDIR | 0751);
=======
    ASSERT_FALSE(exists("/data/local/tmp/misc_ce/0/sdksandbox/com.foo"));

    // Only DE paths should exist
    CheckFileAccess("misc_de/0/sdksandbox/com.foo", kSystemUid, S_IFDIR | 0751);
>>>>>>> 27223c51
}

}  // namespace installd
}  // namespace android<|MERGE_RESOLUTION|>--- conflicted
+++ resolved
@@ -81,11 +81,7 @@
 static constexpr const uid_t kTestAppId = 19999;
 
 const gid_t kTestAppUid = multiuser_get_uid(kTestUserId, kTestAppId);
-<<<<<<< HEAD
-const uid_t kTestAppSupplementalUid = multiuser_get_supplemental_uid(kTestUserId, kTestAppId);
-=======
 const uid_t kTestSdkSandboxUid = multiuser_get_sdk_sandbox_uid(kTestUserId, kTestAppId);
->>>>>>> 27223c51
 
 #define FLAG_FORCE InstalldNativeService::FLAG_FORCE
 
@@ -953,11 +949,7 @@
           "com.foo", 10000, "", 0, 41, FLAG_STORAGE_DE));
 }
 
-<<<<<<< HEAD
-class AppSupplementalDataTest : public testing::Test {
-=======
 class SdkSandboxDataTest : public testing::Test {
->>>>>>> 27223c51
 public:
     void CheckFileAccess(const std::string& path, uid_t uid, mode_t mode) {
         const auto fullPath = "/data/local/tmp/" + path;
@@ -994,13 +986,8 @@
         clearAppData();
         ASSERT_TRUE(mkdirs("/data/local/tmp/user/0", 0700));
         ASSERT_TRUE(mkdirs("/data/local/tmp/user_de/0", 0700));
-<<<<<<< HEAD
-        ASSERT_TRUE(mkdirs("/data/local/tmp/misc_ce/0/supplemental", 0700));
-        ASSERT_TRUE(mkdirs("/data/local/tmp/misc_de/0/supplemental", 0700));
-=======
         ASSERT_TRUE(mkdirs("/data/local/tmp/misc_ce/0/sdksandbox", 0700));
         ASSERT_TRUE(mkdirs("/data/local/tmp/misc_de/0/sdksandbox", 0700));
->>>>>>> 27223c51
 
         init_globals_from_data_and_root();
     }
@@ -1019,11 +1006,7 @@
     }
 };
 
-<<<<<<< HEAD
-TEST_F(AppSupplementalDataTest, CreateAppData_CreatesSupplementalAppData) {
-=======
 TEST_F(SdkSandboxDataTest, CreateAppData_CreatesSupplementalAppData) {
->>>>>>> 27223c51
     android::os::CreateAppDataResult result;
     android::os::CreateAppDataArgs args = createAppDataArgs();
     args.packageName = "com.foo";
@@ -1032,26 +1015,6 @@
     // Create the app user data.
     ASSERT_BINDER_SUCCESS(service->createAppData(args, &result));
 
-<<<<<<< HEAD
-    CheckFileAccess("misc_ce/0/supplemental/com.foo", kSystemUid, S_IFDIR | 0751);
-    CheckFileAccess("misc_ce/0/supplemental/com.foo/shared", kTestAppSupplementalUid,
-                    S_IFDIR | 0700);
-    CheckFileAccess("misc_ce/0/supplemental/com.foo/shared/cache", kTestAppSupplementalUid,
-                    S_IFDIR | S_ISGID | 0771);
-    CheckFileAccess("misc_ce/0/supplemental/com.foo/shared/code_cache", kTestAppSupplementalUid,
-                    S_IFDIR | S_ISGID | 0771);
-
-    CheckFileAccess("misc_de/0/supplemental/com.foo", kSystemUid, S_IFDIR | 0751);
-    CheckFileAccess("misc_de/0/supplemental/com.foo/shared", kTestAppSupplementalUid,
-                    S_IFDIR | 0700);
-    CheckFileAccess("misc_de/0/supplemental/com.foo/shared/cache", kTestAppSupplementalUid,
-                    S_IFDIR | S_ISGID | 0771);
-    CheckFileAccess("misc_de/0/supplemental/com.foo/shared/code_cache", kTestAppSupplementalUid,
-                    S_IFDIR | S_ISGID | 0771);
-}
-
-TEST_F(AppSupplementalDataTest, CreateAppData_CreatesSupplementalAppData_WithoutDeFlag) {
-=======
     CheckFileAccess("misc_ce/0/sdksandbox/com.foo", kSystemUid, S_IFDIR | 0751);
     CheckFileAccess("misc_ce/0/sdksandbox/com.foo/shared", kTestSdkSandboxUid, S_IFDIR | 0700);
     CheckFileAccess("misc_ce/0/sdksandbox/com.foo/shared/cache", kTestSdkSandboxUid,
@@ -1068,7 +1031,6 @@
 }
 
 TEST_F(SdkSandboxDataTest, CreateAppData_CreatesSupplementalAppData_WithoutDeFlag) {
->>>>>>> 27223c51
     android::os::CreateAppDataResult result;
     android::os::CreateAppDataArgs args = createAppDataArgs();
     args.packageName = "com.foo";
@@ -1078,15 +1040,6 @@
     ASSERT_BINDER_SUCCESS(service->createAppData(args, &result));
 
     // Only CE paths should exist
-<<<<<<< HEAD
-    CheckFileAccess("misc_ce/0/supplemental/com.foo", kSystemUid, S_IFDIR | 0751);
-
-    // DE paths should not exist
-    ASSERT_FALSE(exists("/data/local/tmp/misc_de/0/supplemental/com.foo"));
-}
-
-TEST_F(AppSupplementalDataTest, CreateAppData_CreatesSupplementalAppData_WithoutCeFlag) {
-=======
     CheckFileAccess("misc_ce/0/sdksandbox/com.foo", kSystemUid, S_IFDIR | 0751);
 
     // DE paths should not exist
@@ -1094,7 +1047,6 @@
 }
 
 TEST_F(SdkSandboxDataTest, CreateAppData_CreatesSupplementalAppData_WithoutCeFlag) {
->>>>>>> 27223c51
     android::os::CreateAppDataResult result;
     android::os::CreateAppDataArgs args = createAppDataArgs();
     args.packageName = "com.foo";
@@ -1104,17 +1056,10 @@
     ASSERT_BINDER_SUCCESS(service->createAppData(args, &result));
 
     // CE paths should not exist
-<<<<<<< HEAD
-    ASSERT_FALSE(exists("/data/local/tmp/misc_ce/0/supplemental/com.foo"));
-
-    // Only DE paths should exist
-    CheckFileAccess("misc_de/0/supplemental/com.foo", kSystemUid, S_IFDIR | 0751);
-=======
     ASSERT_FALSE(exists("/data/local/tmp/misc_ce/0/sdksandbox/com.foo"));
 
     // Only DE paths should exist
     CheckFileAccess("misc_de/0/sdksandbox/com.foo", kSystemUid, S_IFDIR | 0751);
->>>>>>> 27223c51
 }
 
 }  // namespace installd
