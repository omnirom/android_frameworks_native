--- conflicted
+++ resolved
@@ -80,10 +80,7 @@
 
 static constexpr const char* kTestUuid = "TEST";
 static constexpr const char* kTestPath = "/data/local/tmp";
-<<<<<<< HEAD
-=======
 static constexpr const uid_t kNobodyUid = 9999;
->>>>>>> 0b272119
 static constexpr const uid_t kSystemUid = 1000;
 static constexpr const int32_t kTestUserId = 0;
 static constexpr const uid_t kTestAppId = 19999;
@@ -987,31 +984,8 @@
         android::os::CreateAppDataArgs args;
         args.uuid = kTestUuid;
         args.packageName = packageName;
-<<<<<<< HEAD
         args.userId = kTestUserId;
         args.appId = kTestAppId;
-        args.seInfo = "default";
-        args.flags = FLAG_STORAGE_CE | FLAG_STORAGE_DE;
-        return args;
-    }
-
-    android::os::ReconcileSdkDataArgs reconcileSdkDataArgs(
-            std::string packageName, std::vector<std::string> codeNames,
-            std::vector<std::string> randomSuffixes) {
-        android::os::ReconcileSdkDataArgs args;
-        args.uuid = kTestUuid;
-        args.packageName = packageName;
-        for (const auto& codeName : codeNames) {
-            args.sdkPackageNames.push_back(codeName);
-        }
-        for (const auto& randomSuffix : randomSuffixes) {
-            args.randomSuffixes.push_back(randomSuffix);
-        }
-=======
->>>>>>> 0b272119
-        args.userId = kTestUserId;
-        args.appId = kTestAppId;
-        args.previousAppId = -1;
         args.seInfo = "default";
         args.flags = FLAG_STORAGE_CE | FLAG_STORAGE_DE;
         return args;
@@ -1068,8 +1042,7 @@
     }
 };
 
-<<<<<<< HEAD
-TEST_F(SdkSandboxDataTest, CreateAppData_CreatesSdkAppLevelData) {
+TEST_F(SdkSandboxDataTest, CreateAppData_CreatesSdkPackageData) {
     android::os::CreateAppDataResult result;
     android::os::CreateAppDataArgs args = createAppDataArgs("com.foo");
     args.flags = FLAG_STORAGE_CE | FLAG_STORAGE_DE | FLAG_STORAGE_SDK;
@@ -1078,33 +1051,30 @@
     ASSERT_BINDER_SUCCESS(service->createAppData(args, &result));
 
     const std::string fooCePath = "misc_ce/0/sdksandbox/com.foo";
-    CheckFileAccess(fooCePath, kSystemUid, S_IFDIR | 0751);
-    CheckFileAccess(fooCePath + "/shared", kTestSdkSandboxUid, S_IFDIR | 0700);
-    CheckFileAccess(fooCePath + "/shared/cache", kTestSdkSandboxUid, S_IFDIR | S_ISGID | 0771);
-    CheckFileAccess(fooCePath + "/shared/code_cache", kTestSdkSandboxUid, S_IFDIR | S_ISGID | 0771);
+    CheckFileAccess(fooCePath, kSystemUid, kSystemUid, S_IFDIR | 0751);
+    CheckFileAccess(fooCePath + "/shared", kTestSdkSandboxUid, kNobodyUid, S_IFDIR | 0700);
+    CheckFileAccess(fooCePath + "/shared/cache", kTestSdkSandboxUid, kTestCacheGid,
+                    S_IFDIR | S_ISGID | 0771);
+    CheckFileAccess(fooCePath + "/shared/code_cache", kTestSdkSandboxUid, kTestCacheGid,
+                    S_IFDIR | S_ISGID | 0771);
 
     const std::string fooDePath = "misc_de/0/sdksandbox/com.foo";
-    CheckFileAccess(fooDePath, kSystemUid, S_IFDIR | 0751);
-    CheckFileAccess(fooDePath + "/shared", kTestSdkSandboxUid, S_IFDIR | 0700);
-    CheckFileAccess(fooDePath + "/shared/cache", kTestSdkSandboxUid, S_IFDIR | S_ISGID | 0771);
-    CheckFileAccess(fooDePath + "/shared/code_cache", kTestSdkSandboxUid, S_IFDIR | S_ISGID | 0771);
+    CheckFileAccess(fooDePath, kSystemUid, kSystemUid, S_IFDIR | 0751);
+    CheckFileAccess(fooDePath + "/shared", kTestSdkSandboxUid, kNobodyUid, S_IFDIR | 0700);
+    CheckFileAccess(fooDePath + "/shared/cache", kTestSdkSandboxUid, kTestCacheGid,
+                    S_IFDIR | S_ISGID | 0771);
+    CheckFileAccess(fooDePath + "/shared/code_cache", kTestSdkSandboxUid, kTestCacheGid,
+                    S_IFDIR | S_ISGID | 0771);
 }
 
 TEST_F(SdkSandboxDataTest, CreateAppData_CreatesSdkAppLevelData_WithoutSdkFlag) {
     android::os::CreateAppDataResult result;
     android::os::CreateAppDataArgs args = createAppDataArgs("com.foo");
     args.flags = FLAG_STORAGE_CE | FLAG_STORAGE_DE;
-=======
-TEST_F(SdkSandboxDataTest, CreateAppData_CreatesSdkPackageData) {
-    android::os::CreateAppDataResult result;
-    android::os::CreateAppDataArgs args = createAppDataArgs("com.foo");
-    args.flags = FLAG_STORAGE_CE | FLAG_STORAGE_DE | FLAG_STORAGE_SDK;
->>>>>>> 0b272119
 
     // Create the app user data.
     ASSERT_BINDER_SUCCESS(service->createAppData(args, &result));
 
-<<<<<<< HEAD
     ASSERT_FALSE(exists("/data/local/tmp/misc_ce/0/sdksandbox/com.foo"));
     ASSERT_FALSE(exists("/data/local/tmp/misc_de/0/sdksandbox/com.foo"));
 }
@@ -1127,55 +1097,6 @@
 TEST_F(SdkSandboxDataTest, CreateAppData_CreatesSdkAppLevelData_WithoutDeFlag) {
     android::os::CreateAppDataResult result;
     android::os::CreateAppDataArgs args = createAppDataArgs("com.foo");
-=======
-    const std::string fooCePath = "misc_ce/0/sdksandbox/com.foo";
-    CheckFileAccess(fooCePath, kSystemUid, kSystemUid, S_IFDIR | 0751);
-    CheckFileAccess(fooCePath + "/shared", kTestSdkSandboxUid, kNobodyUid, S_IFDIR | 0700);
-    CheckFileAccess(fooCePath + "/shared/cache", kTestSdkSandboxUid, kTestCacheGid,
-                    S_IFDIR | S_ISGID | 0771);
-    CheckFileAccess(fooCePath + "/shared/code_cache", kTestSdkSandboxUid, kTestCacheGid,
-                    S_IFDIR | S_ISGID | 0771);
-
-    const std::string fooDePath = "misc_de/0/sdksandbox/com.foo";
-    CheckFileAccess(fooDePath, kSystemUid, kSystemUid, S_IFDIR | 0751);
-    CheckFileAccess(fooDePath + "/shared", kTestSdkSandboxUid, kNobodyUid, S_IFDIR | 0700);
-    CheckFileAccess(fooDePath + "/shared/cache", kTestSdkSandboxUid, kTestCacheGid,
-                    S_IFDIR | S_ISGID | 0771);
-    CheckFileAccess(fooDePath + "/shared/code_cache", kTestSdkSandboxUid, kTestCacheGid,
-                    S_IFDIR | S_ISGID | 0771);
-}
-
-TEST_F(SdkSandboxDataTest, CreateAppData_CreatesSdkAppLevelData_WithoutSdkFlag) {
-    android::os::CreateAppDataResult result;
-    android::os::CreateAppDataArgs args = createAppDataArgs("com.foo");
-    args.flags = FLAG_STORAGE_CE | FLAG_STORAGE_DE;
-
-    // Create the app user data.
-    ASSERT_BINDER_SUCCESS(service->createAppData(args, &result));
-
-    ASSERT_FALSE(exists("/data/local/tmp/misc_ce/0/sdksandbox/com.foo"));
-    ASSERT_FALSE(exists("/data/local/tmp/misc_de/0/sdksandbox/com.foo"));
-}
-
-TEST_F(SdkSandboxDataTest, CreateAppData_CreatesSdkAppLevelData_WithoutSdkFlagDeletesExisting) {
-    android::os::CreateAppDataResult result;
-    android::os::CreateAppDataArgs args = createAppDataArgs("com.foo");
-    args.flags = FLAG_STORAGE_CE | FLAG_STORAGE_DE | FLAG_STORAGE_SDK;
-    // Create the app user data.
-    ASSERT_BINDER_SUCCESS(service->createAppData(args, &result));
-    ASSERT_TRUE(exists("/data/local/tmp/misc_ce/0/sdksandbox/com.foo"));
-    ASSERT_TRUE(exists("/data/local/tmp/misc_de/0/sdksandbox/com.foo"));
-
-    args.flags = FLAG_STORAGE_CE | FLAG_STORAGE_DE;
-    ASSERT_BINDER_SUCCESS(service->createAppData(args, &result));
-    ASSERT_FALSE(exists("/data/local/tmp/misc_ce/0/sdksandbox/com.foo"));
-    ASSERT_FALSE(exists("/data/local/tmp/misc_de/0/sdksandbox/com.foo"));
-}
-
-TEST_F(SdkSandboxDataTest, CreateAppData_CreatesSdkAppLevelData_WithoutDeFlag) {
-    android::os::CreateAppDataResult result;
-    android::os::CreateAppDataArgs args = createAppDataArgs("com.foo");
->>>>>>> 0b272119
     args.flags = FLAG_STORAGE_CE | FLAG_STORAGE_SDK;
 
     // Create the app user data.
@@ -1486,277 +1407,5 @@
     ASSERT_TRUE(fs::is_empty(fs::path("/data/local/tmp/misc_de/0/sdksandbox/com.foo/sdk2")));
 }
 
-TEST_F(SdkSandboxDataTest, ReconcileSdkData) {
-    android::os::ReconcileSdkDataArgs args =
-            reconcileSdkDataArgs("com.foo", {"bar", "baz"}, {"random1", "random2"});
-
-    // Create the sdk data.
-    ASSERT_BINDER_SUCCESS(service->reconcileSdkData(args));
-
-    const std::string barCePath = "misc_ce/0/sdksandbox/com.foo/bar@random1";
-    CheckFileAccess(barCePath, kTestSdkSandboxUid, S_IFDIR | 0700);
-    CheckFileAccess(barCePath + "/cache", kTestSdkSandboxUid, S_IFDIR | S_ISGID | 0771);
-    CheckFileAccess(barCePath + "/code_cache", kTestSdkSandboxUid, S_IFDIR | S_ISGID | 0771);
-
-    const std::string bazCePath = "misc_ce/0/sdksandbox/com.foo/baz@random2";
-    CheckFileAccess(bazCePath, kTestSdkSandboxUid, S_IFDIR | 0700);
-    CheckFileAccess(bazCePath + "/cache", kTestSdkSandboxUid, S_IFDIR | S_ISGID | 0771);
-    CheckFileAccess(bazCePath + "/code_cache", kTestSdkSandboxUid, S_IFDIR | S_ISGID | 0771);
-
-    const std::string barDePath = "misc_de/0/sdksandbox/com.foo/bar@random1";
-    CheckFileAccess(barDePath, kTestSdkSandboxUid, S_IFDIR | 0700);
-    CheckFileAccess(barDePath + "/cache", kTestSdkSandboxUid, S_IFDIR | S_ISGID | 0771);
-    CheckFileAccess(barDePath + "/code_cache", kTestSdkSandboxUid, S_IFDIR | S_ISGID | 0771);
-
-    const std::string bazDePath = "misc_de/0/sdksandbox/com.foo/baz@random2";
-    CheckFileAccess(bazDePath, kTestSdkSandboxUid, S_IFDIR | 0700);
-    CheckFileAccess(bazDePath + "/cache", kTestSdkSandboxUid, S_IFDIR | S_ISGID | 0771);
-    CheckFileAccess(bazDePath + "/code_cache", kTestSdkSandboxUid, S_IFDIR | S_ISGID | 0771);
-}
-
-TEST_F(SdkSandboxDataTest, ReconcileSdkData_PackageNameCannotUseRandomSuffixSeparator) {
-    android::os::ReconcileSdkDataArgs args =
-            reconcileSdkDataArgs("com.foo", {"bar@illegal"}, {"random1"});
-
-    // Create the sdksandbox data.
-    auto status = service->reconcileSdkData(args);
-    ASSERT_EQ(status.exceptionCode(), binder::Status::EX_ILLEGAL_ARGUMENT);
-    ASSERT_EQ(status.exceptionMessage(), "Package name bar@illegal is malformed");
-}
-
-TEST_F(SdkSandboxDataTest, ReconcileSdkData_NotEnoughRandomSuffix) {
-    android::os::ReconcileSdkDataArgs args =
-            reconcileSdkDataArgs("com.foo", {"bar", "baz"}, {"random1"});
-
-    // Create the sdksandbox data.
-    auto status = service->reconcileSdkData(args);
-    ASSERT_EQ(status.exceptionCode(), binder::Status::EX_ILLEGAL_ARGUMENT);
-    ASSERT_EQ(status.exceptionMessage(), "Not enough random suffix. Required 2, received 1.");
-}
-
-TEST_F(SdkSandboxDataTest, ReconcileSdkData_DirectoryNotCreatedIfAlreadyExistsIgnoringSuffix) {
-    android::os::ReconcileSdkDataArgs args =
-            reconcileSdkDataArgs("com.foo", {"bar", "baz"}, {"random1", "random2"});
-
-    // Create the sdksandbox data.
-    ASSERT_BINDER_SUCCESS(service->reconcileSdkData(args));
-
-    // Retry with different random suffix
-    args.randomSuffixes[0] = "r10";
-    args.randomSuffixes[1] = "r20";
-
-    // Create the sdksandbox data again
-    ASSERT_BINDER_SUCCESS(service->reconcileSdkData(args));
-
-    // Previous directories from first attempt should exist
-    CheckFileAccess("misc_ce/0/sdksandbox/com.foo/bar@random1", kTestSdkSandboxUid, S_IFDIR | 0700);
-    CheckFileAccess("misc_ce/0/sdksandbox/com.foo/baz@random2", kTestSdkSandboxUid, S_IFDIR | 0700);
-    // No new directories should be created on second attempt
-    ASSERT_FALSE(exists("/data/local/tmp/misc_ce/0/sdksandbox/com.foo/bar@r10"));
-    ASSERT_FALSE(exists("/data/local/tmp/misc_de/0/sdksandbox/com.foo/bar@r20"));
-}
-
-TEST_F(SdkSandboxDataTest, ReconcileSdkData_ExtraCodeDirectoriesAreDeleted) {
-    android::os::ReconcileSdkDataArgs args =
-            reconcileSdkDataArgs("com.foo", {"bar", "baz"}, {"random1", "random2"});
-
-    // Create the sdksandbox data.
-    ASSERT_BINDER_SUCCESS(service->reconcileSdkData(args));
-
-    // Retry with different package name
-    args.sdkPackageNames[0] = "bar.diff";
-
-    // Create the sdksandbox data again
-    ASSERT_BINDER_SUCCESS(service->reconcileSdkData(args));
-
-    // New directoris should exist
-    CheckFileAccess("misc_ce/0/sdksandbox/com.foo/bar.diff@random1", kTestSdkSandboxUid,
-                    S_IFDIR | 0700);
-    CheckFileAccess("misc_ce/0/sdksandbox/com.foo/baz@random2", kTestSdkSandboxUid, S_IFDIR | 0700);
-    // Directory for old unreferred sdksandbox package name should be removed
-    ASSERT_FALSE(exists("/data/local/tmp/misc_ce/0/sdksandbox/com.foo/bar@random1"));
-}
-
-class DestroyAppDataTest : public SdkSandboxDataTest {};
-
-TEST_F(DestroyAppDataTest, DestroySdkSandboxDataDirectories_WithCeAndDeFlag) {
-    android::os::CreateAppDataResult result;
-    android::os::CreateAppDataArgs args = createAppDataArgs("com.foo");
-    args.packageName = "com.foo";
-    args.flags = FLAG_STORAGE_CE | FLAG_STORAGE_DE | FLAG_STORAGE_SDK;
-    // Create the app user data.
-    ASSERT_BINDER_SUCCESS(service->createAppData(args, &result));
-    // Destroy the app user data.
-    ASSERT_BINDER_SUCCESS(service->destroyAppData(args.uuid, args.packageName, args.userId,
-                                                  args.flags, result.ceDataInode));
-    ASSERT_FALSE(exists("/data/local/tmp/misc_ce/0/sdksandbox/com.foo"));
-    ASSERT_FALSE(exists("/data/local/tmp/misc_de/0/sdksandbox/com.foo"));
-}
-
-TEST_F(DestroyAppDataTest, DestroySdkSandboxDataDirectories_WithoutDeFlag) {
-    android::os::CreateAppDataResult result;
-    android::os::CreateAppDataArgs args = createAppDataArgs("com.foo");
-    args.packageName = "com.foo";
-    args.flags = FLAG_STORAGE_CE | FLAG_STORAGE_DE | FLAG_STORAGE_SDK;
-    // Create the app user data.
-    ASSERT_BINDER_SUCCESS(service->createAppData(args, &result));
-    // Destroy the app user data.
-    ASSERT_BINDER_SUCCESS(service->destroyAppData(args.uuid, args.packageName, args.userId,
-                                                  FLAG_STORAGE_CE, result.ceDataInode));
-    ASSERT_TRUE(exists("/data/local/tmp/misc_de/0/sdksandbox/com.foo"));
-    ASSERT_FALSE(exists("/data/local/tmp/misc_ce/0/sdksandbox/com.foo"));
-}
-
-TEST_F(DestroyAppDataTest, DestroySdkSandboxDataDirectories_WithoutCeFlag) {
-    android::os::CreateAppDataResult result;
-    android::os::CreateAppDataArgs args = createAppDataArgs("com.foo");
-    args.packageName = "com.foo";
-    args.flags = FLAG_STORAGE_CE | FLAG_STORAGE_DE | FLAG_STORAGE_SDK;
-    // Create the app user data.
-    ASSERT_BINDER_SUCCESS(service->createAppData(args, &result));
-    // Destroy the app user data.
-    ASSERT_BINDER_SUCCESS(service->destroyAppData(args.uuid, args.packageName, args.userId,
-                                                  FLAG_STORAGE_DE, result.ceDataInode));
-    ASSERT_TRUE(exists("/data/local/tmp/misc_ce/0/sdksandbox/com.foo"));
-    ASSERT_FALSE(exists("/data/local/tmp/misc_de/0/sdksandbox/com.foo"));
-}
-
-class ClearAppDataTest : public SdkSandboxDataTest {
-public:
-    void createTestSdkData(const std::string& packageName, std::vector<std::string> sdkNames) {
-        const auto& cePackagePath = "/data/local/tmp/misc_ce/0/sdksandbox/" + packageName;
-        const auto& dePackagePath = "/data/local/tmp/misc_de/0/sdksandbox/" + packageName;
-        ASSERT_TRUE(mkdirs(cePackagePath + "/shared/cache", 0700));
-        ASSERT_TRUE(mkdirs(cePackagePath + "shared/code_cache", 0700));
-        ASSERT_TRUE(mkdirs(dePackagePath + "/shared/cache", 0700));
-        ASSERT_TRUE(mkdirs(dePackagePath + "/shared/code_cache", 0700));
-        std::ofstream{cePackagePath + "/shared/cache/cachedTestData.txt"};
-        for (auto sdkName : sdkNames) {
-            ASSERT_TRUE(mkdirs(cePackagePath + "/" + sdkName + "/cache", 0700));
-            ASSERT_TRUE(mkdirs(dePackagePath + "/" + sdkName + "/cache", 0700));
-            ASSERT_TRUE(mkdirs(cePackagePath + "/" + sdkName + "/code_cache", 0700));
-            ASSERT_TRUE(mkdirs(dePackagePath + "/" + sdkName + "/code_cache", 0700));
-            std::ofstream{cePackagePath + "/" + sdkName + "/cache/cachedTestData.txt"};
-            std::ofstream{cePackagePath + "/" + sdkName + "/code_cache/cachedTestData.txt"};
-            std::ofstream{dePackagePath + "/" + sdkName + "/cache/cachedTestData.txt"};
-            std::ofstream{dePackagePath + "/" + sdkName + "/code_cache/cachedTestData.txt"};
-        }
-    }
-};
-
-TEST_F(ClearAppDataTest, ClearSdkSandboxDataDirectories_WithCeAndClearCacheFlag) {
-    android::os::CreateAppDataResult result;
-    android::os::CreateAppDataArgs args = createAppDataArgs("com.foo");
-    args.packageName = "com.foo";
-    args.flags = FLAG_STORAGE_CE | FLAG_STORAGE_DE | FLAG_STORAGE_SDK;
-    // Create the app user data.
-    ASSERT_BINDER_SUCCESS(service->createAppData(args, &result));
-    createTestSdkData("com.foo", {"sdk1", "sdk2"});
-    // Clear the app user data.
-    ASSERT_BINDER_SUCCESS(
-            service->clearAppData(args.uuid, args.packageName, args.userId,
-                                  FLAG_STORAGE_CE | (InstalldNativeService::FLAG_CLEAR_CACHE_ONLY),
-                                  result.ceDataInode));
-    ASSERT_TRUE(
-            fs::is_empty(fs::path("/data/local/tmp/misc_ce/0/sdksandbox/com.foo/shared/cache")));
-    ASSERT_TRUE(fs::is_empty(fs::path("/data/local/tmp/misc_ce/0/sdksandbox/com.foo/sdk1/cache")));
-    ASSERT_TRUE(fs::is_empty(fs::path("/data/local/tmp/misc_ce/0/sdksandbox/com.foo/sdk2/cache")));
-}
-
-TEST_F(ClearAppDataTest, ClearSdkSandboxDataDirectories_WithCeAndClearCodeCacheFlag) {
-    android::os::CreateAppDataResult result;
-    android::os::CreateAppDataArgs args = createAppDataArgs("com.foo");
-    args.packageName = "com.foo";
-    args.flags = FLAG_STORAGE_CE | FLAG_STORAGE_DE | FLAG_STORAGE_SDK;
-    // Create the app user data.
-    ASSERT_BINDER_SUCCESS(service->createAppData(args, &result));
-    createTestSdkData("com.foo", {"sdk1", "sdk2"});
-    // Clear the app user data.
-    ASSERT_BINDER_SUCCESS(
-            service->clearAppData(args.uuid, args.packageName, args.userId,
-                                  FLAG_STORAGE_CE |
-                                          (InstalldNativeService::FLAG_CLEAR_CODE_CACHE_ONLY),
-                                  result.ceDataInode));
-    ASSERT_TRUE(fs::is_empty(
-            fs::path("/data/local/tmp/misc_ce/0/sdksandbox/com.foo/shared/code_cache")));
-    ASSERT_TRUE(
-            fs::is_empty(fs::path("/data/local/tmp/misc_ce/0/sdksandbox/com.foo/sdk1/code_cache")));
-    ASSERT_TRUE(
-            fs::is_empty(fs::path("/data/local/tmp/misc_ce/0/sdksandbox/com.foo/sdk2/code_cache")));
-}
-
-TEST_F(ClearAppDataTest, ClearSdkSandboxDataDirectories_WithDeAndClearCacheFlag) {
-    android::os::CreateAppDataResult result;
-    android::os::CreateAppDataArgs args = createAppDataArgs("com.foo");
-    args.packageName = "com.foo";
-    args.flags = FLAG_STORAGE_CE | FLAG_STORAGE_DE | FLAG_STORAGE_SDK;
-    // Create the app user data.
-    ASSERT_BINDER_SUCCESS(service->createAppData(args, &result));
-    createTestSdkData("com.foo", {"sdk1", "sdk2"});
-    // Clear the app user data
-    ASSERT_BINDER_SUCCESS(
-            service->clearAppData(args.uuid, args.packageName, args.userId,
-                                  FLAG_STORAGE_DE | (InstalldNativeService::FLAG_CLEAR_CACHE_ONLY),
-                                  result.ceDataInode));
-    ASSERT_TRUE(
-            fs::is_empty(fs::path("/data/local/tmp/misc_de/0/sdksandbox/com.foo/shared/cache")));
-    ASSERT_TRUE(fs::is_empty(fs::path("/data/local/tmp/misc_de/0/sdksandbox/com.foo/sdk1/cache")));
-    ASSERT_TRUE(fs::is_empty(fs::path("/data/local/tmp/misc_de/0/sdksandbox/com.foo/sdk2/cache")));
-}
-
-TEST_F(ClearAppDataTest, ClearSdkSandboxDataDirectories_WithDeAndClearCodeCacheFlag) {
-    android::os::CreateAppDataResult result;
-    android::os::CreateAppDataArgs args = createAppDataArgs("com.foo");
-    args.packageName = "com.foo";
-    args.flags = FLAG_STORAGE_CE | FLAG_STORAGE_DE | FLAG_STORAGE_SDK;
-    // Create the app user data.
-    ASSERT_BINDER_SUCCESS(service->createAppData(args, &result));
-    createTestSdkData("com.foo", {"sdk1", "sdk2"});
-    // Clear the app user data.
-    ASSERT_BINDER_SUCCESS(
-            service->clearAppData(args.uuid, args.packageName, args.userId,
-                                  FLAG_STORAGE_DE |
-                                          (InstalldNativeService::FLAG_CLEAR_CODE_CACHE_ONLY),
-                                  result.ceDataInode));
-    ASSERT_TRUE(fs::is_empty(
-            fs::path("/data/local/tmp/misc_de/0/sdksandbox/com.foo/shared/code_cache")));
-    ASSERT_TRUE(
-            fs::is_empty(fs::path("/data/local/tmp/misc_de/0/sdksandbox/com.foo/sdk1/code_cache")));
-    ASSERT_TRUE(
-            fs::is_empty(fs::path("/data/local/tmp/misc_de/0/sdksandbox/com.foo/sdk2/code_cache")));
-}
-
-TEST_F(ClearAppDataTest, ClearSdkSandboxDataDirectories_WithCeAndWithoutAnyCacheFlag) {
-    android::os::CreateAppDataResult result;
-    android::os::CreateAppDataArgs args = createAppDataArgs("com.foo");
-    args.packageName = "com.foo";
-    args.flags = FLAG_STORAGE_CE | FLAG_STORAGE_DE | FLAG_STORAGE_SDK;
-    // Create the app user data.
-    ASSERT_BINDER_SUCCESS(service->createAppData(args, &result));
-    createTestSdkData("com.foo", {"sdk1", "sdk2"});
-    // Clear the app user data.
-    ASSERT_BINDER_SUCCESS(service->clearAppData(args.uuid, args.packageName, args.userId,
-                                                FLAG_STORAGE_CE, result.ceDataInode));
-    ASSERT_TRUE(fs::is_empty(fs::path("/data/local/tmp/misc_ce/0/sdksandbox/com.foo/shared")));
-    ASSERT_TRUE(fs::is_empty(fs::path("/data/local/tmp/misc_ce/0/sdksandbox/com.foo/sdk1")));
-    ASSERT_TRUE(fs::is_empty(fs::path("/data/local/tmp/misc_ce/0/sdksandbox/com.foo/sdk2")));
-}
-
-TEST_F(ClearAppDataTest, ClearSdkSandboxDataDirectories_WithDeAndWithoutAnyCacheFlag) {
-    android::os::CreateAppDataResult result;
-    android::os::CreateAppDataArgs args = createAppDataArgs("com.foo");
-    args.packageName = "com.foo";
-    args.flags = FLAG_STORAGE_CE | FLAG_STORAGE_DE | FLAG_STORAGE_SDK;
-    // Create the app user data.
-    ASSERT_BINDER_SUCCESS(service->createAppData(args, &result));
-    createTestSdkData("com.foo", {"sdk1", "sdk2"});
-    // Clear the app user data.
-    ASSERT_BINDER_SUCCESS(service->clearAppData(args.uuid, args.packageName, args.userId,
-                                                FLAG_STORAGE_DE, result.ceDataInode));
-    ASSERT_TRUE(fs::is_empty(fs::path("/data/local/tmp/misc_de/0/sdksandbox/com.foo/shared")));
-    ASSERT_TRUE(fs::is_empty(fs::path("/data/local/tmp/misc_de/0/sdksandbox/com.foo/sdk1")));
-    ASSERT_TRUE(fs::is_empty(fs::path("/data/local/tmp/misc_de/0/sdksandbox/com.foo/sdk2")));
-}
-
 }  // namespace installd
 }  // namespace android