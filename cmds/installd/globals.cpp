--- conflicted
+++ resolved
@@ -44,11 +44,7 @@
 static constexpr const char* PRIVATE_APP_SUBDIR = "app-private/"; // sub-directory under
                                                                   // ANDROID_DATA
 
-<<<<<<< HEAD
-static constexpr const char* STAGING_SUBDIR = "pkg_staging/"; // sub-directory under ANDROID_DATA
-=======
 static constexpr const char* STAGING_SUBDIR = "app-staging/"; // sub-directory under ANDROID_DATA
->>>>>>> 4b02403d
 
 std::string android_app_dir;
 std::string android_app_ephemeral_dir;
