--- conflicted
+++ resolved
@@ -65,14 +65,11 @@
         USAGE_HW_COMPOSER       = GRALLOC_USAGE_HW_COMPOSER,
         USAGE_HW_VIDEO_ENCODER  = GRALLOC_USAGE_HW_VIDEO_ENCODER,
         USAGE_HW_MASK           = GRALLOC_USAGE_HW_MASK,
-<<<<<<< HEAD
 #ifdef EXYNOS4_ENHANCEMENTS
         USAGE_HW_FIMC1          = GRALLOC_USAGE_HW_FIMC1
 #endif
-=======
 
         USAGE_CURSOR            = GRALLOC_USAGE_CURSOR,
->>>>>>> 9094ee23
     };
 
     GraphicBuffer();
@@ -102,10 +99,7 @@
     uint32_t getUsage() const           { return usage; }
     PixelFormat getPixelFormat() const  { return format; }
     Rect getBounds() const              { return Rect(width, height); }
-<<<<<<< HEAD
-=======
     uint64_t getId() const              { return mId; }
->>>>>>> 9094ee23
 
     status_t reallocate(uint32_t w, uint32_t h, PixelFormat f, uint32_t usage);
 
