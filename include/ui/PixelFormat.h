/*
 * Copyright (C) 2005 The Android Open Source Project
 *
 * Licensed under the Apache License, Version 2.0 (the "License");
 * you may not use this file except in compliance with the License.
 * You may obtain a copy of the License at
 *
 *      http://www.apache.org/licenses/LICENSE-2.0
 *
 * Unless required by applicable law or agreed to in writing, software
 * distributed under the License is distributed on an "AS IS" BASIS,
 * WITHOUT WARRANTIES OR CONDITIONS OF ANY KIND, either express or implied.
 * See the License for the specific language governing permissions and
 * limitations under the License.
 */

//

// Pixel formats used across the system.
// These formats might not all be supported by all renderers, for instance
// skia or SurfaceFlinger are not required to support all of these formats
// (either as source or destination)


#ifndef UI_PIXELFORMAT_H
#define UI_PIXELFORMAT_H

#include <hardware/hardware.h>

namespace android {

enum {
    //
    // these constants need to match those
    // in graphics/PixelFormat.java & pixelflinger/format.h
    //
    PIXEL_FORMAT_UNKNOWN    =   0,
    PIXEL_FORMAT_NONE       =   0,

    // logical pixel formats used by the SurfaceFlinger -----------------------
    PIXEL_FORMAT_CUSTOM         = -4,
        // Custom pixel-format described by a PixelFormatInfo structure

    PIXEL_FORMAT_TRANSLUCENT    = -3,
        // System chooses a format that supports translucency (many alpha bits)

    PIXEL_FORMAT_TRANSPARENT    = -2,
        // System chooses a format that supports transparency
        // (at least 1 alpha bit)

    PIXEL_FORMAT_OPAQUE         = -1,
        // System chooses an opaque format (no alpha bits required)

    // real pixel formats supported for rendering -----------------------------

    PIXEL_FORMAT_RGBA_8888   = HAL_PIXEL_FORMAT_RGBA_8888,   // 4x8-bit RGBA
    PIXEL_FORMAT_RGBX_8888   = HAL_PIXEL_FORMAT_RGBX_8888,   // 4x8-bit RGB0
    PIXEL_FORMAT_RGB_888     = HAL_PIXEL_FORMAT_RGB_888,     // 3x8-bit RGB
    PIXEL_FORMAT_RGB_565     = HAL_PIXEL_FORMAT_RGB_565,     // 16-bit RGB
    PIXEL_FORMAT_BGRA_8888   = HAL_PIXEL_FORMAT_BGRA_8888,   // 4x8-bit BGRA
    PIXEL_FORMAT_RGBA_5551   = 6,                            // 16-bit ARGB
    PIXEL_FORMAT_RGBA_4444   = 7,                            // 16-bit ARGB
};

typedef int32_t PixelFormat;

<<<<<<< HEAD
#ifdef HAVE_PIXEL_FORMAT_INFO
struct PixelFormatInfo {
    enum {
        INDEX_ALPHA   = 0,
        INDEX_RED     = 1,
        INDEX_GREEN   = 2,
        INDEX_BLUE    = 3
    };

    enum { // components
        ALPHA   = 1,
        RGB     = 2,
        RGBA    = 3,
        L       = 4,
        LA      = 5,
        OTHER   = 0xFF
    };

    struct szinfo {
        uint8_t h;
        uint8_t l;
    };

    inline PixelFormatInfo() : version(sizeof(PixelFormatInfo)) { }
    size_t getScanlineSize(unsigned int width) const;
    size_t getSize(size_t ci) const {
        return (ci <= 3) ? (cinfo[ci].h - cinfo[ci].l) : 0;
    }
    size_t      version;
    PixelFormat format;
    size_t      bytesPerPixel;
    size_t      bitsPerPixel;
    union {
        szinfo      cinfo[4];
        struct {
            uint8_t     h_alpha;
            uint8_t     l_alpha;
            uint8_t     h_red;
            uint8_t     l_red;
            uint8_t     h_green;
            uint8_t     l_green;
            uint8_t     h_blue;
            uint8_t     l_blue;
        };
    };
    uint8_t     components;
    uint8_t     reserved0[3];
    uint32_t    reserved1;
};

status_t getPixelFormatInfo(PixelFormat format, PixelFormatInfo* info);
#endif

ssize_t bytesPerPixel(PixelFormat format);
ssize_t bitsPerPixel(PixelFormat format);
=======
uint32_t bytesPerPixel(PixelFormat format);
uint32_t bitsPerPixel(PixelFormat format);
>>>>>>> e8293118

}; // namespace android

#endif // UI_PIXELFORMAT_H<|MERGE_RESOLUTION|>--- conflicted
+++ resolved
@@ -64,7 +64,6 @@
 
 typedef int32_t PixelFormat;
 
-<<<<<<< HEAD
 #ifdef HAVE_PIXEL_FORMAT_INFO
 struct PixelFormatInfo {
     enum {
@@ -118,12 +117,8 @@
 status_t getPixelFormatInfo(PixelFormat format, PixelFormatInfo* info);
 #endif
 
-ssize_t bytesPerPixel(PixelFormat format);
-ssize_t bitsPerPixel(PixelFormat format);
-=======
 uint32_t bytesPerPixel(PixelFormat format);
 uint32_t bitsPerPixel(PixelFormat format);
->>>>>>> e8293118
 
 }; // namespace android
 
