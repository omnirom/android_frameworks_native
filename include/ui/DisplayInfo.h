--- conflicted
+++ resolved
@@ -34,16 +34,8 @@
     float density;
     uint8_t orientation;
     bool secure;
-<<<<<<< HEAD
-    uint8_t reserved[2];
-#ifdef HAVE_PIXEL_FORMAT_INFO
-    // TODO: this needs to go away (currently needed only by webkit)
-    PixelFormatInfo pixelFormatInfo;
-#endif
-=======
     nsecs_t appVsyncOffset;
     nsecs_t presentationDeadline;
->>>>>>> 9094ee23
 };
 
 /* Display orientations as defined in Surface.java and ISurfaceComposer.h. */
