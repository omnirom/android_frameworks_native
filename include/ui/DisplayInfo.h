--- conflicted
+++ resolved
@@ -36,14 +36,11 @@
     bool secure;
     nsecs_t appVsyncOffset;
     nsecs_t presentationDeadline;
-<<<<<<< HEAD
 #ifdef HAVE_PIXEL_FORMAT_INFO
     // TODO: this needs to go away (currently needed only by webkit)
     PixelFormatInfo pixelFormatInfo;
 #endif
-=======
     int colorTransform;
->>>>>>> 3492a218
 };
 
 /* Display orientations as defined in Surface.java and ISurfaceComposer.h. */
