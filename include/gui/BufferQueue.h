/*
 * Copyright (C) 2012 The Android Open Source Project
 *
 * Licensed under the Apache License, Version 2.0 (the "License");
 * you may not use this file except in compliance with the License.
 * You may obtain a copy of the License at
 *
 *      http://www.apache.org/licenses/LICENSE-2.0
 *
 * Unless required by applicable law or agreed to in writing, software
 * distributed under the License is distributed on an "AS IS" BASIS,
 * WITHOUT WARRANTIES OR CONDITIONS OF ANY KIND, either express or implied.
 * See the License for the specific language governing permissions and
 * limitations under the License.
 */

#ifndef ANDROID_GUI_BUFFERQUEUE_H
#define ANDROID_GUI_BUFFERQUEUE_H

#include <gui/BufferQueueDefs.h>
#include <gui/IGraphicBufferConsumer.h>
#include <gui/IGraphicBufferProducer.h>
#include <gui/IConsumerListener.h>

// These are only required to keep other parts of the framework with incomplete
// dependencies building successfully
#include <gui/IGraphicBufferAlloc.h>

namespace android {

class BufferQueue {
public:
    // BufferQueue will keep track of at most this value of buffers.
    // Attempts at runtime to increase the number of buffers past this will fail.
    enum { NUM_BUFFER_SLOTS = BufferQueueDefs::NUM_BUFFER_SLOTS };
    // Used as a placeholder slot# when the value isn't pointing to an existing buffer.
    enum { INVALID_BUFFER_SLOT = IGraphicBufferConsumer::BufferItem::INVALID_BUFFER_SLOT };
    // Alias to <IGraphicBufferConsumer.h> -- please scope from there in future code!
    enum {
        NO_BUFFER_AVAILABLE = IGraphicBufferConsumer::NO_BUFFER_AVAILABLE,
        PRESENT_LATER = IGraphicBufferConsumer::PRESENT_LATER,
    };

    // When in async mode we reserve two slots in order to guarantee that the
    // producer and consumer can run asynchronously.
    enum { MAX_MAX_ACQUIRED_BUFFERS = NUM_BUFFER_SLOTS - 2 };

    // for backward source compatibility
    typedef ::android::ConsumerListener ConsumerListener;
    typedef IGraphicBufferConsumer::BufferItem BufferItem;

    // ProxyConsumerListener is a ConsumerListener implementation that keeps a weak
    // reference to the actual consumer object.  It forwards all calls to that
    // consumer object so long as it exists.
    //
    // This class exists to avoid having a circular reference between the
    // BufferQueue object and the consumer object.  The reason this can't be a weak
    // reference in the BufferQueue class is because we're planning to expose the
    // consumer side of a BufferQueue as a binder interface, which doesn't support
    // weak references.
    class ProxyConsumerListener : public BnConsumerListener {
    public:
        ProxyConsumerListener(const wp<ConsumerListener>& consumerListener);
        virtual ~ProxyConsumerListener();
        virtual void onFrameAvailable();
        virtual void onBuffersReleased();
        virtual void onSidebandStreamChanged();
    private:
        // mConsumerListener is a weak reference to the IConsumerListener.  This is
        // the raison d'etre of ProxyConsumerListener.
        wp<ConsumerListener> mConsumerListener;
    };

    // BufferQueue manages a pool of gralloc memory slots to be used by
    // producers and consumers. allocator is used to allocate all the
    // needed gralloc buffers.
<<<<<<< HEAD
    BufferQueue(const sp<IGraphicBufferAlloc>& allocator = NULL);
    virtual ~BufferQueue();

    /*
     * IBinder::DeathRecipient interface
     */

    virtual void binderDied(const wp<IBinder>& who);

    /*
     * IGraphicBufferProducer interface
     */

    // Query native window attributes.  The "what" values are enumerated in
    // window.h (e.g. NATIVE_WINDOW_FORMAT).
    virtual int query(int what, int* value);

    // setBufferCount updates the number of available buffer slots.  If this
    // method succeeds, buffer slots will be both unallocated and owned by
    // the BufferQueue object (i.e. they are not owned by the producer or
    // consumer).
    //
    // This will fail if the producer has dequeued any buffers, or if
    // bufferCount is invalid.  bufferCount must generally be a value
    // between the minimum undequeued buffer count and NUM_BUFFER_SLOTS
    // (inclusive).  It may also be set to zero (the default) to indicate
    // that the producer does not wish to set a value.  The minimum value
    // can be obtained by calling query(NATIVE_WINDOW_MIN_UNDEQUEUED_BUFFERS,
    // ...).
    //
    // This may only be called by the producer.  The consumer will be told
    // to discard buffers through the onBuffersReleased callback.
    virtual status_t setBufferCount(int bufferCount);

    // requestBuffer returns the GraphicBuffer for slot N.
    //
    // In normal operation, this is called the first time slot N is returned
    // by dequeueBuffer.  It must be called again if dequeueBuffer returns
    // flags indicating that previously-returned buffers are no longer valid.
    virtual status_t requestBuffer(int slot, sp<GraphicBuffer>* buf);

    // dequeueBuffer gets the next buffer slot index for the producer to use.
    // If a buffer slot is available then that slot index is written to the
    // location pointed to by the buf argument and a status of OK is returned.
    // If no slot is available then a status of -EBUSY is returned and buf is
    // unmodified.
    //
    // The fence parameter will be updated to hold the fence associated with
    // the buffer. The contents of the buffer must not be overwritten until the
    // fence signals. If the fence is Fence::NO_FENCE, the buffer may be
    // written immediately.
    //
    // The width and height parameters must be no greater than the minimum of
    // GL_MAX_VIEWPORT_DIMS and GL_MAX_TEXTURE_SIZE (see: glGetIntegerv).
    // An error due to invalid dimensions might not be reported until
    // updateTexImage() is called.  If width and height are both zero, the
    // default values specified by setDefaultBufferSize() are used instead.
    //
    // The pixel formats are enumerated in graphics.h, e.g.
    // HAL_PIXEL_FORMAT_RGBA_8888.  If the format is 0, the default format
    // will be used.
    //
    // The usage argument specifies gralloc buffer usage flags.  The values
    // are enumerated in gralloc.h, e.g. GRALLOC_USAGE_HW_RENDER.  These
    // will be merged with the usage flags specified by setConsumerUsageBits.
    //
    // The return value may be a negative error value or a non-negative
    // collection of flags.  If the flags are set, the return values are
    // valid, but additional actions must be performed.
    //
    // If IGraphicBufferProducer::BUFFER_NEEDS_REALLOCATION is set, the
    // producer must discard cached GraphicBuffer references for the slot
    // returned in buf.
    // If IGraphicBufferProducer::RELEASE_ALL_BUFFERS is set, the producer
    // must discard cached GraphicBuffer references for all slots.
    //
    // In both cases, the producer will need to call requestBuffer to get a
    // GraphicBuffer handle for the returned slot.
    virtual status_t dequeueBuffer(int *buf, sp<Fence>* fence, bool async,
            uint32_t width, uint32_t height, uint32_t format, uint32_t usage);

    // queueBuffer returns a filled buffer to the BufferQueue.
    //
    // Additional data is provided in the QueueBufferInput struct.  Notably,
    // a timestamp must be provided for the buffer. The timestamp is in
    // nanoseconds, and must be monotonically increasing. Its other semantics
    // (zero point, etc) are producer-specific and should be documented by the
    // producer.
    //
    // The caller may provide a fence that signals when all rendering
    // operations have completed.  Alternatively, NO_FENCE may be used,
    // indicating that the buffer is ready immediately.
    //
    // Some values are returned in the output struct: the current settings
    // for default width and height, the current transform hint, and the
    // number of queued buffers.
    virtual status_t queueBuffer(int buf,
            const QueueBufferInput& input, QueueBufferOutput* output);

    // cancelBuffer returns a dequeued buffer to the BufferQueue, but doesn't
    // queue it for use by the consumer.
    //
    // The buffer will not be overwritten until the fence signals.  The fence
    // will usually be the one obtained from dequeueBuffer.
    virtual void cancelBuffer(int buf, const sp<Fence>& fence);

    // connect attempts to connect a producer API to the BufferQueue.  This
    // must be called before any other IGraphicBufferProducer methods are
    // called except for getAllocator.  A consumer must already be connected.
    //
    // This method will fail if connect was previously called on the
    // BufferQueue and no corresponding disconnect call was made (i.e. if
    // it's still connected to a producer).
    //
    // APIs are enumerated in window.h (e.g. NATIVE_WINDOW_API_CPU).
    virtual status_t connect(const sp<IBinder>& token,
            int api, bool producerControlledByApp, QueueBufferOutput* output);

    // disconnect attempts to disconnect a producer API from the BufferQueue.
    // Calling this method will cause any subsequent calls to other
    // IGraphicBufferProducer methods to fail except for getAllocator and connect.
    // Successfully calling connect after this will allow the other methods to
    // succeed again.
    //
    // This method will fail if the the BufferQueue is not currently
    // connected to the specified producer API.
    virtual status_t disconnect(int api);

#ifdef QCOM_HARDWARE
    // setBufferSize enables us to specify user defined sizes for the buffers
    // that need to be allocated by surfaceflinger for its client. This is
    // useful for cases where the client doesn't want the gralloc to calculate
    // buffer size. client should reset this value to 0, if it wants gralloc
    // to calculate the size for the buffer. this will take effect from next
    // dequeue buffer.
    virtual status_t setBuffersSize(int size);
#endif

    /*
     * IGraphicBufferConsumer interface
     */
    // acquireBuffer attempts to acquire ownership of the next pending buffer in
    // the BufferQueue.  If no buffer is pending then it returns -EINVAL.  If a
    // buffer is successfully acquired, the information about the buffer is
    // returned in BufferItem.  If the buffer returned had previously been
    // acquired then the BufferItem::mGraphicBuffer field of buffer is set to
    // NULL and it is assumed that the consumer still holds a reference to the
    // buffer.
    //
    // If presentWhen is nonzero, it indicates the time when the buffer will
    // be displayed on screen.  If the buffer's timestamp is farther in the
    // future, the buffer won't be acquired, and PRESENT_LATER will be
    // returned.  The presentation time is in nanoseconds, and the time base
    // is CLOCK_MONOTONIC.
    virtual status_t acquireBuffer(BufferItem *buffer, nsecs_t presentWhen);

    // releaseBuffer releases a buffer slot from the consumer back to the
    // BufferQueue.  This may be done while the buffer's contents are still
    // being accessed.  The fence will signal when the buffer is no longer
    // in use. frameNumber is used to indentify the exact buffer returned.
    //
    // If releaseBuffer returns STALE_BUFFER_SLOT, then the consumer must free
    // any references to the just-released buffer that it might have, as if it
    // had received a onBuffersReleased() call with a mask set for the released
    // buffer.
    //
    // Note that the dependencies on EGL will be removed once we switch to using
    // the Android HW Sync HAL.
    virtual status_t releaseBuffer(int buf, uint64_t frameNumber,
            EGLDisplay display, EGLSyncKHR fence,
            const sp<Fence>& releaseFence);

    // consumerConnect connects a consumer to the BufferQueue.  Only one
    // consumer may be connected, and when that consumer disconnects the
    // BufferQueue is placed into the "abandoned" state, causing most
    // interactions with the BufferQueue by the producer to fail.
    // controlledByApp indicates whether the consumer is controlled by
    // the application.
    //
    // consumer may not be NULL.
    virtual status_t consumerConnect(const sp<IConsumerListener>& consumer, bool controlledByApp);

    // consumerDisconnect disconnects a consumer from the BufferQueue. All
    // buffers will be freed and the BufferQueue is placed in the "abandoned"
    // state, causing most interactions with the BufferQueue by the producer to
    // fail.
    virtual status_t consumerDisconnect();

    // getReleasedBuffers sets the value pointed to by slotMask to a bit mask
    // indicating which buffer slots have been released by the BufferQueue
    // but have not yet been released by the consumer.
    //
    // This should be called from the onBuffersReleased() callback.
    virtual status_t getReleasedBuffers(uint32_t* slotMask);

    // setDefaultBufferSize is used to set the size of buffers returned by
    // dequeueBuffer when a width and height of zero is requested.  Default
    // is 1x1.
    virtual status_t setDefaultBufferSize(uint32_t w, uint32_t h);

    // setDefaultMaxBufferCount sets the default value for the maximum buffer
    // count (the initial default is 2). If the producer has requested a
    // buffer count using setBufferCount, the default buffer count will only
    // take effect if the producer sets the count back to zero.
    //
    // The count must be between 2 and NUM_BUFFER_SLOTS, inclusive.
    virtual status_t setDefaultMaxBufferCount(int bufferCount);

    // disableAsyncBuffer disables the extra buffer used in async mode
    // (when both producer and consumer have set their "isControlledByApp"
    // flag) and has dequeueBuffer() return WOULD_BLOCK instead.
    //
    // This can only be called before consumerConnect().
    virtual status_t disableAsyncBuffer();

    // setMaxAcquiredBufferCount sets the maximum number of buffers that can
    // be acquired by the consumer at one time (default 1).  This call will
    // fail if a producer is connected to the BufferQueue.
    virtual status_t setMaxAcquiredBufferCount(int maxAcquiredBuffers);

    // setConsumerName sets the name used in logging
    virtual void setConsumerName(const String8& name);

    // setDefaultBufferFormat allows the BufferQueue to create
    // GraphicBuffers of a defaultFormat if no format is specified
    // in dequeueBuffer.  Formats are enumerated in graphics.h; the
    // initial default is HAL_PIXEL_FORMAT_RGBA_8888.
    virtual status_t setDefaultBufferFormat(uint32_t defaultFormat);

    // setConsumerUsageBits will turn on additional usage bits for dequeueBuffer.
    // These are merged with the bits passed to dequeueBuffer.  The values are
    // enumerated in gralloc.h, e.g. GRALLOC_USAGE_HW_RENDER; the default is 0.
    virtual status_t setConsumerUsageBits(uint32_t usage);

    // setTransformHint bakes in rotation to buffers so overlays can be used.
    // The values are enumerated in window.h, e.g.
    // NATIVE_WINDOW_TRANSFORM_ROT_90.  The default is 0 (no transform).
    virtual status_t setTransformHint(uint32_t hint);

    // dump our state in a String
    virtual void dump(String8& result, const char* prefix) const;

=======
    static void createBufferQueue(sp<IGraphicBufferProducer>* outProducer,
            sp<IGraphicBufferConsumer>* outConsumer,
            const sp<IGraphicBufferAlloc>& allocator = NULL);
>>>>>>> 9094ee23

private:
    BufferQueue(); // Create through createBufferQueue
};

// ----------------------------------------------------------------------------
}; // namespace android

#endif // ANDROID_GUI_BUFFERQUEUE_H<|MERGE_RESOLUTION|>--- conflicted
+++ resolved
@@ -74,254 +74,9 @@
     // BufferQueue manages a pool of gralloc memory slots to be used by
     // producers and consumers. allocator is used to allocate all the
     // needed gralloc buffers.
-<<<<<<< HEAD
-    BufferQueue(const sp<IGraphicBufferAlloc>& allocator = NULL);
-    virtual ~BufferQueue();
-
-    /*
-     * IBinder::DeathRecipient interface
-     */
-
-    virtual void binderDied(const wp<IBinder>& who);
-
-    /*
-     * IGraphicBufferProducer interface
-     */
-
-    // Query native window attributes.  The "what" values are enumerated in
-    // window.h (e.g. NATIVE_WINDOW_FORMAT).
-    virtual int query(int what, int* value);
-
-    // setBufferCount updates the number of available buffer slots.  If this
-    // method succeeds, buffer slots will be both unallocated and owned by
-    // the BufferQueue object (i.e. they are not owned by the producer or
-    // consumer).
-    //
-    // This will fail if the producer has dequeued any buffers, or if
-    // bufferCount is invalid.  bufferCount must generally be a value
-    // between the minimum undequeued buffer count and NUM_BUFFER_SLOTS
-    // (inclusive).  It may also be set to zero (the default) to indicate
-    // that the producer does not wish to set a value.  The minimum value
-    // can be obtained by calling query(NATIVE_WINDOW_MIN_UNDEQUEUED_BUFFERS,
-    // ...).
-    //
-    // This may only be called by the producer.  The consumer will be told
-    // to discard buffers through the onBuffersReleased callback.
-    virtual status_t setBufferCount(int bufferCount);
-
-    // requestBuffer returns the GraphicBuffer for slot N.
-    //
-    // In normal operation, this is called the first time slot N is returned
-    // by dequeueBuffer.  It must be called again if dequeueBuffer returns
-    // flags indicating that previously-returned buffers are no longer valid.
-    virtual status_t requestBuffer(int slot, sp<GraphicBuffer>* buf);
-
-    // dequeueBuffer gets the next buffer slot index for the producer to use.
-    // If a buffer slot is available then that slot index is written to the
-    // location pointed to by the buf argument and a status of OK is returned.
-    // If no slot is available then a status of -EBUSY is returned and buf is
-    // unmodified.
-    //
-    // The fence parameter will be updated to hold the fence associated with
-    // the buffer. The contents of the buffer must not be overwritten until the
-    // fence signals. If the fence is Fence::NO_FENCE, the buffer may be
-    // written immediately.
-    //
-    // The width and height parameters must be no greater than the minimum of
-    // GL_MAX_VIEWPORT_DIMS and GL_MAX_TEXTURE_SIZE (see: glGetIntegerv).
-    // An error due to invalid dimensions might not be reported until
-    // updateTexImage() is called.  If width and height are both zero, the
-    // default values specified by setDefaultBufferSize() are used instead.
-    //
-    // The pixel formats are enumerated in graphics.h, e.g.
-    // HAL_PIXEL_FORMAT_RGBA_8888.  If the format is 0, the default format
-    // will be used.
-    //
-    // The usage argument specifies gralloc buffer usage flags.  The values
-    // are enumerated in gralloc.h, e.g. GRALLOC_USAGE_HW_RENDER.  These
-    // will be merged with the usage flags specified by setConsumerUsageBits.
-    //
-    // The return value may be a negative error value or a non-negative
-    // collection of flags.  If the flags are set, the return values are
-    // valid, but additional actions must be performed.
-    //
-    // If IGraphicBufferProducer::BUFFER_NEEDS_REALLOCATION is set, the
-    // producer must discard cached GraphicBuffer references for the slot
-    // returned in buf.
-    // If IGraphicBufferProducer::RELEASE_ALL_BUFFERS is set, the producer
-    // must discard cached GraphicBuffer references for all slots.
-    //
-    // In both cases, the producer will need to call requestBuffer to get a
-    // GraphicBuffer handle for the returned slot.
-    virtual status_t dequeueBuffer(int *buf, sp<Fence>* fence, bool async,
-            uint32_t width, uint32_t height, uint32_t format, uint32_t usage);
-
-    // queueBuffer returns a filled buffer to the BufferQueue.
-    //
-    // Additional data is provided in the QueueBufferInput struct.  Notably,
-    // a timestamp must be provided for the buffer. The timestamp is in
-    // nanoseconds, and must be monotonically increasing. Its other semantics
-    // (zero point, etc) are producer-specific and should be documented by the
-    // producer.
-    //
-    // The caller may provide a fence that signals when all rendering
-    // operations have completed.  Alternatively, NO_FENCE may be used,
-    // indicating that the buffer is ready immediately.
-    //
-    // Some values are returned in the output struct: the current settings
-    // for default width and height, the current transform hint, and the
-    // number of queued buffers.
-    virtual status_t queueBuffer(int buf,
-            const QueueBufferInput& input, QueueBufferOutput* output);
-
-    // cancelBuffer returns a dequeued buffer to the BufferQueue, but doesn't
-    // queue it for use by the consumer.
-    //
-    // The buffer will not be overwritten until the fence signals.  The fence
-    // will usually be the one obtained from dequeueBuffer.
-    virtual void cancelBuffer(int buf, const sp<Fence>& fence);
-
-    // connect attempts to connect a producer API to the BufferQueue.  This
-    // must be called before any other IGraphicBufferProducer methods are
-    // called except for getAllocator.  A consumer must already be connected.
-    //
-    // This method will fail if connect was previously called on the
-    // BufferQueue and no corresponding disconnect call was made (i.e. if
-    // it's still connected to a producer).
-    //
-    // APIs are enumerated in window.h (e.g. NATIVE_WINDOW_API_CPU).
-    virtual status_t connect(const sp<IBinder>& token,
-            int api, bool producerControlledByApp, QueueBufferOutput* output);
-
-    // disconnect attempts to disconnect a producer API from the BufferQueue.
-    // Calling this method will cause any subsequent calls to other
-    // IGraphicBufferProducer methods to fail except for getAllocator and connect.
-    // Successfully calling connect after this will allow the other methods to
-    // succeed again.
-    //
-    // This method will fail if the the BufferQueue is not currently
-    // connected to the specified producer API.
-    virtual status_t disconnect(int api);
-
-#ifdef QCOM_HARDWARE
-    // setBufferSize enables us to specify user defined sizes for the buffers
-    // that need to be allocated by surfaceflinger for its client. This is
-    // useful for cases where the client doesn't want the gralloc to calculate
-    // buffer size. client should reset this value to 0, if it wants gralloc
-    // to calculate the size for the buffer. this will take effect from next
-    // dequeue buffer.
-    virtual status_t setBuffersSize(int size);
-#endif
-
-    /*
-     * IGraphicBufferConsumer interface
-     */
-    // acquireBuffer attempts to acquire ownership of the next pending buffer in
-    // the BufferQueue.  If no buffer is pending then it returns -EINVAL.  If a
-    // buffer is successfully acquired, the information about the buffer is
-    // returned in BufferItem.  If the buffer returned had previously been
-    // acquired then the BufferItem::mGraphicBuffer field of buffer is set to
-    // NULL and it is assumed that the consumer still holds a reference to the
-    // buffer.
-    //
-    // If presentWhen is nonzero, it indicates the time when the buffer will
-    // be displayed on screen.  If the buffer's timestamp is farther in the
-    // future, the buffer won't be acquired, and PRESENT_LATER will be
-    // returned.  The presentation time is in nanoseconds, and the time base
-    // is CLOCK_MONOTONIC.
-    virtual status_t acquireBuffer(BufferItem *buffer, nsecs_t presentWhen);
-
-    // releaseBuffer releases a buffer slot from the consumer back to the
-    // BufferQueue.  This may be done while the buffer's contents are still
-    // being accessed.  The fence will signal when the buffer is no longer
-    // in use. frameNumber is used to indentify the exact buffer returned.
-    //
-    // If releaseBuffer returns STALE_BUFFER_SLOT, then the consumer must free
-    // any references to the just-released buffer that it might have, as if it
-    // had received a onBuffersReleased() call with a mask set for the released
-    // buffer.
-    //
-    // Note that the dependencies on EGL will be removed once we switch to using
-    // the Android HW Sync HAL.
-    virtual status_t releaseBuffer(int buf, uint64_t frameNumber,
-            EGLDisplay display, EGLSyncKHR fence,
-            const sp<Fence>& releaseFence);
-
-    // consumerConnect connects a consumer to the BufferQueue.  Only one
-    // consumer may be connected, and when that consumer disconnects the
-    // BufferQueue is placed into the "abandoned" state, causing most
-    // interactions with the BufferQueue by the producer to fail.
-    // controlledByApp indicates whether the consumer is controlled by
-    // the application.
-    //
-    // consumer may not be NULL.
-    virtual status_t consumerConnect(const sp<IConsumerListener>& consumer, bool controlledByApp);
-
-    // consumerDisconnect disconnects a consumer from the BufferQueue. All
-    // buffers will be freed and the BufferQueue is placed in the "abandoned"
-    // state, causing most interactions with the BufferQueue by the producer to
-    // fail.
-    virtual status_t consumerDisconnect();
-
-    // getReleasedBuffers sets the value pointed to by slotMask to a bit mask
-    // indicating which buffer slots have been released by the BufferQueue
-    // but have not yet been released by the consumer.
-    //
-    // This should be called from the onBuffersReleased() callback.
-    virtual status_t getReleasedBuffers(uint32_t* slotMask);
-
-    // setDefaultBufferSize is used to set the size of buffers returned by
-    // dequeueBuffer when a width and height of zero is requested.  Default
-    // is 1x1.
-    virtual status_t setDefaultBufferSize(uint32_t w, uint32_t h);
-
-    // setDefaultMaxBufferCount sets the default value for the maximum buffer
-    // count (the initial default is 2). If the producer has requested a
-    // buffer count using setBufferCount, the default buffer count will only
-    // take effect if the producer sets the count back to zero.
-    //
-    // The count must be between 2 and NUM_BUFFER_SLOTS, inclusive.
-    virtual status_t setDefaultMaxBufferCount(int bufferCount);
-
-    // disableAsyncBuffer disables the extra buffer used in async mode
-    // (when both producer and consumer have set their "isControlledByApp"
-    // flag) and has dequeueBuffer() return WOULD_BLOCK instead.
-    //
-    // This can only be called before consumerConnect().
-    virtual status_t disableAsyncBuffer();
-
-    // setMaxAcquiredBufferCount sets the maximum number of buffers that can
-    // be acquired by the consumer at one time (default 1).  This call will
-    // fail if a producer is connected to the BufferQueue.
-    virtual status_t setMaxAcquiredBufferCount(int maxAcquiredBuffers);
-
-    // setConsumerName sets the name used in logging
-    virtual void setConsumerName(const String8& name);
-
-    // setDefaultBufferFormat allows the BufferQueue to create
-    // GraphicBuffers of a defaultFormat if no format is specified
-    // in dequeueBuffer.  Formats are enumerated in graphics.h; the
-    // initial default is HAL_PIXEL_FORMAT_RGBA_8888.
-    virtual status_t setDefaultBufferFormat(uint32_t defaultFormat);
-
-    // setConsumerUsageBits will turn on additional usage bits for dequeueBuffer.
-    // These are merged with the bits passed to dequeueBuffer.  The values are
-    // enumerated in gralloc.h, e.g. GRALLOC_USAGE_HW_RENDER; the default is 0.
-    virtual status_t setConsumerUsageBits(uint32_t usage);
-
-    // setTransformHint bakes in rotation to buffers so overlays can be used.
-    // The values are enumerated in window.h, e.g.
-    // NATIVE_WINDOW_TRANSFORM_ROT_90.  The default is 0 (no transform).
-    virtual status_t setTransformHint(uint32_t hint);
-
-    // dump our state in a String
-    virtual void dump(String8& result, const char* prefix) const;
-
-=======
     static void createBufferQueue(sp<IGraphicBufferProducer>* outProducer,
             sp<IGraphicBufferConsumer>* outConsumer,
             const sp<IGraphicBufferAlloc>& allocator = NULL);
->>>>>>> 9094ee23
 
 private:
     BufferQueue(); // Create through createBufferQueue
