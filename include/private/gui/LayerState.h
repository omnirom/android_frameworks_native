/*
 * Copyright (C) 2008 The Android Open Source Project
 *
 * Licensed under the Apache License, Version 2.0 (the "License");
 * you may not use this file except in compliance with the License.
 * You may obtain a copy of the License at
 *
 *      http://www.apache.org/licenses/LICENSE-2.0
 *
 * Unless required by applicable law or agreed to in writing, software
 * distributed under the License is distributed on an "AS IS" BASIS,
 * WITHOUT WARRANTIES OR CONDITIONS OF ANY KIND, either express or implied.
 * See the License for the specific language governing permissions and
 * limitations under the License.
 */

#ifndef ANDROID_SF_LAYER_STATE_H
#define ANDROID_SF_LAYER_STATE_H

#include <stdint.h>
#include <sys/types.h>

#include <utils/Errors.h>

#include <ui/Region.h>
#include <ui/Rect.h>

namespace android {

class Parcel;
class ISurfaceComposerClient;

/*
 * Used to communicate layer information between SurfaceFlinger and its clients.
 */
struct layer_state_t {


    enum {
        eLayerHidden        = 0x01,     // SURFACE_HIDDEN in SurfaceControl.java
        eLayerOpaque        = 0x02,     // SURFACE_OPAQUE
<<<<<<< HEAD
#ifdef QCOM_HARDWARE
        eLayerTransparent   = 0x80,     // SURFACE_TRANSPARENT
#endif /* QCOM_HARDWARE */
=======
        eLayerSecure        = 0x80,     // SECURE
>>>>>>> e8293118
    };

    enum {
        ePositionChanged            = 0x00000001,
        eLayerChanged               = 0x00000002,
        eSizeChanged                = 0x00000004,
        eAlphaChanged               = 0x00000008,
        eMatrixChanged              = 0x00000010,
        eTransparentRegionChanged   = 0x00000020,
        eFlagsChanged               = 0x00000040,
        eLayerStackChanged          = 0x00000080,
        eCropChanged                = 0x00000100,
<<<<<<< HEAD
        eOpacityChanged             = 0x00000200,
#ifdef QCOM_HARDWARE
        eTransparencyChanged        = 0x80000000,
#endif /* QCOM_HARDWARE */
=======
>>>>>>> e8293118
    };

    layer_state_t()
        :   what(0),
            x(0), y(0), z(0), w(0), h(0), layerStack(0),
            alpha(0), flags(0), mask(0),
            reserved(0)
    {
        matrix.dsdx = matrix.dtdy = 1.0f;
        matrix.dsdy = matrix.dtdx = 0.0f;
        crop.makeInvalid();
    }

    status_t    write(Parcel& output) const;
    status_t    read(const Parcel& input);

            struct matrix22_t {
                float   dsdx;
                float   dtdx;
                float   dsdy;
                float   dtdy;
            };
            sp<IBinder>     surface;
            uint32_t        what;
            float           x;
            float           y;
            uint32_t        z;
            uint32_t        w;
            uint32_t        h;
            uint32_t        layerStack;
            float           alpha;
            uint8_t         flags;
            uint8_t         mask;
            uint8_t         reserved;
            matrix22_t      matrix;
            Rect            crop;
            // non POD must be last. see write/read
            Region          transparentRegion;
};

struct ComposerState {
    sp<ISurfaceComposerClient> client;
    layer_state_t state;
    status_t    write(Parcel& output) const;
    status_t    read(const Parcel& input);
};

struct DisplayState {

    enum {
        eOrientationDefault     = 0,
        eOrientation90          = 1,
        eOrientation180         = 2,
        eOrientation270         = 3,
        eOrientationUnchanged   = 4,
        eOrientationSwapMask    = 0x01
    };

    enum {
        eSurfaceChanged             = 0x01,
        eLayerStackChanged          = 0x02,
        eDisplayProjectionChanged   = 0x04,
        eDisplaySizeChanged         = 0x08
    };

    uint32_t what;
    sp<IBinder> token;
    sp<IGraphicBufferProducer> surface;
    uint32_t layerStack;
    uint32_t orientation;
    Rect viewport;
    Rect frame;
    uint32_t width, height;
    status_t write(Parcel& output) const;
    status_t read(const Parcel& input);
};

}; // namespace android

#endif // ANDROID_SF_LAYER_STATE_H
<|MERGE_RESOLUTION|>--- conflicted
+++ resolved
@@ -39,13 +39,10 @@
     enum {
         eLayerHidden        = 0x01,     // SURFACE_HIDDEN in SurfaceControl.java
         eLayerOpaque        = 0x02,     // SURFACE_OPAQUE
-<<<<<<< HEAD
+        eLayerSecure        = 0x80,     // SECURE
 #ifdef QCOM_HARDWARE
-        eLayerTransparent   = 0x80,     // SURFACE_TRANSPARENT
+        eLayerTransparent   = 0x04,     // SURFACE_TRANSPARENT TODO: Check this (xplod-6.0-merge)
 #endif /* QCOM_HARDWARE */
-=======
-        eLayerSecure        = 0x80,     // SECURE
->>>>>>> e8293118
     };
 
     enum {
@@ -58,13 +55,10 @@
         eFlagsChanged               = 0x00000040,
         eLayerStackChanged          = 0x00000080,
         eCropChanged                = 0x00000100,
-<<<<<<< HEAD
         eOpacityChanged             = 0x00000200,
 #ifdef QCOM_HARDWARE
         eTransparencyChanged        = 0x80000000,
 #endif /* QCOM_HARDWARE */
-=======
->>>>>>> e8293118
     };
 
     layer_state_t()
