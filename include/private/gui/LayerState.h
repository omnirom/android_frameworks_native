/*
 * Copyright (C) 2008 The Android Open Source Project
 *
 * Licensed under the Apache License, Version 2.0 (the "License");
 * you may not use this file except in compliance with the License.
 * You may obtain a copy of the License at
 *
 *      http://www.apache.org/licenses/LICENSE-2.0
 *
 * Unless required by applicable law or agreed to in writing, software
 * distributed under the License is distributed on an "AS IS" BASIS,
 * WITHOUT WARRANTIES OR CONDITIONS OF ANY KIND, either express or implied.
 * See the License for the specific language governing permissions and
 * limitations under the License.
 */

#ifndef ANDROID_SF_LAYER_STATE_H
#define ANDROID_SF_LAYER_STATE_H

#include <stdint.h>
#include <sys/types.h>

#include <utils/Errors.h>

#include <ui/Region.h>
#include <ui/Rect.h>

namespace android {

class Parcel;
class ISurfaceComposerClient;

/*
 * Used to communicate layer information between SurfaceFlinger and its clients.
 */
struct layer_state_t {


    enum {
        eLayerHidden        = 0x01,     // SURFACE_HIDDEN in SurfaceControl.java
        eLayerOpaque        = 0x02,     // SURFACE_OPAQUE
        eLayerSecure        = 0x80,     // SECURE
    };

    enum {
        ePositionChanged            = 0x00000001,
        eLayerChanged               = 0x00000002,
        eSizeChanged                = 0x00000004,
        eAlphaChanged               = 0x00000008,
        eMatrixChanged              = 0x00000010,
        eTransparentRegionChanged   = 0x00000020,
        eFlagsChanged               = 0x00000040,
        eLayerStackChanged          = 0x00000080,
        eCropChanged                = 0x00000100,
        eDeferTransaction           = 0x00000200,
        eFinalCropChanged           = 0x00000400,
        eOverrideScalingModeChanged = 0x00000800,
<<<<<<< HEAD
        eGeometryAppliesWithResize  = 0x00001000,
=======
        ePositionAppliesWithResize  = 0x00001000,
        eColorChanged               = 0x00002000,
>>>>>>> 2e9a7908
    };

    layer_state_t()
        :   what(0),
            x(0), y(0), z(0), w(0), h(0), layerStack(0),
            alpha(0), flags(0), mask(0),
            reserved(0), crop(Rect::INVALID_RECT),
            finalCrop(Rect::INVALID_RECT), frameNumber(0),
            overrideScalingMode(-1), color(0)
    {
        matrix.dsdx = matrix.dtdy = 1.0f;
        matrix.dsdy = matrix.dtdx = 0.0f;
    }

    status_t    write(Parcel& output) const;
    status_t    read(const Parcel& input);

            struct matrix22_t {
                float   dsdx;
                float   dtdx;
                float   dsdy;
                float   dtdy;
            };
            sp<IBinder>     surface;
            uint32_t        what;
            float           x;
            float           y;
            uint32_t        z;
            uint32_t        w;
            uint32_t        h;
            uint32_t        layerStack;
            float           alpha;
            uint8_t         flags;
            uint8_t         mask;
            uint8_t         reserved;
            matrix22_t      matrix;
            Rect            crop;
            Rect            finalCrop;
            sp<IBinder>     handle;
            uint64_t        frameNumber;
            int32_t         overrideScalingMode;
            // non POD must be last. see write/read
            Region          transparentRegion;
            uint32_t        color;
};

struct ComposerState {
    sp<ISurfaceComposerClient> client;
    layer_state_t state;
    status_t    write(Parcel& output) const;
    status_t    read(const Parcel& input);
};

struct DisplayState {

    enum {
        eOrientationDefault     = 0,
        eOrientation90          = 1,
        eOrientation180         = 2,
        eOrientation270         = 3,
        eOrientationUnchanged   = 4,
        eOrientationSwapMask    = 0x01
    };

    enum {
        eSurfaceChanged             = 0x01,
        eLayerStackChanged          = 0x02,
        eDisplayProjectionChanged   = 0x04,
        eDisplaySizeChanged         = 0x08
    };

    DisplayState();

    uint32_t what;
    sp<IBinder> token;
    sp<IGraphicBufferProducer> surface;
    uint32_t layerStack;
    uint32_t orientation;
    Rect viewport;
    Rect frame;
    uint32_t width, height;
    status_t write(Parcel& output) const;
    status_t read(const Parcel& input);
};

}; // namespace android

#endif // ANDROID_SF_LAYER_STATE_H
<|MERGE_RESOLUTION|>--- conflicted
+++ resolved
@@ -55,12 +55,9 @@
         eDeferTransaction           = 0x00000200,
         eFinalCropChanged           = 0x00000400,
         eOverrideScalingModeChanged = 0x00000800,
-<<<<<<< HEAD
         eGeometryAppliesWithResize  = 0x00001000,
-=======
-        ePositionAppliesWithResize  = 0x00001000,
-        eColorChanged               = 0x00002000,
->>>>>>> 2e9a7908
+        ePositionAppliesWithResize  = 0x00002000,
+        eColorChanged               = 0x00004000,
     };
 
     layer_state_t()
