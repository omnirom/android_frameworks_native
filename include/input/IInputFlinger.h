/*
 * Copyright (C) 2013 The Android Open Source Project
 *
 * Licensed under the Apache License, Version 2.0 (the "License");
 * you may not use this file except in compliance with the License.
 * You may obtain a copy of the License at
 *
 *      http://www.apache.org/licenses/LICENSE-2.0
 *
 * Unless required by applicable law or agreed to in writing, software
 * distributed under the License is distributed on an "AS IS" BASIS,
 * WITHOUT WARRANTIES OR CONDITIONS OF ANY KIND, either express or implied.
 * See the License for the specific language governing permissions and
 * limitations under the License.
 */

#ifndef _LIBINPUT_IINPUT_FLINGER_H
#define _LIBINPUT_IINPUT_FLINGER_H

#include <stdint.h>
#include <sys/types.h>

#include <binder/IInterface.h>

<<<<<<< HEAD
#include <utils/Vector.h>
=======
>>>>>>> 4b02403d
#include <input/InputWindow.h>
#include <input/ISetInputWindowsListener.h>

namespace android {

/*
 * This class defines the Binder IPC interface for accessing various
 * InputFlinger features.
 */
class IInputFlinger : public IInterface {
public:
    DECLARE_META_INTERFACE(InputFlinger)

<<<<<<< HEAD
    virtual void setInputWindows(const Vector<InputWindowInfo>& inputHandles,
=======
    virtual void setInputWindows(const std::vector<InputWindowInfo>& inputHandles,
>>>>>>> 4b02403d
            const sp<ISetInputWindowsListener>& setInputWindowsListener) = 0;
    virtual void transferTouchFocus(const sp<IBinder>& fromToken, const sp<IBinder>& toToken) = 0;
    virtual void registerInputChannel(const sp<InputChannel>& channel) = 0;
    virtual void unregisterInputChannel(const sp<InputChannel>& channel) = 0;
};


/**
 * Binder implementation.
 */
class BnInputFlinger : public BnInterface<IInputFlinger> {
public:
    enum {
        SET_INPUT_WINDOWS_TRANSACTION = IBinder::FIRST_CALL_TRANSACTION,
        REGISTER_INPUT_CHANNEL_TRANSACTION,
        UNREGISTER_INPUT_CHANNEL_TRANSACTION,
        TRANSFER_TOUCH_FOCUS
    };

    virtual status_t onTransact(uint32_t code, const Parcel& data,
            Parcel* reply, uint32_t flags = 0);
};

} // namespace android

#endif // _LIBINPUT_IINPUT_FLINGER_H<|MERGE_RESOLUTION|>--- conflicted
+++ resolved
@@ -22,10 +22,6 @@
 
 #include <binder/IInterface.h>
 
-<<<<<<< HEAD
-#include <utils/Vector.h>
-=======
->>>>>>> 4b02403d
 #include <input/InputWindow.h>
 #include <input/ISetInputWindowsListener.h>
 
@@ -39,11 +35,7 @@
 public:
     DECLARE_META_INTERFACE(InputFlinger)
 
-<<<<<<< HEAD
-    virtual void setInputWindows(const Vector<InputWindowInfo>& inputHandles,
-=======
     virtual void setInputWindows(const std::vector<InputWindowInfo>& inputHandles,
->>>>>>> 4b02403d
             const sp<ISetInputWindowsListener>& setInputWindowsListener) = 0;
     virtual void transferTouchFocus(const sp<IBinder>& fromToken, const sp<IBinder>& toToken) = 0;
     virtual void registerInputChannel(const sp<InputChannel>& channel) = 0;
