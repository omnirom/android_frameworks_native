/*
 ** Copyright 2007, The Android Open Source Project
 **
 ** Licensed under the Apache License, Version 2.0 (the "License");
 ** you may not use this file except in compliance with the License.
 ** You may obtain a copy of the License at
 **
 **     http://www.apache.org/licenses/LICENSE-2.0
 **
 ** Unless required by applicable law or agreed to in writing, software
 ** distributed under the License is distributed on an "AS IS" BASIS,
 ** WITHOUT WARRANTIES OR CONDITIONS OF ANY KIND, either express or implied.
 ** See the License for the specific language governing permissions and
 ** limitations under the License.
 */

#define ATRACE_TAG ATRACE_TAG_GRAPHICS

#include <dlfcn.h>
#include <ctype.h>
#include <stdlib.h>
#include <string.h>

#include <hardware/gralloc.h>
#include <system/window.h>

#include <EGL/egl.h>
#include <EGL/eglext.h>

#include <cutils/log.h>
#include <cutils/atomic.h>
#include <cutils/compiler.h>
#include <cutils/properties.h>
#include <cutils/memory.h>

#include <utils/KeyedVector.h>
#include <utils/SortedVector.h>
#include <utils/String8.h>
#include <utils/Trace.h>

#include "../egl_impl.h"
#include "../glestrace.h"
#include "../hooks.h"

#include "egl_display.h"
#include "egl_object.h"
#include "egl_tls.h"
#include "egldefs.h"

using namespace android;

// This extension has not been ratified yet, so can't be shipped.
// Implementation is incomplete and untested.
#define ENABLE_EGL_KHR_GL_COLORSPACE 0

// ----------------------------------------------------------------------------

namespace android {

struct extention_map_t {
    const char* name;
    __eglMustCastToProperFunctionPointerType address;
};

/*
 * This is the list of EGL extensions exposed to applications.
 *
 * Some of them (gBuiltinExtensionString) are implemented entirely in this EGL
 * wrapper and are always available.
 *
 * The rest (gExtensionString) depend on support in the EGL driver, and are
 * only available if the driver supports them. However, some of these must be
 * supported because they are used by the Android system itself; these are
 * listd as mandatory below and are required by the CDD. The system *assumes*
 * the mandatory extensions are present and may not function properly if some
 * are missing.
 *
 * NOTE: Both strings MUST have a single space as the last character.
 */
extern char const * const gBuiltinExtensionString =
        "EGL_KHR_get_all_proc_addresses "
        "EGL_ANDROID_presentation_time "
        "EGL_KHR_swap_buffers_with_damage "
        ;
extern char const * const gExtensionString  =
        "EGL_KHR_image "                        // mandatory
        "EGL_KHR_image_base "                   // mandatory
        "EGL_KHR_image_pixmap "
        "EGL_KHR_lock_surface "
#if (ENABLE_EGL_KHR_GL_COLORSPACE != 0)
        "EGL_KHR_gl_colorspace "
#endif
        "EGL_KHR_gl_texture_2D_image "
        "EGL_KHR_gl_texture_3D_image "
        "EGL_KHR_gl_texture_cubemap_image "
        "EGL_KHR_gl_renderbuffer_image "
        "EGL_KHR_reusable_sync "
        "EGL_KHR_fence_sync "
        "EGL_KHR_create_context "
        "EGL_KHR_config_attribs "
        "EGL_KHR_surfaceless_context "
        "EGL_KHR_stream "
        "EGL_KHR_stream_fifo "
        "EGL_KHR_stream_producer_eglsurface "
        "EGL_KHR_stream_consumer_gltexture "
        "EGL_KHR_stream_cross_process_fd "
        "EGL_EXT_create_context_robustness "
        "EGL_NV_system_time "
        "EGL_ANDROID_image_native_buffer "      // mandatory
        "EGL_KHR_wait_sync "                    // strongly recommended
        "EGL_ANDROID_recordable "               // mandatory
        "EGL_KHR_partial_update "               // strongly recommended
        "EGL_EXT_buffer_age "                   // strongly recommended with partial_update
        "EGL_KHR_create_context_no_error "
        ;

// extensions not exposed to applications but used by the ANDROID system
//      "EGL_ANDROID_blob_cache "               // strongly recommended
//      "EGL_IMG_hibernate_process "            // optional
//      "EGL_ANDROID_native_fence_sync "        // strongly recommended
//      "EGL_ANDROID_framebuffer_target "       // mandatory for HWC 1.1
//      "EGL_ANDROID_image_crop "               // optional

/*
 * EGL Extensions entry-points exposed to 3rd party applications
 * (keep in sync with gExtensionString above)
 *
 */
static const extention_map_t sExtensionMap[] = {
    // EGL_KHR_lock_surface
    { "eglLockSurfaceKHR",
            (__eglMustCastToProperFunctionPointerType)&eglLockSurfaceKHR },
    { "eglUnlockSurfaceKHR",
            (__eglMustCastToProperFunctionPointerType)&eglUnlockSurfaceKHR },

    // EGL_KHR_image, EGL_KHR_image_base
    { "eglCreateImageKHR",
            (__eglMustCastToProperFunctionPointerType)&eglCreateImageKHR },
    { "eglDestroyImageKHR",
            (__eglMustCastToProperFunctionPointerType)&eglDestroyImageKHR },

    // EGL_KHR_reusable_sync, EGL_KHR_fence_sync
    { "eglCreateSyncKHR",
            (__eglMustCastToProperFunctionPointerType)&eglCreateSyncKHR },
    { "eglDestroySyncKHR",
            (__eglMustCastToProperFunctionPointerType)&eglDestroySyncKHR },
    { "eglClientWaitSyncKHR",
            (__eglMustCastToProperFunctionPointerType)&eglClientWaitSyncKHR },
    { "eglSignalSyncKHR",
            (__eglMustCastToProperFunctionPointerType)&eglSignalSyncKHR },
    { "eglGetSyncAttribKHR",
            (__eglMustCastToProperFunctionPointerType)&eglGetSyncAttribKHR },

    // EGL_NV_system_time
    { "eglGetSystemTimeFrequencyNV",
            (__eglMustCastToProperFunctionPointerType)&eglGetSystemTimeFrequencyNV },
    { "eglGetSystemTimeNV",
            (__eglMustCastToProperFunctionPointerType)&eglGetSystemTimeNV },

    // EGL_KHR_wait_sync
    { "eglWaitSyncKHR",
            (__eglMustCastToProperFunctionPointerType)&eglWaitSyncKHR },

    // EGL_ANDROID_presentation_time
    { "eglPresentationTimeANDROID",
            (__eglMustCastToProperFunctionPointerType)&eglPresentationTimeANDROID },

    // EGL_KHR_swap_buffers_with_damage
    { "eglSwapBuffersWithDamageKHR",
            (__eglMustCastToProperFunctionPointerType)&eglSwapBuffersWithDamageKHR },

    // EGL_KHR_partial_update
    { "eglSetDamageRegionKHR",
            (__eglMustCastToProperFunctionPointerType)&eglSetDamageRegionKHR },

    { "eglCreateStreamKHR",
            (__eglMustCastToProperFunctionPointerType)&eglCreateStreamKHR },
    { "eglDestroyStreamKHR",
            (__eglMustCastToProperFunctionPointerType)&eglDestroyStreamKHR },
    { "eglStreamAttribKHR",
            (__eglMustCastToProperFunctionPointerType)&eglStreamAttribKHR },
    { "eglQueryStreamKHR",
            (__eglMustCastToProperFunctionPointerType)&eglQueryStreamKHR },
    { "eglQueryStreamu64KHR",
            (__eglMustCastToProperFunctionPointerType)&eglQueryStreamu64KHR },
    { "eglQueryStreamTimeKHR",
            (__eglMustCastToProperFunctionPointerType)&eglQueryStreamTimeKHR },
    { "eglCreateStreamProducerSurfaceKHR",
            (__eglMustCastToProperFunctionPointerType)&eglCreateStreamProducerSurfaceKHR },
    { "eglStreamConsumerGLTextureExternalKHR",
            (__eglMustCastToProperFunctionPointerType)&eglStreamConsumerGLTextureExternalKHR },
    { "eglStreamConsumerAcquireKHR",
            (__eglMustCastToProperFunctionPointerType)&eglStreamConsumerAcquireKHR },
    { "eglStreamConsumerReleaseKHR",
            (__eglMustCastToProperFunctionPointerType)&eglStreamConsumerReleaseKHR },
    { "eglGetStreamFileDescriptorKHR",
            (__eglMustCastToProperFunctionPointerType)&eglGetStreamFileDescriptorKHR },
    { "eglCreateStreamFromFileDescriptorKHR",
            (__eglMustCastToProperFunctionPointerType)&eglCreateStreamFromFileDescriptorKHR },
};

/*
 * These extensions entry-points should not be exposed to applications.
 * They're used internally by the Android EGL layer.
 */
#ifndef QCOM_HARDWARE
#define FILTER_EXTENSIONS(procname) \
        (!strcmp((procname), "eglSetBlobCacheFuncsANDROID") ||    \
         !strcmp((procname), "eglHibernateProcessIMG")      ||    \
         !strcmp((procname), "eglAwakenProcessIMG")         ||    \
         !strcmp((procname), "eglDupNativeFenceFDANDROID"))
#else /* QCOM_HARDWARE */
#define FILTER_EXTENSIONS(procname) \
        (!strcmp((procname), "eglSetBlobCacheFuncsANDROID") ||    \
         !strcmp((procname), "eglHibernateProcessIMG")      ||    \
         !strcmp((procname), "eglAwakenProcessIMG")         ||    \
         !strcmp((procname), "eglDupNativeFenceFDANDROID")  ||    \
         !strcmp((procname), "eglGpuPerfHintQCOM"))
#endif /* QCOM_HARDWARE */

// accesses protected by sExtensionMapMutex
static DefaultKeyedVector<String8, __eglMustCastToProperFunctionPointerType> sGLExtentionMap;
static int sGLExtentionSlot = 0;
static pthread_mutex_t sExtensionMapMutex = PTHREAD_MUTEX_INITIALIZER;

static void(*findProcAddress(const char* name,
        const extention_map_t* map, size_t n))() {
    for (uint32_t i=0 ; i<n ; i++) {
        if (!strcmp(name, map[i].name)) {
            return map[i].address;
        }
    }
    return NULL;
}

// ----------------------------------------------------------------------------

extern void setGLHooksThreadSpecific(gl_hooks_t const *value);
extern EGLBoolean egl_init_drivers();
extern const __eglMustCastToProperFunctionPointerType gExtensionForwarders[MAX_NUMBER_OF_GL_EXTENSIONS];
extern int getEGLDebugLevel();
extern void setEGLDebugLevel(int level);
extern gl_hooks_t gHooksTrace;

} // namespace android;


// ----------------------------------------------------------------------------

static inline void clearError() { egl_tls_t::clearError(); }
static inline EGLContext getContext() { return egl_tls_t::getContext(); }

// ----------------------------------------------------------------------------

EGLDisplay eglGetDisplay(EGLNativeDisplayType display)
{
    clearError();

    uintptr_t index = reinterpret_cast<uintptr_t>(display);
    if (index >= NUM_DISPLAYS) {
        return setError(EGL_BAD_PARAMETER, EGL_NO_DISPLAY);
    }

    if (egl_init_drivers() == EGL_FALSE) {
        return setError(EGL_BAD_PARAMETER, EGL_NO_DISPLAY);
    }

    EGLDisplay dpy = egl_display_t::getFromNativeDisplay(display);
    return dpy;
}

// ----------------------------------------------------------------------------
// Initialization
// ----------------------------------------------------------------------------

EGLBoolean eglInitialize(EGLDisplay dpy, EGLint *major, EGLint *minor)
{
    clearError();

    egl_display_ptr dp = get_display(dpy);
    if (!dp) return setError(EGL_BAD_DISPLAY, EGL_FALSE);

    EGLBoolean res = dp->initialize(major, minor);

    return res;
}

EGLBoolean eglTerminate(EGLDisplay dpy)
{
    // NOTE: don't unload the drivers b/c some APIs can be called
    // after eglTerminate() has been called. eglTerminate() only
    // terminates an EGLDisplay, not a EGL itself.

    clearError();

    egl_display_ptr dp = get_display(dpy);
    if (!dp) return setError(EGL_BAD_DISPLAY, EGL_FALSE);

    EGLBoolean res = dp->terminate();

    return res;
}

// ----------------------------------------------------------------------------
// configuration
// ----------------------------------------------------------------------------

EGLBoolean eglGetConfigs(   EGLDisplay dpy,
                            EGLConfig *configs,
                            EGLint config_size, EGLint *num_config)
{
    clearError();

    const egl_display_ptr dp = validate_display(dpy);
    if (!dp) return EGL_FALSE;

    if (num_config==0) {
        return setError(EGL_BAD_PARAMETER, EGL_FALSE);
    }

    EGLBoolean res = EGL_FALSE;
    *num_config = 0;

    egl_connection_t* const cnx = &gEGLImpl;
    if (cnx->dso) {
        res = cnx->egl.eglGetConfigs(
                dp->disp.dpy, configs, config_size, num_config);
    }

    return res;
}

EGLBoolean eglChooseConfig( EGLDisplay dpy, const EGLint *attrib_list,
                            EGLConfig *configs, EGLint config_size,
                            EGLint *num_config)
{
    clearError();

    const egl_display_ptr dp = validate_display(dpy);
    if (!dp) return EGL_FALSE;

    if (num_config==0) {
        return setError(EGL_BAD_PARAMETER, EGL_FALSE);
    }

    EGLBoolean res = EGL_FALSE;
    *num_config = 0;

    egl_connection_t* const cnx = &gEGLImpl;
    if (cnx->dso) {
        if (attrib_list) {
            char value[PROPERTY_VALUE_MAX];
            property_get("debug.egl.force_msaa", value, "false");

            if (!strcmp(value, "true")) {
                size_t attribCount = 0;
                EGLint attrib = attrib_list[0];

                // Only enable MSAA if the context is OpenGL ES 2.0 and
                // if no caveat is requested
                const EGLint *attribRendererable = NULL;
                const EGLint *attribCaveat = NULL;

                // Count the number of attributes and look for
                // EGL_RENDERABLE_TYPE and EGL_CONFIG_CAVEAT
                while (attrib != EGL_NONE) {
                    attrib = attrib_list[attribCount];
                    switch (attrib) {
                        case EGL_RENDERABLE_TYPE:
                            attribRendererable = &attrib_list[attribCount];
                            break;
                        case EGL_CONFIG_CAVEAT:
                            attribCaveat = &attrib_list[attribCount];
                            break;
                    }
                    attribCount++;
                }

                if (attribRendererable && attribRendererable[1] == EGL_OPENGL_ES2_BIT &&
                        (!attribCaveat || attribCaveat[1] != EGL_NONE)) {

                    // Insert 2 extra attributes to force-enable MSAA 4x
                    EGLint aaAttribs[attribCount + 4];
                    aaAttribs[0] = EGL_SAMPLE_BUFFERS;
                    aaAttribs[1] = 1;
                    aaAttribs[2] = EGL_SAMPLES;
                    aaAttribs[3] = 4;

                    memcpy(&aaAttribs[4], attrib_list, attribCount * sizeof(EGLint));

                    EGLint numConfigAA;
                    EGLBoolean resAA = cnx->egl.eglChooseConfig(
                            dp->disp.dpy, aaAttribs, configs, config_size, &numConfigAA);

                    if (resAA == EGL_TRUE && numConfigAA > 0) {
                        ALOGD("Enabling MSAA 4x");
                        *num_config = numConfigAA;
                        return resAA;
                    }
                }
            }
        }

        res = cnx->egl.eglChooseConfig(
                dp->disp.dpy, attrib_list, configs, config_size, num_config);
    }
    return res;
}

EGLBoolean eglGetConfigAttrib(EGLDisplay dpy, EGLConfig config,
        EGLint attribute, EGLint *value)
{
    clearError();

    egl_connection_t* cnx = NULL;
    const egl_display_ptr dp = validate_display_connection(dpy, cnx);
    if (!dp) return EGL_FALSE;

    return cnx->egl.eglGetConfigAttrib(
            dp->disp.dpy, config, attribute, value);
}

// ----------------------------------------------------------------------------
// surfaces
// ----------------------------------------------------------------------------

// The EGL_KHR_gl_colorspace spec hasn't been ratified yet, so these haven't
// been added to the Khronos egl.h.
#define EGL_GL_COLORSPACE_KHR           EGL_VG_COLORSPACE
#define EGL_GL_COLORSPACE_SRGB_KHR      EGL_VG_COLORSPACE_sRGB
#define EGL_GL_COLORSPACE_LINEAR_KHR    EGL_VG_COLORSPACE_LINEAR

// Turn linear formats into corresponding sRGB formats when colorspace is
// EGL_GL_COLORSPACE_SRGB_KHR, or turn sRGB formats into corresponding linear
// formats when colorspace is EGL_GL_COLORSPACE_LINEAR_KHR. In any cases where
// the modification isn't possible, the original dataSpace is returned.
static android_dataspace modifyBufferDataspace( android_dataspace dataSpace,
                                                EGLint colorspace) {
    if (colorspace == EGL_GL_COLORSPACE_LINEAR_KHR) {
        return HAL_DATASPACE_SRGB_LINEAR;
    } else if (colorspace == EGL_GL_COLORSPACE_SRGB_KHR) {
        return HAL_DATASPACE_SRGB;
    }
    return dataSpace;
}

EGLSurface eglCreateWindowSurface(  EGLDisplay dpy, EGLConfig config,
                                    NativeWindowType window,
                                    const EGLint *attrib_list)
{
    clearError();

    egl_connection_t* cnx = NULL;
    egl_display_ptr dp = validate_display_connection(dpy, cnx);
    if (dp) {
        EGLDisplay iDpy = dp->disp.dpy;

        int result = native_window_api_connect(window, NATIVE_WINDOW_API_EGL);
        if (result != OK) {
            ALOGE("eglCreateWindowSurface: native_window_api_connect (win=%p) "
                    "failed (%#x) (already connected to another API?)",
                    window, result);
            return setError(EGL_BAD_ALLOC, EGL_NO_SURFACE);
        }

        // Set the native window's buffers format to match what this config requests.
        // Whether to use sRGB gamma is not part of the EGLconfig, but is part
        // of our native format. So if sRGB gamma is requested, we have to
        // modify the EGLconfig's format before setting the native window's
        // format.

        // by default, just pick RGBA_8888
        EGLint format = HAL_PIXEL_FORMAT_RGBA_8888;
<<<<<<< HEAD
#ifdef QCOM_HARDWARE
        EGLint color_buffer = EGL_RGB_BUFFER;
#endif /* QCOM_HARDWARE */
=======
        android_dataspace dataSpace = HAL_DATASPACE_UNKNOWN;
>>>>>>> e8293118

#ifndef QCOM_HARDWARE
        EGLint a = 0;
        cnx->egl.eglGetConfigAttrib(iDpy, config, EGL_ALPHA_SIZE, &a);
        if (a > 0) {
            // alpha-channel requested, there's really only one suitable format
            format = HAL_PIXEL_FORMAT_RGBA_8888;
        } else {
            EGLint r, g, b;
            r = g = b = 0;
            cnx->egl.eglGetConfigAttrib(iDpy, config, EGL_RED_SIZE,   &r);
            cnx->egl.eglGetConfigAttrib(iDpy, config, EGL_GREEN_SIZE, &g);
            cnx->egl.eglGetConfigAttrib(iDpy, config, EGL_BLUE_SIZE,  &b);
            EGLint colorDepth = r + g + b;
            if (colorDepth <= 16) {
                format = HAL_PIXEL_FORMAT_RGB_565;
#else /* QCOM_HARDWARE */
        if (!cnx->egl.eglGetConfigAttrib(iDpy, config, EGL_COLOR_BUFFER_TYPE, &color_buffer))
        {
            ALOGE("Could not configure a color buffer format");
            return setError(EGL_BAD_ATTRIBUTE, EGL_NO_SURFACE);
        }
        if (EGL_RGB_BUFFER != color_buffer &&
            EGL_LUMINANCE_BUFFER != color_buffer)
        {
            cnx->egl.eglGetConfigAttrib(iDpy, config, EGL_NATIVE_VISUAL_ID, &format);
        }
        else
        {
            EGLint a = 0;
            cnx->egl.eglGetConfigAttrib(iDpy, config, EGL_ALPHA_SIZE, &a);
            if (a > 0) {
                // alpha-channel requested, there's really only one suitable format
                // Format will already be RGBA8888
#endif /* QCOM_HARDWARE */
            } else {
#ifndef QCOM_HARDWARE
                format = HAL_PIXEL_FORMAT_RGBX_8888;
#else /* QCOM_HARDWARE */
                EGLint r, g, b;
                r = g = b = 0;
                cnx->egl.eglGetConfigAttrib(iDpy, config, EGL_RED_SIZE,   &r);
                cnx->egl.eglGetConfigAttrib(iDpy, config, EGL_GREEN_SIZE, &g);
                cnx->egl.eglGetConfigAttrib(iDpy, config, EGL_BLUE_SIZE,  &b);
                EGLint colorDepth = r + g + b;
                if (colorDepth <= 16) {
                    format = HAL_PIXEL_FORMAT_RGB_565;
                } else {
                    format = HAL_PIXEL_FORMAT_RGBX_8888;
                }
#endif /* QCOM_HARDWARE */
            }
#ifndef QCOM_HARDWARE
        }
#endif /* ! QCOM_HARDWARE */

#ifndef QCOM_HARDWARE
        // now select a corresponding sRGB format if needed
        if (attrib_list && dp->haveExtension("EGL_KHR_gl_colorspace")) {
            for (const EGLint* attr = attrib_list; *attr != EGL_NONE; attr += 2) {
                if (*attr == EGL_GL_COLORSPACE_KHR) {
                    if (ENABLE_EGL_KHR_GL_COLORSPACE) {
                        dataSpace = modifyBufferDataspace(dataSpace, *(attr+1));
                    } else {
                        // Normally we'd pass through unhandled attributes to
                        // the driver. But in case the driver implements this
                        // extension but we're disabling it, we want to prevent
                        // it getting through -- support will be broken without
                        // our help.
                        ALOGE("sRGB window surfaces not supported");
                        return setError(EGL_BAD_ATTRIBUTE, EGL_NO_SURFACE);
#else /* QCOM_HARDWARE */
            // now select a corresponding sRGB format if needed
            if (attrib_list && dp->haveExtension("EGL_KHR_gl_colorspace")) {
                for (const EGLint* attr = attrib_list; *attr != EGL_NONE; attr += 2) {
                    if (*attr == EGL_GL_COLORSPACE_KHR) {
                        if (ENABLE_EGL_KHR_GL_COLORSPACE) {
                            format = modifyFormatColorspace(format, *(attr+1));
                        } else {
                            // Normally we'd pass through unhandled attributes to
                            // the driver. But in case the driver implements this
                            // extension but we're disabling it, we want to prevent
                            // it getting through -- support will be broken without
                            // our help.
                            ALOGE("sRGB window surfaces not supported");
                            return setError(EGL_BAD_ATTRIBUTE, EGL_NO_SURFACE);
                        }
#endif /* QCOM_HARDWARE */
                    }
                }
            }
        }

        if (format != 0) {
            int err = native_window_set_buffers_format(window, format);
            if (err != 0) {
                ALOGE("error setting native window pixel format: %s (%d)",
                        strerror(-err), err);
                native_window_api_disconnect(window, NATIVE_WINDOW_API_EGL);
                return setError(EGL_BAD_NATIVE_WINDOW, EGL_NO_SURFACE);
            }
        }

        if (dataSpace != 0) {
            int err = native_window_set_buffers_data_space(window, dataSpace);
            if (err != 0) {
                ALOGE("error setting native window pixel dataSpace: %s (%d)",
                        strerror(-err), err);
                native_window_api_disconnect(window, NATIVE_WINDOW_API_EGL);
                return setError(EGL_BAD_NATIVE_WINDOW, EGL_NO_SURFACE);
            }
        }

        // the EGL spec requires that a new EGLSurface default to swap interval
        // 1, so explicitly set that on the window here.
        ANativeWindow* anw = reinterpret_cast<ANativeWindow*>(window);
        anw->setSwapInterval(anw, 1);

        EGLSurface surface = cnx->egl.eglCreateWindowSurface(
                iDpy, config, window, attrib_list);
        if (surface != EGL_NO_SURFACE) {
            egl_surface_t* s = new egl_surface_t(dp.get(), config, window,
                    surface, cnx);
            return s;
        }

        // EGLSurface creation failed
        native_window_set_buffers_format(window, 0);
        native_window_api_disconnect(window, NATIVE_WINDOW_API_EGL);
    }
    return EGL_NO_SURFACE;
}

EGLSurface eglCreatePixmapSurface(  EGLDisplay dpy, EGLConfig config,
                                    NativePixmapType pixmap,
                                    const EGLint *attrib_list)
{
    clearError();

    egl_connection_t* cnx = NULL;
    egl_display_ptr dp = validate_display_connection(dpy, cnx);
    if (dp) {
        EGLSurface surface = cnx->egl.eglCreatePixmapSurface(
                dp->disp.dpy, config, pixmap, attrib_list);
        if (surface != EGL_NO_SURFACE) {
            egl_surface_t* s = new egl_surface_t(dp.get(), config, NULL,
                    surface, cnx);
            return s;
        }
    }
    return EGL_NO_SURFACE;
}

EGLSurface eglCreatePbufferSurface( EGLDisplay dpy, EGLConfig config,
                                    const EGLint *attrib_list)
{
    clearError();

    egl_connection_t* cnx = NULL;
    egl_display_ptr dp = validate_display_connection(dpy, cnx);
    if (dp) {
        EGLSurface surface = cnx->egl.eglCreatePbufferSurface(
                dp->disp.dpy, config, attrib_list);
        if (surface != EGL_NO_SURFACE) {
            egl_surface_t* s = new egl_surface_t(dp.get(), config, NULL,
                    surface, cnx);
            return s;
        }
    }
    return EGL_NO_SURFACE;
}

EGLBoolean eglDestroySurface(EGLDisplay dpy, EGLSurface surface)
{
    clearError();

    const egl_display_ptr dp = validate_display(dpy);
    if (!dp) return EGL_FALSE;

    SurfaceRef _s(dp.get(), surface);
    if (!_s.get())
        return setError(EGL_BAD_SURFACE, EGL_FALSE);

    egl_surface_t * const s = get_surface(surface);
    ANativeWindow* window = s->win.get();
    if (window) {
        int result = native_window_api_disconnect(window, NATIVE_WINDOW_API_EGL);
        if (result != OK) {
            ALOGE("eglDestroySurface: native_window_api_disconnect (win=%p) "
                  "failed (%#x)",
                  window, result);
        }
    }
    EGLBoolean result = s->cnx->egl.eglDestroySurface(dp->disp.dpy, s->surface);
    if (result == EGL_TRUE) {
        _s.terminate();
    }
    return result;
}

EGLBoolean eglQuerySurface( EGLDisplay dpy, EGLSurface surface,
                            EGLint attribute, EGLint *value)
{
    clearError();

    const egl_display_ptr dp = validate_display(dpy);
    if (!dp) return EGL_FALSE;

    SurfaceRef _s(dp.get(), surface);
    if (!_s.get())
        return setError(EGL_BAD_SURFACE, EGL_FALSE);

    egl_surface_t const * const s = get_surface(surface);
    return s->cnx->egl.eglQuerySurface(
            dp->disp.dpy, s->surface, attribute, value);
}

void EGLAPI eglBeginFrame(EGLDisplay dpy, EGLSurface surface) {
    ATRACE_CALL();
    clearError();

    const egl_display_ptr dp = validate_display(dpy);
    if (!dp) {
        return;
    }

    SurfaceRef _s(dp.get(), surface);
    if (!_s.get()) {
        setError(EGL_BAD_SURFACE, EGL_FALSE);
        return;
    }
}

// ----------------------------------------------------------------------------
// Contexts
// ----------------------------------------------------------------------------

EGLContext eglCreateContext(EGLDisplay dpy, EGLConfig config,
                            EGLContext share_list, const EGLint *attrib_list)
{
    clearError();

    egl_connection_t* cnx = NULL;
    const egl_display_ptr dp = validate_display_connection(dpy, cnx);
    if (dp) {
        if (share_list != EGL_NO_CONTEXT) {
            if (!ContextRef(dp.get(), share_list).get()) {
                return setError(EGL_BAD_CONTEXT, EGL_NO_CONTEXT);
            }
            egl_context_t* const c = get_context(share_list);
            share_list = c->context;
        }
        EGLContext context = cnx->egl.eglCreateContext(
                dp->disp.dpy, config, share_list, attrib_list);
        if (context != EGL_NO_CONTEXT) {
            // figure out if it's a GLESv1 or GLESv2
            int version = 0;
            if (attrib_list) {
                while (*attrib_list != EGL_NONE) {
                    GLint attr = *attrib_list++;
                    GLint value = *attrib_list++;
                    if (attr == EGL_CONTEXT_CLIENT_VERSION) {
                        if (value == 1) {
                            version = egl_connection_t::GLESv1_INDEX;
                        } else if (value == 2 || value == 3) {
                            version = egl_connection_t::GLESv2_INDEX;
                        }
                    }
                };
            }
            egl_context_t* c = new egl_context_t(dpy, context, config, cnx,
                    version);
#if EGL_TRACE
            if (getEGLDebugLevel() > 0)
                GLTrace_eglCreateContext(version, c);
#endif
            return c;
        }
    }
    return EGL_NO_CONTEXT;
}

EGLBoolean eglDestroyContext(EGLDisplay dpy, EGLContext ctx)
{
    clearError();

    const egl_display_ptr dp = validate_display(dpy);
    if (!dp)
        return EGL_FALSE;

    ContextRef _c(dp.get(), ctx);
    if (!_c.get())
        return setError(EGL_BAD_CONTEXT, EGL_FALSE);

    egl_context_t * const c = get_context(ctx);
    EGLBoolean result = c->cnx->egl.eglDestroyContext(dp->disp.dpy, c->context);
    if (result == EGL_TRUE) {
        _c.terminate();
    }
    return result;
}

EGLBoolean eglMakeCurrent(  EGLDisplay dpy, EGLSurface draw,
                            EGLSurface read, EGLContext ctx)
{
    clearError();

    egl_display_ptr dp = validate_display(dpy);
    if (!dp) return setError(EGL_BAD_DISPLAY, EGL_FALSE);

    // If ctx is not EGL_NO_CONTEXT, read is not EGL_NO_SURFACE, or draw is not
    // EGL_NO_SURFACE, then an EGL_NOT_INITIALIZED error is generated if dpy is
    // a valid but uninitialized display.
    if ( (ctx != EGL_NO_CONTEXT) || (read != EGL_NO_SURFACE) ||
         (draw != EGL_NO_SURFACE) ) {
        if (!dp->isReady()) return setError(EGL_NOT_INITIALIZED, EGL_FALSE);
    }

    // get a reference to the object passed in
    ContextRef _c(dp.get(), ctx);
    SurfaceRef _d(dp.get(), draw);
    SurfaceRef _r(dp.get(), read);

    // validate the context (if not EGL_NO_CONTEXT)
    if ((ctx != EGL_NO_CONTEXT) && !_c.get()) {
        // EGL_NO_CONTEXT is valid
        return setError(EGL_BAD_CONTEXT, EGL_FALSE);
    }

    // these are the underlying implementation's object
    EGLContext impl_ctx  = EGL_NO_CONTEXT;
    EGLSurface impl_draw = EGL_NO_SURFACE;
    EGLSurface impl_read = EGL_NO_SURFACE;

    // these are our objects structs passed in
    egl_context_t       * c = NULL;
    egl_surface_t const * d = NULL;
    egl_surface_t const * r = NULL;

    // these are the current objects structs
    egl_context_t * cur_c = get_context(getContext());

    if (ctx != EGL_NO_CONTEXT) {
        c = get_context(ctx);
        impl_ctx = c->context;
    } else {
        // no context given, use the implementation of the current context
        if (draw != EGL_NO_SURFACE || read != EGL_NO_SURFACE) {
            // calling eglMakeCurrent( ..., !=0, !=0, EGL_NO_CONTEXT);
            return setError(EGL_BAD_MATCH, EGL_FALSE);
        }
        if (cur_c == NULL) {
            // no current context
            // not an error, there is just no current context.
            return EGL_TRUE;
        }
    }

    // retrieve the underlying implementation's draw EGLSurface
    if (draw != EGL_NO_SURFACE) {
        if (!_d.get()) return setError(EGL_BAD_SURFACE, EGL_FALSE);
        d = get_surface(draw);
        impl_draw = d->surface;
    }

    // retrieve the underlying implementation's read EGLSurface
    if (read != EGL_NO_SURFACE) {
        if (!_r.get()) return setError(EGL_BAD_SURFACE, EGL_FALSE);
        r = get_surface(read);
        impl_read = r->surface;
    }


    EGLBoolean result = dp->makeCurrent(c, cur_c,
            draw, read, ctx,
            impl_draw, impl_read, impl_ctx);

    if (result == EGL_TRUE) {
        if (c) {
            setGLHooksThreadSpecific(c->cnx->hooks[c->version]);
            egl_tls_t::setContext(ctx);
#if EGL_TRACE
            if (getEGLDebugLevel() > 0)
                GLTrace_eglMakeCurrent(c->version, c->cnx->hooks[c->version], ctx);
#endif
            _c.acquire();
            _r.acquire();
            _d.acquire();
        } else {
            setGLHooksThreadSpecific(&gHooksNoContext);
            egl_tls_t::setContext(EGL_NO_CONTEXT);
        }
    } else {
        // this will ALOGE the error
        egl_connection_t* const cnx = &gEGLImpl;
        result = setError(cnx->egl.eglGetError(), EGL_FALSE);
    }
    return result;
}


EGLBoolean eglQueryContext( EGLDisplay dpy, EGLContext ctx,
                            EGLint attribute, EGLint *value)
{
    clearError();

    const egl_display_ptr dp = validate_display(dpy);
    if (!dp) return EGL_FALSE;

    ContextRef _c(dp.get(), ctx);
    if (!_c.get()) return setError(EGL_BAD_CONTEXT, EGL_FALSE);

    egl_context_t * const c = get_context(ctx);
    return c->cnx->egl.eglQueryContext(
            dp->disp.dpy, c->context, attribute, value);

}

EGLContext eglGetCurrentContext(void)
{
    // could be called before eglInitialize(), but we wouldn't have a context
    // then, and this function would correctly return EGL_NO_CONTEXT.

    clearError();

    EGLContext ctx = getContext();
    return ctx;
}

EGLSurface eglGetCurrentSurface(EGLint readdraw)
{
    // could be called before eglInitialize(), but we wouldn't have a context
    // then, and this function would correctly return EGL_NO_SURFACE.

    clearError();

    EGLContext ctx = getContext();
    if (ctx) {
        egl_context_t const * const c = get_context(ctx);
        if (!c) return setError(EGL_BAD_CONTEXT, EGL_NO_SURFACE);
        switch (readdraw) {
            case EGL_READ: return c->read;
            case EGL_DRAW: return c->draw;
            default: return setError(EGL_BAD_PARAMETER, EGL_NO_SURFACE);
        }
    }
    return EGL_NO_SURFACE;
}

EGLDisplay eglGetCurrentDisplay(void)
{
    // could be called before eglInitialize(), but we wouldn't have a context
    // then, and this function would correctly return EGL_NO_DISPLAY.

    clearError();

    EGLContext ctx = getContext();
    if (ctx) {
        egl_context_t const * const c = get_context(ctx);
        if (!c) return setError(EGL_BAD_CONTEXT, EGL_NO_SURFACE);
        return c->dpy;
    }
    return EGL_NO_DISPLAY;
}

EGLBoolean eglWaitGL(void)
{
    clearError();

    egl_connection_t* const cnx = &gEGLImpl;
    if (!cnx->dso)
        return setError(EGL_BAD_CONTEXT, EGL_FALSE);

    return cnx->egl.eglWaitGL();
}

EGLBoolean eglWaitNative(EGLint engine)
{
    clearError();

    egl_connection_t* const cnx = &gEGLImpl;
    if (!cnx->dso)
        return setError(EGL_BAD_CONTEXT, EGL_FALSE);

    return cnx->egl.eglWaitNative(engine);
}

EGLint eglGetError(void)
{
    EGLint err = EGL_SUCCESS;
    egl_connection_t* const cnx = &gEGLImpl;
    if (cnx->dso) {
        err = cnx->egl.eglGetError();
    }
    if (err == EGL_SUCCESS) {
        err = egl_tls_t::getError();
    }
    return err;
}

static __eglMustCastToProperFunctionPointerType findBuiltinWrapper(
        const char* procname) {
    const egl_connection_t* cnx = &gEGLImpl;
    void* proc = NULL;

    proc = dlsym(cnx->libEgl, procname);
    if (proc) return (__eglMustCastToProperFunctionPointerType)proc;

    proc = dlsym(cnx->libGles2, procname);
    if (proc) return (__eglMustCastToProperFunctionPointerType)proc;

    proc = dlsym(cnx->libGles1, procname);
    if (proc) return (__eglMustCastToProperFunctionPointerType)proc;

    return NULL;
}

__eglMustCastToProperFunctionPointerType eglGetProcAddress(const char *procname)
{
    // eglGetProcAddress() could be the very first function called
    // in which case we must make sure we've initialized ourselves, this
    // happens the first time egl_get_display() is called.

    clearError();

    if (egl_init_drivers() == EGL_FALSE) {
        setError(EGL_BAD_PARAMETER, NULL);
        return  NULL;
    }

    if (FILTER_EXTENSIONS(procname)) {
        return NULL;
    }

    __eglMustCastToProperFunctionPointerType addr;
    addr = findProcAddress(procname, sExtensionMap, NELEM(sExtensionMap));
    if (addr) return addr;

    addr = findBuiltinWrapper(procname);
    if (addr) return addr;

    // this protects accesses to sGLExtentionMap and sGLExtentionSlot
    pthread_mutex_lock(&sExtensionMapMutex);

        /*
         * Since eglGetProcAddress() is not associated to anything, it needs
         * to return a function pointer that "works" regardless of what
         * the current context is.
         *
         * For this reason, we return a "forwarder", a small stub that takes
         * care of calling the function associated with the context
         * currently bound.
         *
         * We first look for extensions we've already resolved, if we're seeing
         * this extension for the first time, we go through all our
         * implementations and call eglGetProcAddress() and record the
         * result in the appropriate implementation hooks and return the
         * address of the forwarder corresponding to that hook set.
         *
         */

        const String8 name(procname);
        addr = sGLExtentionMap.valueFor(name);
        const int slot = sGLExtentionSlot;

        ALOGE_IF(slot >= MAX_NUMBER_OF_GL_EXTENSIONS,
                "no more slots for eglGetProcAddress(\"%s\")",
                procname);

#if EGL_TRACE
        gl_hooks_t *debugHooks = GLTrace_getGLHooks();
#endif

        if (!addr && (slot < MAX_NUMBER_OF_GL_EXTENSIONS)) {
            bool found = false;

            egl_connection_t* const cnx = &gEGLImpl;
            if (cnx->dso && cnx->egl.eglGetProcAddress) {
                // Extensions are independent of the bound context
                addr =
                cnx->hooks[egl_connection_t::GLESv1_INDEX]->ext.extensions[slot] =
                cnx->hooks[egl_connection_t::GLESv2_INDEX]->ext.extensions[slot] =
#if EGL_TRACE
                debugHooks->ext.extensions[slot] =
                gHooksTrace.ext.extensions[slot] =
#endif
                        cnx->egl.eglGetProcAddress(procname);
                if (addr) found = true;
            }

            if (found) {
                addr = gExtensionForwarders[slot];
                sGLExtentionMap.add(name, addr);
                sGLExtentionSlot++;
            }
        }

    pthread_mutex_unlock(&sExtensionMapMutex);
    return addr;
}

class FrameCompletionThread : public Thread {
public:

    static void queueSync(EGLSyncKHR sync) {
        static sp<FrameCompletionThread> thread(new FrameCompletionThread);
        static bool running = false;
        if (!running) {
            thread->run("GPUFrameCompletion");
            running = true;
        }
        {
            Mutex::Autolock lock(thread->mMutex);
            ScopedTrace st(ATRACE_TAG, String8::format("kicked off frame %d",
                    thread->mFramesQueued).string());
            thread->mQueue.push_back(sync);
            thread->mCondition.signal();
            thread->mFramesQueued++;
            ATRACE_INT("GPU Frames Outstanding", thread->mQueue.size());
        }
    }

private:
    FrameCompletionThread() : mFramesQueued(0), mFramesCompleted(0) {}

    virtual bool threadLoop() {
        EGLSyncKHR sync;
        uint32_t frameNum;
        {
            Mutex::Autolock lock(mMutex);
            while (mQueue.isEmpty()) {
                mCondition.wait(mMutex);
            }
            sync = mQueue[0];
            frameNum = mFramesCompleted;
        }
        EGLDisplay dpy = eglGetDisplay(EGL_DEFAULT_DISPLAY);
        {
            ScopedTrace st(ATRACE_TAG, String8::format("waiting for frame %d",
                    frameNum).string());
            EGLint result = eglClientWaitSyncKHR(dpy, sync, 0, EGL_FOREVER_KHR);
            if (result == EGL_FALSE) {
                ALOGE("FrameCompletion: error waiting for fence: %#x", eglGetError());
            } else if (result == EGL_TIMEOUT_EXPIRED_KHR) {
                ALOGE("FrameCompletion: timeout waiting for fence");
            }
            eglDestroySyncKHR(dpy, sync);
        }
        {
            Mutex::Autolock lock(mMutex);
            mQueue.removeAt(0);
            mFramesCompleted++;
            ATRACE_INT("GPU Frames Outstanding", mQueue.size());
        }
        return true;
    }

    uint32_t mFramesQueued;
    uint32_t mFramesCompleted;
    Vector<EGLSyncKHR> mQueue;
    Condition mCondition;
    Mutex mMutex;
};

EGLBoolean eglSwapBuffersWithDamageKHR(EGLDisplay dpy, EGLSurface draw,
        EGLint *rects, EGLint n_rects)
{
    ATRACE_CALL();
    clearError();

    const egl_display_ptr dp = validate_display(dpy);
    if (!dp) return EGL_FALSE;

    SurfaceRef _s(dp.get(), draw);
    if (!_s.get())
        return setError(EGL_BAD_SURFACE, EGL_FALSE);

#if EGL_TRACE
    gl_hooks_t const *trace_hooks = getGLTraceThreadSpecific();
    if (getEGLDebugLevel() > 0) {
        if (trace_hooks == NULL) {
            if (GLTrace_start() < 0) {
                ALOGE("Disabling Tracer for OpenGL ES");
                setEGLDebugLevel(0);
            } else {
                // switch over to the trace version of hooks
                EGLContext ctx = egl_tls_t::getContext();
                egl_context_t * const c = get_context(ctx);
                if (c) {
                    setGLHooksThreadSpecific(c->cnx->hooks[c->version]);
                    GLTrace_eglMakeCurrent(c->version, c->cnx->hooks[c->version], ctx);
                }
            }
        }

        GLTrace_eglSwapBuffers(dpy, draw);
    } else if (trace_hooks != NULL) {
        // tracing is now disabled, so switch back to the non trace version
        EGLContext ctx = egl_tls_t::getContext();
        egl_context_t * const c = get_context(ctx);
        if (c) setGLHooksThreadSpecific(c->cnx->hooks[c->version]);
        GLTrace_stop();
    }
#endif

    egl_surface_t const * const s = get_surface(draw);

    if (CC_UNLIKELY(dp->traceGpuCompletion)) {
        EGLSyncKHR sync = eglCreateSyncKHR(dpy, EGL_SYNC_FENCE_KHR, NULL);
        if (sync != EGL_NO_SYNC_KHR) {
            FrameCompletionThread::queueSync(sync);
        }
    }

    if (CC_UNLIKELY(dp->finishOnSwap)) {
        uint32_t pixel;
        egl_context_t * const c = get_context( egl_tls_t::getContext() );
        if (c) {
            // glReadPixels() ensures that the frame is complete
            s->cnx->hooks[c->version]->gl.glReadPixels(0,0,1,1,
                    GL_RGBA,GL_UNSIGNED_BYTE,&pixel);
        }
    }

    if (n_rects == 0) {
        return s->cnx->egl.eglSwapBuffers(dp->disp.dpy, s->surface);
    }

    Vector<android_native_rect_t> androidRects;
    for (int r = 0; r < n_rects; ++r) {
        int offset = r * 4;
        int x = rects[offset];
        int y = rects[offset + 1];
        int width = rects[offset + 2];
        int height = rects[offset + 3];
        android_native_rect_t androidRect;
        androidRect.left = x;
        androidRect.top = y + height;
        androidRect.right = x + width;
        androidRect.bottom = y;
        androidRects.push_back(androidRect);
    }
    native_window_set_surface_damage(s->win.get(), androidRects.array(),
            androidRects.size());

    if (s->cnx->egl.eglSwapBuffersWithDamageKHR) {
        return s->cnx->egl.eglSwapBuffersWithDamageKHR(dp->disp.dpy, s->surface,
                rects, n_rects);
    } else {
        return s->cnx->egl.eglSwapBuffers(dp->disp.dpy, s->surface);
    }
}

EGLBoolean eglSwapBuffers(EGLDisplay dpy, EGLSurface surface)
{
    return eglSwapBuffersWithDamageKHR(dpy, surface, NULL, 0);
}

EGLBoolean eglCopyBuffers(  EGLDisplay dpy, EGLSurface surface,
                            NativePixmapType target)
{
    clearError();

    const egl_display_ptr dp = validate_display(dpy);
    if (!dp) return EGL_FALSE;

    SurfaceRef _s(dp.get(), surface);
    if (!_s.get())
        return setError(EGL_BAD_SURFACE, EGL_FALSE);

    egl_surface_t const * const s = get_surface(surface);
    return s->cnx->egl.eglCopyBuffers(dp->disp.dpy, s->surface, target);
}

const char* eglQueryString(EGLDisplay dpy, EGLint name)
{
    clearError();

    const egl_display_ptr dp = validate_display(dpy);
    if (!dp) return (const char *) NULL;

    switch (name) {
        case EGL_VENDOR:
            return dp->getVendorString();
        case EGL_VERSION:
            return dp->getVersionString();
        case EGL_EXTENSIONS:
            return dp->getExtensionString();
        case EGL_CLIENT_APIS:
            return dp->getClientApiString();
    }
    return setError(EGL_BAD_PARAMETER, (const char *)0);
}

EGLAPI const char* eglQueryStringImplementationANDROID(EGLDisplay dpy, EGLint name)
{
    clearError();

    const egl_display_ptr dp = validate_display(dpy);
    if (!dp) return (const char *) NULL;

    switch (name) {
        case EGL_VENDOR:
            return dp->disp.queryString.vendor;
        case EGL_VERSION:
            return dp->disp.queryString.version;
        case EGL_EXTENSIONS:
            return dp->disp.queryString.extensions;
        case EGL_CLIENT_APIS:
            return dp->disp.queryString.clientApi;
    }
    return setError(EGL_BAD_PARAMETER, (const char *)0);
}

// ----------------------------------------------------------------------------
// EGL 1.1
// ----------------------------------------------------------------------------

EGLBoolean eglSurfaceAttrib(
        EGLDisplay dpy, EGLSurface surface, EGLint attribute, EGLint value)
{
    clearError();

    const egl_display_ptr dp = validate_display(dpy);
    if (!dp) return EGL_FALSE;

    SurfaceRef _s(dp.get(), surface);
    if (!_s.get())
        return setError(EGL_BAD_SURFACE, EGL_FALSE);

    egl_surface_t const * const s = get_surface(surface);
    if (s->cnx->egl.eglSurfaceAttrib) {
        return s->cnx->egl.eglSurfaceAttrib(
                dp->disp.dpy, s->surface, attribute, value);
    }
    return setError(EGL_BAD_SURFACE, EGL_FALSE);
}

EGLBoolean eglBindTexImage(
        EGLDisplay dpy, EGLSurface surface, EGLint buffer)
{
    clearError();

    const egl_display_ptr dp = validate_display(dpy);
    if (!dp) return EGL_FALSE;

    SurfaceRef _s(dp.get(), surface);
    if (!_s.get())
        return setError(EGL_BAD_SURFACE, EGL_FALSE);

    egl_surface_t const * const s = get_surface(surface);
    if (s->cnx->egl.eglBindTexImage) {
        return s->cnx->egl.eglBindTexImage(
                dp->disp.dpy, s->surface, buffer);
    }
    return setError(EGL_BAD_SURFACE, EGL_FALSE);
}

EGLBoolean eglReleaseTexImage(
        EGLDisplay dpy, EGLSurface surface, EGLint buffer)
{
    clearError();

    const egl_display_ptr dp = validate_display(dpy);
    if (!dp) return EGL_FALSE;

    SurfaceRef _s(dp.get(), surface);
    if (!_s.get())
        return setError(EGL_BAD_SURFACE, EGL_FALSE);

    egl_surface_t const * const s = get_surface(surface);
    if (s->cnx->egl.eglReleaseTexImage) {
        return s->cnx->egl.eglReleaseTexImage(
                dp->disp.dpy, s->surface, buffer);
    }
    return setError(EGL_BAD_SURFACE, EGL_FALSE);
}

EGLBoolean eglSwapInterval(EGLDisplay dpy, EGLint interval)
{
    clearError();

    const egl_display_ptr dp = validate_display(dpy);
    if (!dp) return EGL_FALSE;

    EGLBoolean res = EGL_TRUE;
    egl_connection_t* const cnx = &gEGLImpl;
    if (cnx->dso && cnx->egl.eglSwapInterval) {
        res = cnx->egl.eglSwapInterval(dp->disp.dpy, interval);
    }

    return res;
}


// ----------------------------------------------------------------------------
// EGL 1.2
// ----------------------------------------------------------------------------

EGLBoolean eglWaitClient(void)
{
    clearError();

    egl_connection_t* const cnx = &gEGLImpl;
    if (!cnx->dso)
        return setError(EGL_BAD_CONTEXT, EGL_FALSE);

    EGLBoolean res;
    if (cnx->egl.eglWaitClient) {
        res = cnx->egl.eglWaitClient();
    } else {
        res = cnx->egl.eglWaitGL();
    }
    return res;
}

EGLBoolean eglBindAPI(EGLenum api)
{
    clearError();

    if (egl_init_drivers() == EGL_FALSE) {
        return setError(EGL_BAD_PARAMETER, EGL_FALSE);
    }

    // bind this API on all EGLs
    EGLBoolean res = EGL_TRUE;
    egl_connection_t* const cnx = &gEGLImpl;
    if (cnx->dso && cnx->egl.eglBindAPI) {
        res = cnx->egl.eglBindAPI(api);
    }
    return res;
}

EGLenum eglQueryAPI(void)
{
    clearError();

    if (egl_init_drivers() == EGL_FALSE) {
        return setError(EGL_BAD_PARAMETER, EGL_FALSE);
    }

    egl_connection_t* const cnx = &gEGLImpl;
    if (cnx->dso && cnx->egl.eglQueryAPI) {
        return cnx->egl.eglQueryAPI();
    }

    // or, it can only be OpenGL ES
    return EGL_OPENGL_ES_API;
}

EGLBoolean eglReleaseThread(void)
{
    clearError();

#if EGL_TRACE
    if (getEGLDebugLevel() > 0)
        GLTrace_eglReleaseThread();
#endif

    // If there is context bound to the thread, release it
    egl_display_t::loseCurrent(get_context(getContext()));

    egl_connection_t* const cnx = &gEGLImpl;
    if (cnx->dso && cnx->egl.eglReleaseThread) {
        cnx->egl.eglReleaseThread();
    }
    egl_tls_t::clearTLS();
    return EGL_TRUE;
}

EGLSurface eglCreatePbufferFromClientBuffer(
          EGLDisplay dpy, EGLenum buftype, EGLClientBuffer buffer,
          EGLConfig config, const EGLint *attrib_list)
{
    clearError();

    egl_connection_t* cnx = NULL;
    const egl_display_ptr dp = validate_display_connection(dpy, cnx);
    if (!dp) return EGL_FALSE;
    if (cnx->egl.eglCreatePbufferFromClientBuffer) {
        return cnx->egl.eglCreatePbufferFromClientBuffer(
                dp->disp.dpy, buftype, buffer, config, attrib_list);
    }
    return setError(EGL_BAD_CONFIG, EGL_NO_SURFACE);
}

// ----------------------------------------------------------------------------
// EGL_EGLEXT_VERSION 3
// ----------------------------------------------------------------------------

EGLBoolean eglLockSurfaceKHR(EGLDisplay dpy, EGLSurface surface,
        const EGLint *attrib_list)
{
    clearError();

    const egl_display_ptr dp = validate_display(dpy);
    if (!dp) return EGL_FALSE;

    SurfaceRef _s(dp.get(), surface);
    if (!_s.get())
        return setError(EGL_BAD_SURFACE, EGL_FALSE);

    egl_surface_t const * const s = get_surface(surface);
    if (s->cnx->egl.eglLockSurfaceKHR) {
        return s->cnx->egl.eglLockSurfaceKHR(
                dp->disp.dpy, s->surface, attrib_list);
    }
    return setError(EGL_BAD_DISPLAY, EGL_FALSE);
}

EGLBoolean eglUnlockSurfaceKHR(EGLDisplay dpy, EGLSurface surface)
{
    clearError();

    const egl_display_ptr dp = validate_display(dpy);
    if (!dp) return EGL_FALSE;

    SurfaceRef _s(dp.get(), surface);
    if (!_s.get())
        return setError(EGL_BAD_SURFACE, EGL_FALSE);

    egl_surface_t const * const s = get_surface(surface);
    if (s->cnx->egl.eglUnlockSurfaceKHR) {
        return s->cnx->egl.eglUnlockSurfaceKHR(dp->disp.dpy, s->surface);
    }
    return setError(EGL_BAD_DISPLAY, EGL_FALSE);
}

EGLImageKHR eglCreateImageKHR(EGLDisplay dpy, EGLContext ctx, EGLenum target,
        EGLClientBuffer buffer, const EGLint *attrib_list)
{
    clearError();

    const egl_display_ptr dp = validate_display(dpy);
    if (!dp) return EGL_NO_IMAGE_KHR;

    ContextRef _c(dp.get(), ctx);
    egl_context_t * const c = _c.get();

    EGLImageKHR result = EGL_NO_IMAGE_KHR;
    egl_connection_t* const cnx = &gEGLImpl;
    if (cnx->dso && cnx->egl.eglCreateImageKHR) {
        result = cnx->egl.eglCreateImageKHR(
                dp->disp.dpy,
                c ? c->context : EGL_NO_CONTEXT,
                target, buffer, attrib_list);
    }
    return result;
}

EGLBoolean eglDestroyImageKHR(EGLDisplay dpy, EGLImageKHR img)
{
    clearError();

    const egl_display_ptr dp = validate_display(dpy);
    if (!dp) return EGL_FALSE;

    EGLBoolean result = EGL_FALSE;
    egl_connection_t* const cnx = &gEGLImpl;
    if (cnx->dso && cnx->egl.eglDestroyImageKHR) {
        result = cnx->egl.eglDestroyImageKHR(dp->disp.dpy, img);
    }
    return result;
}

// ----------------------------------------------------------------------------
// EGL_EGLEXT_VERSION 5
// ----------------------------------------------------------------------------


EGLSyncKHR eglCreateSyncKHR(EGLDisplay dpy, EGLenum type, const EGLint *attrib_list)
{
    clearError();

    const egl_display_ptr dp = validate_display(dpy);
    if (!dp) return EGL_NO_SYNC_KHR;

    EGLSyncKHR result = EGL_NO_SYNC_KHR;
    egl_connection_t* const cnx = &gEGLImpl;
    if (cnx->dso && cnx->egl.eglCreateSyncKHR) {
        result = cnx->egl.eglCreateSyncKHR(dp->disp.dpy, type, attrib_list);
    }
    return result;
}

EGLBoolean eglDestroySyncKHR(EGLDisplay dpy, EGLSyncKHR sync)
{
    clearError();

    const egl_display_ptr dp = validate_display(dpy);
    if (!dp) return EGL_FALSE;

    EGLBoolean result = EGL_FALSE;
    egl_connection_t* const cnx = &gEGLImpl;
    if (cnx->dso && cnx->egl.eglDestroySyncKHR) {
        result = cnx->egl.eglDestroySyncKHR(dp->disp.dpy, sync);
    }
    return result;
}

EGLBoolean eglSignalSyncKHR(EGLDisplay dpy, EGLSyncKHR sync, EGLenum mode) {
    clearError();

    const egl_display_ptr dp = validate_display(dpy);
    if (!dp) return EGL_FALSE;

    EGLBoolean result = EGL_FALSE;
    egl_connection_t* const cnx = &gEGLImpl;
    if (cnx->dso && cnx->egl.eglSignalSyncKHR) {
        result = cnx->egl.eglSignalSyncKHR(
                dp->disp.dpy, sync, mode);
    }
    return result;
}

EGLint eglClientWaitSyncKHR(EGLDisplay dpy, EGLSyncKHR sync,
        EGLint flags, EGLTimeKHR timeout)
{
    clearError();

    const egl_display_ptr dp = validate_display(dpy);
    if (!dp) return EGL_FALSE;

    EGLBoolean result = EGL_FALSE;
    egl_connection_t* const cnx = &gEGLImpl;
    if (cnx->dso && cnx->egl.eglClientWaitSyncKHR) {
        result = cnx->egl.eglClientWaitSyncKHR(
                dp->disp.dpy, sync, flags, timeout);
    }
    return result;
}

EGLBoolean eglGetSyncAttribKHR(EGLDisplay dpy, EGLSyncKHR sync,
        EGLint attribute, EGLint *value)
{
    clearError();

    const egl_display_ptr dp = validate_display(dpy);
    if (!dp) return EGL_FALSE;

    EGLBoolean result = EGL_FALSE;
    egl_connection_t* const cnx = &gEGLImpl;
    if (cnx->dso && cnx->egl.eglGetSyncAttribKHR) {
        result = cnx->egl.eglGetSyncAttribKHR(
                dp->disp.dpy, sync, attribute, value);
    }
    return result;
}

EGLStreamKHR eglCreateStreamKHR(EGLDisplay dpy, const EGLint *attrib_list)
{
    clearError();

    const egl_display_ptr dp = validate_display(dpy);
    if (!dp) return EGL_NO_STREAM_KHR;

    EGLStreamKHR result = EGL_NO_STREAM_KHR;
    egl_connection_t* const cnx = &gEGLImpl;
    if (cnx->dso && cnx->egl.eglCreateStreamKHR) {
        result = cnx->egl.eglCreateStreamKHR(
                dp->disp.dpy, attrib_list);
    }
    return result;
}

EGLBoolean eglDestroyStreamKHR(EGLDisplay dpy, EGLStreamKHR stream)
{
    clearError();

    const egl_display_ptr dp = validate_display(dpy);
    if (!dp) return EGL_FALSE;

    EGLBoolean result = EGL_FALSE;
    egl_connection_t* const cnx = &gEGLImpl;
    if (cnx->dso && cnx->egl.eglDestroyStreamKHR) {
        result = cnx->egl.eglDestroyStreamKHR(
                dp->disp.dpy, stream);
    }
    return result;
}

EGLBoolean eglStreamAttribKHR(EGLDisplay dpy, EGLStreamKHR stream,
        EGLenum attribute, EGLint value)
{
    clearError();

    const egl_display_ptr dp = validate_display(dpy);
    if (!dp) return EGL_FALSE;

    EGLBoolean result = EGL_FALSE;
    egl_connection_t* const cnx = &gEGLImpl;
    if (cnx->dso && cnx->egl.eglStreamAttribKHR) {
        result = cnx->egl.eglStreamAttribKHR(
                dp->disp.dpy, stream, attribute, value);
    }
    return result;
}

EGLBoolean eglQueryStreamKHR(EGLDisplay dpy, EGLStreamKHR stream,
        EGLenum attribute, EGLint *value)
{
    clearError();

    const egl_display_ptr dp = validate_display(dpy);
    if (!dp) return EGL_FALSE;

    EGLBoolean result = EGL_FALSE;
    egl_connection_t* const cnx = &gEGLImpl;
    if (cnx->dso && cnx->egl.eglQueryStreamKHR) {
        result = cnx->egl.eglQueryStreamKHR(
                dp->disp.dpy, stream, attribute, value);
    }
    return result;
}

EGLBoolean eglQueryStreamu64KHR(EGLDisplay dpy, EGLStreamKHR stream,
        EGLenum attribute, EGLuint64KHR *value)
{
    clearError();

    const egl_display_ptr dp = validate_display(dpy);
    if (!dp) return EGL_FALSE;

    EGLBoolean result = EGL_FALSE;
    egl_connection_t* const cnx = &gEGLImpl;
    if (cnx->dso && cnx->egl.eglQueryStreamu64KHR) {
        result = cnx->egl.eglQueryStreamu64KHR(
                dp->disp.dpy, stream, attribute, value);
    }
    return result;
}

EGLBoolean eglQueryStreamTimeKHR(EGLDisplay dpy, EGLStreamKHR stream,
        EGLenum attribute, EGLTimeKHR *value)
{
    clearError();

    const egl_display_ptr dp = validate_display(dpy);
    if (!dp) return EGL_FALSE;

    EGLBoolean result = EGL_FALSE;
    egl_connection_t* const cnx = &gEGLImpl;
    if (cnx->dso && cnx->egl.eglQueryStreamTimeKHR) {
        result = cnx->egl.eglQueryStreamTimeKHR(
                dp->disp.dpy, stream, attribute, value);
    }
    return result;
}

EGLSurface eglCreateStreamProducerSurfaceKHR(EGLDisplay dpy, EGLConfig config,
        EGLStreamKHR stream, const EGLint *attrib_list)
{
    clearError();

    egl_display_ptr dp = validate_display(dpy);
    if (!dp) return EGL_NO_SURFACE;

    egl_connection_t* const cnx = &gEGLImpl;
    if (cnx->dso && cnx->egl.eglCreateStreamProducerSurfaceKHR) {
        EGLSurface surface = cnx->egl.eglCreateStreamProducerSurfaceKHR(
                dp->disp.dpy, config, stream, attrib_list);
        if (surface != EGL_NO_SURFACE) {
            egl_surface_t* s = new egl_surface_t(dp.get(), config, NULL,
                    surface, cnx);
            return s;
        }
    }
    return EGL_NO_SURFACE;
}

EGLBoolean eglStreamConsumerGLTextureExternalKHR(EGLDisplay dpy,
        EGLStreamKHR stream)
{
    clearError();

    const egl_display_ptr dp = validate_display(dpy);
    if (!dp) return EGL_FALSE;

    EGLBoolean result = EGL_FALSE;
    egl_connection_t* const cnx = &gEGLImpl;
    if (cnx->dso && cnx->egl.eglStreamConsumerGLTextureExternalKHR) {
        result = cnx->egl.eglStreamConsumerGLTextureExternalKHR(
                dp->disp.dpy, stream);
    }
    return result;
}

EGLBoolean eglStreamConsumerAcquireKHR(EGLDisplay dpy,
        EGLStreamKHR stream)
{
    clearError();

    const egl_display_ptr dp = validate_display(dpy);
    if (!dp) return EGL_FALSE;

    EGLBoolean result = EGL_FALSE;
    egl_connection_t* const cnx = &gEGLImpl;
    if (cnx->dso && cnx->egl.eglStreamConsumerAcquireKHR) {
        result = cnx->egl.eglStreamConsumerAcquireKHR(
                dp->disp.dpy, stream);
    }
    return result;
}

EGLBoolean eglStreamConsumerReleaseKHR(EGLDisplay dpy,
        EGLStreamKHR stream)
{
    clearError();

    const egl_display_ptr dp = validate_display(dpy);
    if (!dp) return EGL_FALSE;

    EGLBoolean result = EGL_FALSE;
    egl_connection_t* const cnx = &gEGLImpl;
    if (cnx->dso && cnx->egl.eglStreamConsumerReleaseKHR) {
        result = cnx->egl.eglStreamConsumerReleaseKHR(
                dp->disp.dpy, stream);
    }
    return result;
}

EGLNativeFileDescriptorKHR eglGetStreamFileDescriptorKHR(
        EGLDisplay dpy, EGLStreamKHR stream)
{
    clearError();

    const egl_display_ptr dp = validate_display(dpy);
    if (!dp) return EGL_NO_FILE_DESCRIPTOR_KHR;

    EGLNativeFileDescriptorKHR result = EGL_NO_FILE_DESCRIPTOR_KHR;
    egl_connection_t* const cnx = &gEGLImpl;
    if (cnx->dso && cnx->egl.eglGetStreamFileDescriptorKHR) {
        result = cnx->egl.eglGetStreamFileDescriptorKHR(
                dp->disp.dpy, stream);
    }
    return result;
}

EGLStreamKHR eglCreateStreamFromFileDescriptorKHR(
        EGLDisplay dpy, EGLNativeFileDescriptorKHR file_descriptor)
{
    clearError();

    const egl_display_ptr dp = validate_display(dpy);
    if (!dp) return EGL_NO_STREAM_KHR;

    EGLStreamKHR result = EGL_NO_STREAM_KHR;
    egl_connection_t* const cnx = &gEGLImpl;
    if (cnx->dso && cnx->egl.eglCreateStreamFromFileDescriptorKHR) {
        result = cnx->egl.eglCreateStreamFromFileDescriptorKHR(
                dp->disp.dpy, file_descriptor);
    }
    return result;
}

// ----------------------------------------------------------------------------
// EGL_EGLEXT_VERSION 15
// ----------------------------------------------------------------------------

EGLint eglWaitSyncKHR(EGLDisplay dpy, EGLSyncKHR sync, EGLint flags) {
    clearError();
    const egl_display_ptr dp = validate_display(dpy);
    if (!dp) return EGL_FALSE;
    EGLint result = EGL_FALSE;
    egl_connection_t* const cnx = &gEGLImpl;
    if (cnx->dso && cnx->egl.eglWaitSyncKHR) {
        result = cnx->egl.eglWaitSyncKHR(dp->disp.dpy, sync, flags);
    }
    return result;
}

// ----------------------------------------------------------------------------
// ANDROID extensions
// ----------------------------------------------------------------------------

EGLint eglDupNativeFenceFDANDROID(EGLDisplay dpy, EGLSyncKHR sync)
{
    clearError();

    const egl_display_ptr dp = validate_display(dpy);
    if (!dp) return EGL_NO_NATIVE_FENCE_FD_ANDROID;

    EGLint result = EGL_NO_NATIVE_FENCE_FD_ANDROID;
    egl_connection_t* const cnx = &gEGLImpl;
    if (cnx->dso && cnx->egl.eglDupNativeFenceFDANDROID) {
        result = cnx->egl.eglDupNativeFenceFDANDROID(dp->disp.dpy, sync);
    }
    return result;
}

EGLBoolean eglPresentationTimeANDROID(EGLDisplay dpy, EGLSurface surface,
        EGLnsecsANDROID time)
{
    clearError();

    const egl_display_ptr dp = validate_display(dpy);
    if (!dp) {
        return EGL_FALSE;
    }

    SurfaceRef _s(dp.get(), surface);
    if (!_s.get()) {
        setError(EGL_BAD_SURFACE, EGL_FALSE);
        return EGL_FALSE;
    }

    egl_surface_t const * const s = get_surface(surface);
    native_window_set_buffers_timestamp(s->win.get(), time);

    return EGL_TRUE;
}

#ifdef QCOM_HARDWARE

// ----------------------------------------------------------------------------
// QCOM extensions
// ----------------------------------------------------------------------------
#ifdef __cplusplus
extern "C" {
#endif
EGLAPI EGLBoolean eglGpuPerfHintQCOM(EGLDisplay dpy, EGLContext ctx, EGLint *attrib_list);
#ifdef __cplusplus
}
#endif

EGLBoolean eglGpuPerfHintQCOM(EGLDisplay dpy, EGLContext ctx, EGLint *attrib_list)
{
    clearError();

    const egl_display_ptr dp = validate_display(dpy);
    if (!dp) return EGL_FALSE;

    ContextRef _c(dp.get(), ctx);
    if ((ctx != EGL_NO_CONTEXT) && !_c.get()) {
        // ctx is not valid
        return setError(EGL_BAD_CONTEXT, EGL_FALSE);
    }

    egl_context_t * c = NULL;
    c = get_context(ctx);

    EGLint result = EGL_FALSE;
    egl_connection_t* const cnx = &gEGLImpl;
    if (cnx->dso && cnx->egl.eglGpuPerfHintQCOM) {
        result = cnx->egl.eglGpuPerfHintQCOM(
                dp->disp.dpy,
                c->context,
                attrib_list);
    }
    return result;
}
#endif /* QCOM_HARDWARE */

// ----------------------------------------------------------------------------
// NVIDIA extensions
// ----------------------------------------------------------------------------
EGLuint64NV eglGetSystemTimeFrequencyNV()
{
    clearError();

    if (egl_init_drivers() == EGL_FALSE) {
        return setError(EGL_BAD_PARAMETER, EGL_FALSE);
    }

    EGLuint64NV ret = 0;
    egl_connection_t* const cnx = &gEGLImpl;

    if (cnx->dso && cnx->egl.eglGetSystemTimeFrequencyNV) {
        return cnx->egl.eglGetSystemTimeFrequencyNV();
    }

    return setErrorQuiet(EGL_BAD_DISPLAY, 0);
}

EGLuint64NV eglGetSystemTimeNV()
{
    clearError();

    if (egl_init_drivers() == EGL_FALSE) {
        return setError(EGL_BAD_PARAMETER, EGL_FALSE);
    }

    EGLuint64NV ret = 0;
    egl_connection_t* const cnx = &gEGLImpl;

    if (cnx->dso && cnx->egl.eglGetSystemTimeNV) {
        return cnx->egl.eglGetSystemTimeNV();
    }

    return setErrorQuiet(EGL_BAD_DISPLAY, 0);
}

// ----------------------------------------------------------------------------
// Partial update extension
// ----------------------------------------------------------------------------
EGLBoolean eglSetDamageRegionKHR(EGLDisplay dpy, EGLSurface surface,
        EGLint *rects, EGLint n_rects)
{
    clearError();

    const egl_display_ptr dp = validate_display(dpy);
    if (!dp) {
        setError(EGL_BAD_DISPLAY, EGL_FALSE);
        return EGL_FALSE;
    }

    SurfaceRef _s(dp.get(), surface);
    if (!_s.get()) {
        setError(EGL_BAD_SURFACE, EGL_FALSE);
        return EGL_FALSE;
    }

    egl_surface_t const * const s = get_surface(surface);
    if (s->cnx->egl.eglSetDamageRegionKHR) {
        return s->cnx->egl.eglSetDamageRegionKHR(dp->disp.dpy, s->surface,
                rects, n_rects);
    }

    return EGL_FALSE;
}<|MERGE_RESOLUTION|>--- conflicted
+++ resolved
@@ -471,13 +471,10 @@
 
         // by default, just pick RGBA_8888
         EGLint format = HAL_PIXEL_FORMAT_RGBA_8888;
-<<<<<<< HEAD
+        android_dataspace dataSpace = HAL_DATASPACE_UNKNOWN;
 #ifdef QCOM_HARDWARE
         EGLint color_buffer = EGL_RGB_BUFFER;
 #endif /* QCOM_HARDWARE */
-=======
-        android_dataspace dataSpace = HAL_DATASPACE_UNKNOWN;
->>>>>>> e8293118
 
 #ifndef QCOM_HARDWARE
         EGLint a = 0;
