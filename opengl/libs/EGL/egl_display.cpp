/*
 ** Copyright 2007, The Android Open Source Project
 **
 ** Licensed under the Apache License, Version 2.0 (the "License");
 ** you may not use this file except in compliance with the License.
 ** You may obtain a copy of the License at
 **
 **     http://www.apache.org/licenses/LICENSE-2.0
 **
 ** Unless required by applicable law or agreed to in writing, software
 ** distributed under the License is distributed on an "AS IS" BASIS,
 ** WITHOUT WARRANTIES OR CONDITIONS OF ANY KIND, either express or implied.
 ** See the License for the specific language governing permissions and
 ** limitations under the License.
 */

#define __STDC_LIMIT_MACROS 1

#include <string.h>

#include "../egl_impl.h"

#include "egl_cache.h"
#include "egl_display.h"
#include "egl_object.h"
#include "egl_tls.h"
#include "Loader.h"
#include <cutils/properties.h>

// ----------------------------------------------------------------------------
namespace android {
// ----------------------------------------------------------------------------

static char const * const sVendorString     = "Android";
static char const * const sVersionString    = "1.4 Android META-EGL";
static char const * const sClientApiString  = "OpenGL_ES";

extern char const * const gBuiltinExtensionString;
extern char const * const gExtensionString;

extern void initEglTraceLevel();
extern void initEglDebugLevel();
extern void setGLHooksThreadSpecific(gl_hooks_t const *value);

// ----------------------------------------------------------------------------

static bool findExtension(const char* exts, const char* name, size_t nameLen) {
    if (exts) {
        const char* match = strstr(exts, name);
        if (match && (match[nameLen] == '\0' || match[nameLen] == ' ')) {
            return true;
        }
    }
    return false;
}

egl_display_t egl_display_t::sDisplay[NUM_DISPLAYS];

egl_display_t::egl_display_t() :
    magic('_dpy'), finishOnSwap(false), traceGpuCompletion(false), refs(0), eglIsInitialized(false) {
}

egl_display_t::~egl_display_t() {
    magic = 0;
    egl_cache_t::get()->terminate();
}

egl_display_t* egl_display_t::get(EGLDisplay dpy) {
    uintptr_t index = uintptr_t(dpy)-1U;
    return (index >= NUM_DISPLAYS) ? NULL : &sDisplay[index];
}

void egl_display_t::addObject(egl_object_t* object) {
    Mutex::Autolock _l(lock);
    objects.add(object);
}

void egl_display_t::removeObject(egl_object_t* object) {
    Mutex::Autolock _l(lock);
    objects.remove(object);
}

bool egl_display_t::getObject(egl_object_t* object) const {
    Mutex::Autolock _l(lock);
    if (objects.indexOf(object) >= 0) {
        if (object->getDisplay() == this) {
            object->incRef();
            return true;
        }
    }
    return false;
}

EGLDisplay egl_display_t::getFromNativeDisplay(EGLNativeDisplayType disp) {
    if (uintptr_t(disp) >= NUM_DISPLAYS)
        return NULL;

    return sDisplay[uintptr_t(disp)].getDisplay(disp);
}

EGLDisplay egl_display_t::getDisplay(EGLNativeDisplayType display) {

    Mutex::Autolock _l(lock);

    // get our driver loader
    Loader& loader(Loader::getInstance());

    egl_connection_t* const cnx = &gEGLImpl;
    if (cnx->dso && disp.dpy == EGL_NO_DISPLAY) {
        EGLDisplay dpy = cnx->egl.eglGetDisplay(display);
        disp.dpy = dpy;
        if (dpy == EGL_NO_DISPLAY) {
            loader.close(cnx->dso);
            cnx->dso = NULL;
        }
    }

    return EGLDisplay(uintptr_t(display) + 1U);
}

EGLBoolean egl_display_t::initialize(EGLint *major, EGLint *minor) {

    {
        Mutex::Autolock _rf(refLock);

        refs++;
        if (refs > 1) {
            if (major != NULL)
                *major = VERSION_MAJOR;
            if (minor != NULL)
                *minor = VERSION_MINOR;
            while(!eglIsInitialized) refCond.wait(refLock);
            return EGL_TRUE;
        }

        while(eglIsInitialized) refCond.wait(refLock);
    }

    {
        Mutex::Autolock _l(lock);

#if EGL_TRACE

        // Called both at early_init time and at this time. (Early_init is pre-zygote, so
        // the information from that call may be stale.)
        initEglTraceLevel();
        initEglDebugLevel();

#endif

        setGLHooksThreadSpecific(&gHooksNoContext);

        // initialize each EGL and
        // build our own extension string first, based on the extension we know
        // and the extension supported by our client implementation

<<<<<<< HEAD
        } else {
            ALOGW("eglInitialize(%p) failed (%s)", idpy,
                    egl_tls_t::egl_strerror(cnx->egl.eglGetError()));
            return EGL_FALSE;
=======
        egl_connection_t* const cnx = &gEGLImpl;
        cnx->major = -1;
        cnx->minor = -1;
        if (cnx->dso) {
            EGLDisplay idpy = disp.dpy;
            if (cnx->egl.eglInitialize(idpy, &cnx->major, &cnx->minor)) {
                //ALOGD("initialized dpy=%p, ver=%d.%d, cnx=%p",
                //        idpy, cnx->major, cnx->minor, cnx);

                // display is now initialized
                disp.state = egl_display_t::INITIALIZED;

                // get the query-strings for this display for each implementation
                disp.queryString.vendor = cnx->egl.eglQueryString(idpy,
                        EGL_VENDOR);
                disp.queryString.version = cnx->egl.eglQueryString(idpy,
                        EGL_VERSION);
                disp.queryString.extensions = cnx->egl.eglQueryString(idpy,
                        EGL_EXTENSIONS);
                disp.queryString.clientApi = cnx->egl.eglQueryString(idpy,
                        EGL_CLIENT_APIS);

            } else {
                ALOGW("eglInitialize(%p) failed (%s)", idpy,
                        egl_tls_t::egl_strerror(cnx->egl.eglGetError()));
            }
>>>>>>> 2f1e3b4d
        }

        // the query strings are per-display
        mVendorString.setTo(sVendorString);
        mVersionString.setTo(sVersionString);
        mClientApiString.setTo(sClientApiString);

        mExtensionString.setTo(gBuiltinExtensionString);
        char const* start = gExtensionString;
        char const* end;
        do {
            // find the space separating this extension for the next one
            end = strchr(start, ' ');
            if (end) {
                // length of the extension string
                const size_t len = end - start;
                if (len) {
                    // NOTE: we could avoid the copy if we had strnstr.
                    const String8 ext(start, len);
                    if (findExtension(disp.queryString.extensions, ext.string(),
                            len)) {
                        mExtensionString.append(start, len+1);
                    }
                }
                // process the next extension string, and skip the space.
                start = end + 1;
            }
        } while (end);

        egl_cache_t::get()->initialize(this);

        char value[PROPERTY_VALUE_MAX];
        property_get("debug.egl.finish", value, "0");
        if (atoi(value)) {
            finishOnSwap = true;
        }

        property_get("debug.egl.traceGpuCompletion", value, "0");
        if (atoi(value)) {
            traceGpuCompletion = true;
        }

        if (major != NULL)
            *major = VERSION_MAJOR;
        if (minor != NULL)
            *minor = VERSION_MINOR;

        mHibernation.setDisplayValid(true);
    }

    {
        Mutex::Autolock _rf(refLock);
        eglIsInitialized = true;
        refCond.broadcast();
    }

    return EGL_TRUE;
}

EGLBoolean egl_display_t::terminate() {

    {
        Mutex::Autolock _rl(refLock);
        if (refs == 0) {
            /*
             * From the EGL spec (3.2):
             * "Termination of a display that has already been terminated,
             *  (...), is allowed, but the only effect of such a call is
             *  to return EGL_TRUE (...)
             */
            return EGL_TRUE;
        }

        // this is specific to Android, display termination is ref-counted.
        refs--;
        if (refs > 0) {
            return EGL_TRUE;
        }
    }

    EGLBoolean res = EGL_FALSE;

    {
        Mutex::Autolock _l(lock);

        egl_connection_t* const cnx = &gEGLImpl;
        if (cnx->dso && disp.state == egl_display_t::INITIALIZED) {
            if (cnx->egl.eglTerminate(disp.dpy) == EGL_FALSE) {
                ALOGW("eglTerminate(%p) failed (%s)", disp.dpy,
                        egl_tls_t::egl_strerror(cnx->egl.eglGetError()));
            }
            // REVISIT: it's unclear what to do if eglTerminate() fails
            disp.state = egl_display_t::TERMINATED;
            res = EGL_TRUE;
        }

        mHibernation.setDisplayValid(false);

        // Reset the extension string since it will be regenerated if we get
        // reinitialized.
        mExtensionString.setTo("");

        // Mark all objects remaining in the list as terminated, unless
        // there are no reference to them, it which case, we're free to
        // delete them.
        size_t count = objects.size();
        ALOGW_IF(count, "eglTerminate() called w/ %d objects remaining", count);
        for (size_t i=0 ; i<count ; i++) {
            egl_object_t* o = objects.itemAt(i);
            o->destroy();
        }

        // this marks all object handles are "terminated"
        objects.clear();
    }

    {
        Mutex::Autolock _rl(refLock);
        eglIsInitialized = false;
        refCond.broadcast();
    }

    return res;
}

void egl_display_t::loseCurrent(egl_context_t * cur_c)
{
    if (cur_c) {
        egl_display_t* display = cur_c->getDisplay();
        if (display) {
            display->loseCurrentImpl(cur_c);
        }
    }
}

void egl_display_t::loseCurrentImpl(egl_context_t * cur_c)
{
    // by construction, these are either 0 or valid (possibly terminated)
    // it should be impossible for these to be invalid
    ContextRef _cur_c(cur_c);
    SurfaceRef _cur_r(cur_c ? get_surface(cur_c->read) : NULL);
    SurfaceRef _cur_d(cur_c ? get_surface(cur_c->draw) : NULL);

    { // scope for the lock
        Mutex::Autolock _l(lock);
        cur_c->onLooseCurrent();

    }

    // This cannot be called with the lock held because it might end-up
    // calling back into EGL (in particular when a surface is destroyed
    // it calls ANativeWindow::disconnect
    _cur_c.release();
    _cur_r.release();
    _cur_d.release();
}

EGLBoolean egl_display_t::makeCurrent(egl_context_t* c, egl_context_t* cur_c,
        EGLSurface draw, EGLSurface read, EGLContext /*ctx*/,
        EGLSurface impl_draw, EGLSurface impl_read, EGLContext impl_ctx)
{
    EGLBoolean result;

    // by construction, these are either 0 or valid (possibly terminated)
    // it should be impossible for these to be invalid
    ContextRef _cur_c(cur_c);
    SurfaceRef _cur_r(cur_c ? get_surface(cur_c->read) : NULL);
    SurfaceRef _cur_d(cur_c ? get_surface(cur_c->draw) : NULL);

    { // scope for the lock
        Mutex::Autolock _l(lock);
        if (c) {
            result = c->cnx->egl.eglMakeCurrent(
                    disp.dpy, impl_draw, impl_read, impl_ctx);
            if (result == EGL_TRUE) {
                c->onMakeCurrent(draw, read);
                if (!cur_c) {
                    mHibernation.incWakeCount(HibernationMachine::STRONG);
                }
            }
        } else {
            result = cur_c->cnx->egl.eglMakeCurrent(
                    disp.dpy, impl_draw, impl_read, impl_ctx);
            if (result == EGL_TRUE) {
                cur_c->onLooseCurrent();
                mHibernation.decWakeCount(HibernationMachine::STRONG);
            }
        }
    }

    if (result == EGL_TRUE) {
        // This cannot be called with the lock held because it might end-up
        // calling back into EGL (in particular when a surface is destroyed
        // it calls ANativeWindow::disconnect
        _cur_c.release();
        _cur_r.release();
        _cur_d.release();
    }

    return result;
}

bool egl_display_t::haveExtension(const char* name, size_t nameLen) const {
    if (!nameLen) {
        nameLen = strlen(name);
    }
    return findExtension(mExtensionString.string(), name, nameLen);
}

// ----------------------------------------------------------------------------

bool egl_display_t::HibernationMachine::incWakeCount(WakeRefStrength strength) {
    Mutex::Autolock _l(mLock);
    ALOGE_IF(mWakeCount < 0 || mWakeCount == INT32_MAX,
             "Invalid WakeCount (%d) on enter\n", mWakeCount);

    mWakeCount++;
    if (strength == STRONG)
        mAttemptHibernation = false;

    if (CC_UNLIKELY(mHibernating)) {
        ALOGV("Awakening\n");
        egl_connection_t* const cnx = &gEGLImpl;

        // These conditions should be guaranteed before entering hibernation;
        // we don't want to get into a state where we can't wake up.
        ALOGD_IF(!mDpyValid || !cnx->egl.eglAwakenProcessIMG,
                 "Invalid hibernation state, unable to awaken\n");

        if (!cnx->egl.eglAwakenProcessIMG()) {
            ALOGE("Failed to awaken EGL implementation\n");
            return false;
        }
        mHibernating = false;
    }
    return true;
}

void egl_display_t::HibernationMachine::decWakeCount(WakeRefStrength strength) {
    Mutex::Autolock _l(mLock);
    ALOGE_IF(mWakeCount <= 0, "Invalid WakeCount (%d) on leave\n", mWakeCount);

    mWakeCount--;
    if (strength == STRONG)
        mAttemptHibernation = true;

    if (mWakeCount == 0 && CC_UNLIKELY(mAttemptHibernation)) {
        egl_connection_t* const cnx = &gEGLImpl;
        mAttemptHibernation = false;
        if (mAllowHibernation && mDpyValid &&
                cnx->egl.eglHibernateProcessIMG &&
                cnx->egl.eglAwakenProcessIMG) {
            ALOGV("Hibernating\n");
            if (!cnx->egl.eglHibernateProcessIMG()) {
                ALOGE("Failed to hibernate EGL implementation\n");
                return;
            }
            mHibernating = true;
        }
    }
}

void egl_display_t::HibernationMachine::setDisplayValid(bool valid) {
    Mutex::Autolock _l(mLock);
    mDpyValid = valid;
}

// ----------------------------------------------------------------------------
}; // namespace android
// ----------------------------------------------------------------------------<|MERGE_RESOLUTION|>--- conflicted
+++ resolved
@@ -154,12 +154,6 @@
         // build our own extension string first, based on the extension we know
         // and the extension supported by our client implementation
 
-<<<<<<< HEAD
-        } else {
-            ALOGW("eglInitialize(%p) failed (%s)", idpy,
-                    egl_tls_t::egl_strerror(cnx->egl.eglGetError()));
-            return EGL_FALSE;
-=======
         egl_connection_t* const cnx = &gEGLImpl;
         cnx->major = -1;
         cnx->minor = -1;
@@ -186,7 +180,6 @@
                 ALOGW("eglInitialize(%p) failed (%s)", idpy,
                         egl_tls_t::egl_strerror(cnx->egl.eglGetError()));
             }
->>>>>>> 2f1e3b4d
         }
 
         // the query strings are per-display
