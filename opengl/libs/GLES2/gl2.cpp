--- conflicted
+++ resolved
@@ -224,13 +224,6 @@
     const GLubyte * ret = egl_get_string_for_current_context(name);
     if (ret == NULL) {
         gl_hooks_t::gl_t const * const _c = &getGlThreadSpecific()->gl;
-<<<<<<< HEAD
-#ifndef QCOM_HARDWARE
-        ret = _c->glGetString(name);
-#else /* QCOM_HARDWARE */
-        if(_c) ret = _c->glGetString(name);
-#endif /* QCOM_HARDWARE */
-=======
         if(_c) ret = _c->glGetString(name);
     }
     return ret;
@@ -241,7 +234,6 @@
     if (ret == NULL) {
         gl_hooks_t::gl_t const * const _c = &getGlThreadSpecific()->gl;
         if(_c) ret = _c->glGetStringi(name, index);
->>>>>>> e8293118
     }
     return ret;
 }
